--- conflicted
+++ resolved
@@ -5345,7 +5345,15 @@
   return Res;
 }
 
-<<<<<<< HEAD
+/// AVR Toolchain
+AVRToolChain::AVRToolChain(const Driver &D, const llvm::Triple &Triple,
+                           const ArgList &Args)
+  : Generic_ELF(D, Triple, Args) { }
+Tool *AVRToolChain::buildLinker() const {
+  return new tools::AVR::Linker(*this);
+}
+// End AVR
+
 /// HCC toolchain.
 /// It may operate in 2 modes, depending on the Environment in Triple
 /// - C++AMP mode:
@@ -5449,14 +5457,4 @@
 
 Tool *HCCToolChain::buildLinker() const {
   return new tools::HCC::CXXAMPLink(*this);
-}
-=======
-/// AVR Toolchain
-AVRToolChain::AVRToolChain(const Driver &D, const llvm::Triple &Triple,
-                           const ArgList &Args)
-  : Generic_ELF(D, Triple, Args) { }
-Tool *AVRToolChain::buildLinker() const {
-  return new tools::AVR::Linker(*this);
-}
-// End AVR
->>>>>>> 1bc201d4
+}