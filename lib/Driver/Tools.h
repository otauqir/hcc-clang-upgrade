//===--- Tools.h - Tool Implementations -------------------------*- C++ -*-===//
//
//                     The LLVM Compiler Infrastructure
//
// This file is distributed under the University of Illinois Open Source
// License. See LICENSE.TXT for details.
//
//===----------------------------------------------------------------------===//

#ifndef LLVM_CLANG_LIB_DRIVER_TOOLS_H
#define LLVM_CLANG_LIB_DRIVER_TOOLS_H

#include "clang/Basic/DebugInfoOptions.h"
#include "clang/Basic/VersionTuple.h"
#include "clang/Driver/Tool.h"
#include "clang/Driver/Types.h"
#include "clang/Driver/Util.h"
#include "llvm/ADT/Triple.h"
#include "llvm/Option/Option.h"
#include "llvm/Support/raw_ostream.h"
#include "llvm/Support/Compiler.h"

namespace clang {
class ObjCRuntime;

namespace driver {
class Command;
class Driver;

namespace toolchains {
class MachO;
}

namespace tools {

namespace visualstudio {
class Compiler;
}

using llvm::opt::ArgStringList;

SmallString<128> getCompilerRT(const ToolChain &TC,
                               const llvm::opt::ArgList &Args,
                               StringRef Component, bool Shared = false);

/// \brief Clang compiler tool.
class LLVM_LIBRARY_VISIBILITY Clang : public Tool {
public:
  static const char *getBaseInputName(const llvm::opt::ArgList &Args,
                                      const InputInfo &Input);
  static const char *getBaseInputStem(const llvm::opt::ArgList &Args,
                                      const InputInfoList &Inputs);
  static const char *getDependencyFileName(const llvm::opt::ArgList &Args,
                                           const InputInfoList &Inputs);

private:
  void AddPreprocessingOptions(Compilation &C, const JobAction &JA,
                               const Driver &D, const llvm::opt::ArgList &Args,
                               llvm::opt::ArgStringList &CmdArgs,
                               const InputInfo &Output,
                               const InputInfoList &Inputs) const;

  void AddAArch64TargetArgs(const llvm::opt::ArgList &Args,
                            llvm::opt::ArgStringList &CmdArgs) const;
  void AddARMTargetArgs(const llvm::Triple &Triple,
                        const llvm::opt::ArgList &Args,
                        llvm::opt::ArgStringList &CmdArgs,
                        bool KernelOrKext) const;
  void AddARM64TargetArgs(const llvm::opt::ArgList &Args,
                          llvm::opt::ArgStringList &CmdArgs) const;
  void AddMIPSTargetArgs(const llvm::opt::ArgList &Args,
                         llvm::opt::ArgStringList &CmdArgs) const;
  void AddPPCTargetArgs(const llvm::opt::ArgList &Args,
                        llvm::opt::ArgStringList &CmdArgs) const;
  void AddR600TargetArgs(const llvm::opt::ArgList &Args,
                         llvm::opt::ArgStringList &CmdArgs) const;
  void AddSparcTargetArgs(const llvm::opt::ArgList &Args,
                          llvm::opt::ArgStringList &CmdArgs) const;
  void AddSystemZTargetArgs(const llvm::opt::ArgList &Args,
                            llvm::opt::ArgStringList &CmdArgs) const;
  void AddX86TargetArgs(const llvm::opt::ArgList &Args,
                        llvm::opt::ArgStringList &CmdArgs) const;
  void AddHexagonTargetArgs(const llvm::opt::ArgList &Args,
                            llvm::opt::ArgStringList &CmdArgs) const;
  void AddLanaiTargetArgs(const llvm::opt::ArgList &Args,
                          llvm::opt::ArgStringList &CmdArgs) const;
  void AddWebAssemblyTargetArgs(const llvm::opt::ArgList &Args,
                                llvm::opt::ArgStringList &CmdArgs) const;

  enum RewriteKind { RK_None, RK_Fragile, RK_NonFragile };

  ObjCRuntime AddObjCRuntimeArgs(const llvm::opt::ArgList &args,
                                 llvm::opt::ArgStringList &cmdArgs,
                                 RewriteKind rewrite) const;

  void AddClangCLArgs(const llvm::opt::ArgList &Args, types::ID InputType,
                      llvm::opt::ArgStringList &CmdArgs,
                      codegenoptions::DebugInfoKind *DebugInfoKind,
                      bool *EmitCodeView) const;

  visualstudio::Compiler *getCLFallback() const;

  mutable std::unique_ptr<visualstudio::Compiler> CLFallback;

  mutable std::unique_ptr<llvm::raw_fd_ostream> CompilationDatabase = nullptr;
  void DumpCompilationDatabase(Compilation &C, StringRef Filename,
                               StringRef Target,
                               const InputInfo &Output, const InputInfo &Input,
                               const llvm::opt::ArgList &Args) const;

public:
  // CAUTION! The first constructor argument ("clang") is not arbitrary,
  // as it is for other tools. Some operations on a Tool actually test
  // whether that tool is Clang based on the Tool's Name as a string.
  Clang(const ToolChain &TC) : Tool("clang", "clang frontend", TC, RF_Full) {}

  bool hasGoodDiagnostics() const override { return true; }
  bool hasIntegratedAssembler() const override { return true; }
  bool hasIntegratedCPP() const override { return true; }
  bool canEmitIR() const override { return true; }

  void ConstructJob(Compilation &C, const JobAction &JA,
                    const InputInfo &Output, const InputInfoList &Inputs,
                    const llvm::opt::ArgList &TCArgs,
                    const char *LinkingOutput) const override;
};

/// \brief Clang integrated assembler tool.
class LLVM_LIBRARY_VISIBILITY ClangAs : public Tool {
public:
  ClangAs(const ToolChain &TC)
      : Tool("clang::as", "clang integrated assembler", TC, RF_Full) {}
  void AddMIPSTargetArgs(const llvm::opt::ArgList &Args,
                         llvm::opt::ArgStringList &CmdArgs) const;
  void AddX86TargetArgs(const llvm::opt::ArgList &Args,
                        llvm::opt::ArgStringList &CmdArgs) const;
  bool hasGoodDiagnostics() const override { return true; }
  bool hasIntegratedAssembler() const override { return false; }
  bool hasIntegratedCPP() const override { return false; }

  void ConstructJob(Compilation &C, const JobAction &JA,
                    const InputInfo &Output, const InputInfoList &Inputs,
                    const llvm::opt::ArgList &TCArgs,
                    const char *LinkingOutput) const override;
};

/// Offload bundler tool.
class LLVM_LIBRARY_VISIBILITY OffloadBundler final : public Tool {
public:
  OffloadBundler(const ToolChain &TC)
      : Tool("offload bundler", "clang-offload-bundler", TC) {}

  bool hasIntegratedCPP() const override { return false; }
  void ConstructJob(Compilation &C, const JobAction &JA,
                    const InputInfo &Output, const InputInfoList &Inputs,
                    const llvm::opt::ArgList &TCArgs,
                    const char *LinkingOutput) const override;
  void ConstructJobMultipleOutputs(Compilation &C, const JobAction &JA,
                                   const InputInfoList &Outputs,
                                   const InputInfoList &Inputs,
                                   const llvm::opt::ArgList &TCArgs,
                                   const char *LinkingOutput) const override;
};

/// \brief Base class for all GNU tools that provide the same behavior when
/// it comes to response files support
class LLVM_LIBRARY_VISIBILITY GnuTool : public Tool {
  virtual void anchor();

public:
  GnuTool(const char *Name, const char *ShortName, const ToolChain &TC)
      : Tool(Name, ShortName, TC, RF_Full, llvm::sys::WEM_CurrentCodePage) {}
};

/// gcc - Generic GCC tool implementations.
namespace gcc {
class LLVM_LIBRARY_VISIBILITY Common : public GnuTool {
public:
  Common(const char *Name, const char *ShortName, const ToolChain &TC)
      : GnuTool(Name, ShortName, TC) {}

  // A gcc tool has an "integrated" assembler that it will call to produce an
  // object. Let it use that assembler so that we don't have to deal with
  // assembly syntax incompatibilities.
  bool hasIntegratedAssembler() const override { return true; }
  void ConstructJob(Compilation &C, const JobAction &JA,
                    const InputInfo &Output, const InputInfoList &Inputs,
                    const llvm::opt::ArgList &TCArgs,
                    const char *LinkingOutput) const override;

  /// RenderExtraToolArgs - Render any arguments necessary to force
  /// the particular tool mode.
  virtual void RenderExtraToolArgs(const JobAction &JA,
                                   llvm::opt::ArgStringList &CmdArgs) const = 0;
};

class LLVM_LIBRARY_VISIBILITY Preprocessor : public Common {
public:
  Preprocessor(const ToolChain &TC)
      : Common("gcc::Preprocessor", "gcc preprocessor", TC) {}

  bool hasGoodDiagnostics() const override { return true; }
  bool hasIntegratedCPP() const override { return false; }

  void RenderExtraToolArgs(const JobAction &JA,
                           llvm::opt::ArgStringList &CmdArgs) const override;
};

class LLVM_LIBRARY_VISIBILITY Compiler : public Common {
public:
  Compiler(const ToolChain &TC) : Common("gcc::Compiler", "gcc frontend", TC) {}

  bool hasGoodDiagnostics() const override { return true; }
  bool hasIntegratedCPP() const override { return true; }

  void RenderExtraToolArgs(const JobAction &JA,
                           llvm::opt::ArgStringList &CmdArgs) const override;
};

class LLVM_LIBRARY_VISIBILITY Linker : public Common {
public:
  Linker(const ToolChain &TC) : Common("gcc::Linker", "linker (via gcc)", TC) {}

  bool hasIntegratedCPP() const override { return false; }
  bool isLinkJob() const override { return true; }

  void RenderExtraToolArgs(const JobAction &JA,
                           llvm::opt::ArgStringList &CmdArgs) const override;
};
} // end namespace gcc

namespace hexagon {
// For Hexagon, we do not need to instantiate tools for PreProcess, PreCompile
// and Compile.
// We simply use "clang -cc1" for those actions.
class LLVM_LIBRARY_VISIBILITY Assembler : public GnuTool {
public:
  Assembler(const ToolChain &TC)
      : GnuTool("hexagon::Assembler", "hexagon-as", TC) {}

  bool hasIntegratedCPP() const override { return false; }

  void RenderExtraToolArgs(const JobAction &JA,
                           llvm::opt::ArgStringList &CmdArgs) const;
  void ConstructJob(Compilation &C, const JobAction &JA,
                    const InputInfo &Output, const InputInfoList &Inputs,
                    const llvm::opt::ArgList &TCArgs,
                    const char *LinkingOutput) const override;
};

class LLVM_LIBRARY_VISIBILITY Linker : public GnuTool {
public:
  Linker(const ToolChain &TC) : GnuTool("hexagon::Linker", "hexagon-ld", TC) {}

  bool hasIntegratedCPP() const override { return false; }
  bool isLinkJob() const override { return true; }

  virtual void RenderExtraToolArgs(const JobAction &JA,
                                   llvm::opt::ArgStringList &CmdArgs) const;
  void ConstructJob(Compilation &C, const JobAction &JA,
                    const InputInfo &Output, const InputInfoList &Inputs,
                    const llvm::opt::ArgList &TCArgs,
                    const char *LinkingOutput) const override;
};
} // end namespace hexagon.

namespace amdgpu {

class LLVM_LIBRARY_VISIBILITY Linker : public GnuTool {
public:
  Linker(const ToolChain &TC) : GnuTool("amdgpu::Linker", "ld.lld", TC) {}
  bool isLinkJob() const override { return true; }
  bool hasIntegratedCPP() const override { return false; }
  void ConstructJob(Compilation &C, const JobAction &JA,
                    const InputInfo &Output, const InputInfoList &Inputs,
                    const llvm::opt::ArgList &TCArgs,
                    const char *LinkingOutput) const override;
};

} // end namespace amdgpu

namespace wasm {

class LLVM_LIBRARY_VISIBILITY Linker : public GnuTool {
public:
  explicit Linker(const ToolChain &TC);
  bool isLinkJob() const override;
  bool hasIntegratedCPP() const override;
  void ConstructJob(Compilation &C, const JobAction &JA,
                    const InputInfo &Output, const InputInfoList &Inputs,
                    const llvm::opt::ArgList &TCArgs,
                    const char *LinkingOutput) const override;
};

} // end namespace wasm

namespace arm {
std::string getARMTargetCPU(StringRef CPU, StringRef Arch,
                            const llvm::Triple &Triple);
const std::string getARMArch(StringRef Arch,
                             const llvm::Triple &Triple);
StringRef getARMCPUForMArch(StringRef Arch, const llvm::Triple &Triple);
StringRef getLLVMArchSuffixForARM(StringRef CPU, StringRef Arch,
                                  const llvm::Triple &Triple);

void appendEBLinkFlags(const llvm::opt::ArgList &Args, ArgStringList &CmdArgs,
                       const llvm::Triple &Triple);
} // end namespace arm

namespace mips {
typedef enum { NanLegacy = 1, Nan2008 = 2 } NanEncoding;

enum class FloatABI {
  Invalid,
  Soft,
  Hard,
};

NanEncoding getSupportedNanEncoding(StringRef &CPU);
bool hasCompactBranches(StringRef &CPU);
void getMipsCPUAndABI(const llvm::opt::ArgList &Args,
                      const llvm::Triple &Triple, StringRef &CPUName,
                      StringRef &ABIName);
std::string getMipsABILibSuffix(const llvm::opt::ArgList &Args,
                                const llvm::Triple &Triple);
bool hasMipsAbiArg(const llvm::opt::ArgList &Args, const char *Value);
bool isUCLibc(const llvm::opt::ArgList &Args);
bool isNaN2008(const llvm::opt::ArgList &Args, const llvm::Triple &Triple);
bool isFP64ADefault(const llvm::Triple &Triple, StringRef CPUName);
bool isFPXXDefault(const llvm::Triple &Triple, StringRef CPUName,
                   StringRef ABIName, mips::FloatABI FloatABI);
bool shouldUseFPXX(const llvm::opt::ArgList &Args, const llvm::Triple &Triple,
                   StringRef CPUName, StringRef ABIName,
                   mips::FloatABI FloatABI);
} // end namespace mips

namespace ppc {
bool hasPPCAbiArg(const llvm::opt::ArgList &Args, const char *Value);
} // end namespace ppc

/// cloudabi -- Directly call GNU Binutils linker
namespace cloudabi {
class LLVM_LIBRARY_VISIBILITY Linker : public GnuTool {
public:
  Linker(const ToolChain &TC) : GnuTool("cloudabi::Linker", "linker", TC) {}

  bool hasIntegratedCPP() const override { return false; }
  bool isLinkJob() const override { return true; }

  void ConstructJob(Compilation &C, const JobAction &JA,
                    const InputInfo &Output, const InputInfoList &Inputs,
                    const llvm::opt::ArgList &TCArgs,
                    const char *LinkingOutput) const override;
};
} // end namespace cloudabi

namespace darwin {
llvm::Triple::ArchType getArchTypeForMachOArchName(StringRef Str);
void setTripleTypeForMachOArchName(llvm::Triple &T, StringRef Str);

class LLVM_LIBRARY_VISIBILITY MachOTool : public Tool {
  virtual void anchor();

protected:
  void AddMachOArch(const llvm::opt::ArgList &Args,
                    llvm::opt::ArgStringList &CmdArgs) const;

  const toolchains::MachO &getMachOToolChain() const {
    return reinterpret_cast<const toolchains::MachO &>(getToolChain());
  }

public:
  MachOTool(
      const char *Name, const char *ShortName, const ToolChain &TC,
      ResponseFileSupport ResponseSupport = RF_None,
      llvm::sys::WindowsEncodingMethod ResponseEncoding = llvm::sys::WEM_UTF8,
      const char *ResponseFlag = "@")
      : Tool(Name, ShortName, TC, ResponseSupport, ResponseEncoding,
             ResponseFlag) {}
};

class LLVM_LIBRARY_VISIBILITY Assembler : public MachOTool {
public:
  Assembler(const ToolChain &TC)
      : MachOTool("darwin::Assembler", "assembler", TC) {}

  bool hasIntegratedCPP() const override { return false; }

  void ConstructJob(Compilation &C, const JobAction &JA,
                    const InputInfo &Output, const InputInfoList &Inputs,
                    const llvm::opt::ArgList &TCArgs,
                    const char *LinkingOutput) const override;
};

class LLVM_LIBRARY_VISIBILITY Linker : public MachOTool {
  bool NeedsTempPath(const InputInfoList &Inputs) const;
  void AddLinkArgs(Compilation &C, const llvm::opt::ArgList &Args,
                   llvm::opt::ArgStringList &CmdArgs,
                   const InputInfoList &Inputs) const;

public:
  Linker(const ToolChain &TC)
      : MachOTool("darwin::Linker", "linker", TC, RF_FileList,
                  llvm::sys::WEM_UTF8, "-filelist") {}

  bool hasIntegratedCPP() const override { return false; }
  bool isLinkJob() const override { return true; }

  void ConstructJob(Compilation &C, const JobAction &JA,
                    const InputInfo &Output, const InputInfoList &Inputs,
                    const llvm::opt::ArgList &TCArgs,
                    const char *LinkingOutput) const override;
};

class LLVM_LIBRARY_VISIBILITY Lipo : public MachOTool {
public:
  Lipo(const ToolChain &TC) : MachOTool("darwin::Lipo", "lipo", TC) {}

  bool hasIntegratedCPP() const override { return false; }

  void ConstructJob(Compilation &C, const JobAction &JA,
                    const InputInfo &Output, const InputInfoList &Inputs,
                    const llvm::opt::ArgList &TCArgs,
                    const char *LinkingOutput) const override;
};

class LLVM_LIBRARY_VISIBILITY Dsymutil : public MachOTool {
public:
  Dsymutil(const ToolChain &TC)
      : MachOTool("darwin::Dsymutil", "dsymutil", TC) {}

  bool hasIntegratedCPP() const override { return false; }
  bool isDsymutilJob() const override { return true; }

  void ConstructJob(Compilation &C, const JobAction &JA,
                    const InputInfo &Output, const InputInfoList &Inputs,
                    const llvm::opt::ArgList &TCArgs,
                    const char *LinkingOutput) const override;
};

class LLVM_LIBRARY_VISIBILITY VerifyDebug : public MachOTool {
public:
  VerifyDebug(const ToolChain &TC)
      : MachOTool("darwin::VerifyDebug", "dwarfdump", TC) {}

  bool hasIntegratedCPP() const override { return false; }

  void ConstructJob(Compilation &C, const JobAction &JA,
                    const InputInfo &Output, const InputInfoList &Inputs,
                    const llvm::opt::ArgList &TCArgs,
                    const char *LinkingOutput) const override;
};
} // end namespace darwin

/// openbsd -- Directly call GNU Binutils assembler and linker
namespace openbsd {
class LLVM_LIBRARY_VISIBILITY Assembler : public GnuTool {
public:
  Assembler(const ToolChain &TC)
      : GnuTool("openbsd::Assembler", "assembler", TC) {}

  bool hasIntegratedCPP() const override { return false; }

  void ConstructJob(Compilation &C, const JobAction &JA,
                    const InputInfo &Output, const InputInfoList &Inputs,
                    const llvm::opt::ArgList &TCArgs,
                    const char *LinkingOutput) const override;
};

class LLVM_LIBRARY_VISIBILITY Linker : public GnuTool {
public:
  Linker(const ToolChain &TC) : GnuTool("openbsd::Linker", "linker", TC) {}

  bool hasIntegratedCPP() const override { return false; }
  bool isLinkJob() const override { return true; }

  void ConstructJob(Compilation &C, const JobAction &JA,
                    const InputInfo &Output, const InputInfoList &Inputs,
                    const llvm::opt::ArgList &TCArgs,
                    const char *LinkingOutput) const override;
};
} // end namespace openbsd

/// bitrig -- Directly call GNU Binutils assembler and linker
namespace bitrig {
class LLVM_LIBRARY_VISIBILITY Assembler : public GnuTool {
public:
  Assembler(const ToolChain &TC)
      : GnuTool("bitrig::Assembler", "assembler", TC) {}

  bool hasIntegratedCPP() const override { return false; }

  void ConstructJob(Compilation &C, const JobAction &JA,
                    const InputInfo &Output, const InputInfoList &Inputs,
                    const llvm::opt::ArgList &TCArgs,
                    const char *LinkingOutput) const override;
};

class LLVM_LIBRARY_VISIBILITY Linker : public GnuTool {
public:
  Linker(const ToolChain &TC) : GnuTool("bitrig::Linker", "linker", TC) {}

  bool hasIntegratedCPP() const override { return false; }
  bool isLinkJob() const override { return true; }

  void ConstructJob(Compilation &C, const JobAction &JA,
                    const InputInfo &Output, const InputInfoList &Inputs,
                    const llvm::opt::ArgList &TCArgs,
                    const char *LinkingOutput) const override;
};
} // end namespace bitrig

/// freebsd -- Directly call GNU Binutils assembler and linker
namespace freebsd {
class LLVM_LIBRARY_VISIBILITY Assembler : public GnuTool {
public:
  Assembler(const ToolChain &TC)
      : GnuTool("freebsd::Assembler", "assembler", TC) {}

  bool hasIntegratedCPP() const override { return false; }

  void ConstructJob(Compilation &C, const JobAction &JA,
                    const InputInfo &Output, const InputInfoList &Inputs,
                    const llvm::opt::ArgList &TCArgs,
                    const char *LinkingOutput) const override;
};

class LLVM_LIBRARY_VISIBILITY Linker : public GnuTool {
public:
  Linker(const ToolChain &TC) : GnuTool("freebsd::Linker", "linker", TC) {}

  bool hasIntegratedCPP() const override { return false; }
  bool isLinkJob() const override { return true; }

  void ConstructJob(Compilation &C, const JobAction &JA,
                    const InputInfo &Output, const InputInfoList &Inputs,
                    const llvm::opt::ArgList &TCArgs,
                    const char *LinkingOutput) const override;
};
} // end namespace freebsd

/// netbsd -- Directly call GNU Binutils assembler and linker
namespace netbsd {
class LLVM_LIBRARY_VISIBILITY Assembler : public GnuTool {
public:
  Assembler(const ToolChain &TC)
      : GnuTool("netbsd::Assembler", "assembler", TC) {}

  bool hasIntegratedCPP() const override { return false; }

  void ConstructJob(Compilation &C, const JobAction &JA,
                    const InputInfo &Output, const InputInfoList &Inputs,
                    const llvm::opt::ArgList &TCArgs,
                    const char *LinkingOutput) const override;
};

class LLVM_LIBRARY_VISIBILITY Linker : public GnuTool {
public:
  Linker(const ToolChain &TC) : GnuTool("netbsd::Linker", "linker", TC) {}

  bool hasIntegratedCPP() const override { return false; }
  bool isLinkJob() const override { return true; }

  void ConstructJob(Compilation &C, const JobAction &JA,
                    const InputInfo &Output, const InputInfoList &Inputs,
                    const llvm::opt::ArgList &TCArgs,
                    const char *LinkingOutput) const override;
};
} // end namespace netbsd

/// Directly call GNU Binutils' assembler and linker.
namespace gnutools {
class LLVM_LIBRARY_VISIBILITY Assembler : public GnuTool {
public:
  Assembler(const ToolChain &TC) : GnuTool("GNU::Assembler", "assembler", TC) {}

  bool hasIntegratedCPP() const override { return false; }

  void ConstructJob(Compilation &C, const JobAction &JA,
                    const InputInfo &Output, const InputInfoList &Inputs,
                    const llvm::opt::ArgList &TCArgs,
                    const char *LinkingOutput) const override;
};

class LLVM_LIBRARY_VISIBILITY Linker : public GnuTool {
public:
  Linker(const ToolChain &TC) : GnuTool("GNU::Linker", "linker", TC) {}
  Linker(const ToolChain &TC, const char* Name) : GnuTool(Name, "linker", TC) {}


  bool hasIntegratedCPP() const override { return false; }
  bool isLinkJob() const override { return true; }

  void ConstructJob(Compilation &C, const JobAction &JA,
                    const InputInfo &Output, const InputInfoList &Inputs,
                    const llvm::opt::ArgList &TCArgs,
                    const char *LinkingOutput) const override;
protected:
  virtual void ConstructLinkerJob(Compilation &C, const JobAction &JA,
                                  const InputInfo &Output,
                                  const InputInfoList &Inputs,
                                  const llvm::opt::ArgList &Args,
                                  const char *LinkingOutput,
                                  ArgStringList &CmdArgs) const;
};

} // end namespace gnutools

namespace nacltools {
class LLVM_LIBRARY_VISIBILITY AssemblerARM : public gnutools::Assembler {
public:
  AssemblerARM(const ToolChain &TC) : gnutools::Assembler(TC) {}

  void ConstructJob(Compilation &C, const JobAction &JA,
                    const InputInfo &Output, const InputInfoList &Inputs,
                    const llvm::opt::ArgList &TCArgs,
                    const char *LinkingOutput) const override;
};

class LLVM_LIBRARY_VISIBILITY Linker : public GnuTool {
public:
  Linker(const ToolChain &TC) : GnuTool("NaCl::Linker", "linker", TC) {}

  bool hasIntegratedCPP() const override { return false; }
  bool isLinkJob() const override { return true; }

  void ConstructJob(Compilation &C, const JobAction &JA,
                    const InputInfo &Output, const InputInfoList &Inputs,
                    const llvm::opt::ArgList &TCArgs,
                    const char *LinkingOutput) const override;
};
} // end namespace nacltools

namespace fuchsia {
class LLVM_LIBRARY_VISIBILITY Linker : public GnuTool {
public:
  Linker(const ToolChain &TC) : GnuTool("fuchsia::Linker", "ld.lld", TC) {}

  bool hasIntegratedCPP() const override { return false; }
  bool isLinkJob() const override { return true; }

  void ConstructJob(Compilation &C, const JobAction &JA,
                    const InputInfo &Output, const InputInfoList &Inputs,
                    const llvm::opt::ArgList &TCArgs,
                    const char *LinkingOutput) const override;
};
} // end namespace fuchsia

/// minix -- Directly call GNU Binutils assembler and linker
namespace minix {
class LLVM_LIBRARY_VISIBILITY Assembler : public GnuTool {
public:
  Assembler(const ToolChain &TC)
      : GnuTool("minix::Assembler", "assembler", TC) {}

  bool hasIntegratedCPP() const override { return false; }

  void ConstructJob(Compilation &C, const JobAction &JA,
                    const InputInfo &Output, const InputInfoList &Inputs,
                    const llvm::opt::ArgList &TCArgs,
                    const char *LinkingOutput) const override;
};

class LLVM_LIBRARY_VISIBILITY Linker : public GnuTool {
public:
  Linker(const ToolChain &TC) : GnuTool("minix::Linker", "linker", TC) {}

  bool hasIntegratedCPP() const override { return false; }
  bool isLinkJob() const override { return true; }

  void ConstructJob(Compilation &C, const JobAction &JA,
                    const InputInfo &Output, const InputInfoList &Inputs,
                    const llvm::opt::ArgList &TCArgs,
                    const char *LinkingOutput) const override;
};
} // end namespace minix

/// solaris -- Directly call Solaris assembler and linker
namespace solaris {
class LLVM_LIBRARY_VISIBILITY Assembler : public Tool {
public:
  Assembler(const ToolChain &TC)
      : Tool("solaris::Assembler", "assembler", TC) {}

  bool hasIntegratedCPP() const override { return false; }

  void ConstructJob(Compilation &C, const JobAction &JA,
                    const InputInfo &Output, const InputInfoList &Inputs,
                    const llvm::opt::ArgList &TCArgs,
                    const char *LinkingOutput) const override;
};

class LLVM_LIBRARY_VISIBILITY Linker : public Tool {
public:
  Linker(const ToolChain &TC) : Tool("solaris::Linker", "linker", TC) {}

  bool hasIntegratedCPP() const override { return false; }
  bool isLinkJob() const override { return true; }

  void ConstructJob(Compilation &C, const JobAction &JA,
                    const InputInfo &Output, const InputInfoList &Inputs,
                    const llvm::opt::ArgList &TCArgs,
                    const char *LinkingOutput) const override;
};
} // end namespace solaris

/// dragonfly -- Directly call GNU Binutils assembler and linker
namespace dragonfly {
class LLVM_LIBRARY_VISIBILITY Assembler : public GnuTool {
public:
  Assembler(const ToolChain &TC)
      : GnuTool("dragonfly::Assembler", "assembler", TC) {}

  bool hasIntegratedCPP() const override { return false; }

  void ConstructJob(Compilation &C, const JobAction &JA,
                    const InputInfo &Output, const InputInfoList &Inputs,
                    const llvm::opt::ArgList &TCArgs,
                    const char *LinkingOutput) const override;
};

class LLVM_LIBRARY_VISIBILITY Linker : public GnuTool {
public:
  Linker(const ToolChain &TC) : GnuTool("dragonfly::Linker", "linker", TC) {}

  bool hasIntegratedCPP() const override { return false; }
  bool isLinkJob() const override { return true; }

  void ConstructJob(Compilation &C, const JobAction &JA,
                    const InputInfo &Output, const InputInfoList &Inputs,
                    const llvm::opt::ArgList &TCArgs,
                    const char *LinkingOutput) const override;
};
} // end namespace dragonfly

/// Visual studio tools.
namespace visualstudio {
class LLVM_LIBRARY_VISIBILITY Linker : public Tool {
public:
  Linker(const ToolChain &TC)
      : Tool("visualstudio::Linker", "linker", TC, RF_Full,
             llvm::sys::WEM_UTF16) {}

  bool hasIntegratedCPP() const override { return false; }
  bool isLinkJob() const override { return true; }

  void ConstructJob(Compilation &C, const JobAction &JA,
                    const InputInfo &Output, const InputInfoList &Inputs,
                    const llvm::opt::ArgList &TCArgs,
                    const char *LinkingOutput) const override;
};

class LLVM_LIBRARY_VISIBILITY Compiler : public Tool {
public:
  Compiler(const ToolChain &TC)
      : Tool("visualstudio::Compiler", "compiler", TC, RF_Full,
             llvm::sys::WEM_UTF16) {}

  bool hasIntegratedAssembler() const override { return true; }
  bool hasIntegratedCPP() const override { return true; }
  bool isLinkJob() const override { return false; }

  void ConstructJob(Compilation &C, const JobAction &JA,
                    const InputInfo &Output, const InputInfoList &Inputs,
                    const llvm::opt::ArgList &TCArgs,
                    const char *LinkingOutput) const override;

  std::unique_ptr<Command> GetCommand(Compilation &C, const JobAction &JA,
                                      const InputInfo &Output,
                                      const InputInfoList &Inputs,
                                      const llvm::opt::ArgList &TCArgs,
                                      const char *LinkingOutput) const;
};
} // end namespace visualstudio

/// MinGW -- Directly call GNU Binutils assembler and linker
namespace MinGW {
class LLVM_LIBRARY_VISIBILITY Assembler : public Tool {
public:
  Assembler(const ToolChain &TC) : Tool("MinGW::Assemble", "assembler", TC) {}

  bool hasIntegratedCPP() const override { return false; }

  void ConstructJob(Compilation &C, const JobAction &JA,
                    const InputInfo &Output, const InputInfoList &Inputs,
                    const llvm::opt::ArgList &TCArgs,
                    const char *LinkingOutput) const override;
};

class LLVM_LIBRARY_VISIBILITY Linker : public Tool {
public:
  Linker(const ToolChain &TC) : Tool("MinGW::Linker", "linker", TC) {}

  bool hasIntegratedCPP() const override { return false; }
  bool isLinkJob() const override { return true; }

  void ConstructJob(Compilation &C, const JobAction &JA,
                    const InputInfo &Output, const InputInfoList &Inputs,
                    const llvm::opt::ArgList &TCArgs,
                    const char *LinkingOutput) const override;

private:
  void AddLibGCC(const llvm::opt::ArgList &Args, ArgStringList &CmdArgs) const;
};
} // end namespace MinGW

namespace arm {
enum class FloatABI {
  Invalid,
  Soft,
  SoftFP,
  Hard,
};

FloatABI getARMFloatABI(const ToolChain &TC, const llvm::opt::ArgList &Args);
} // end namespace arm

namespace ppc {
enum class FloatABI {
  Invalid,
  Soft,
  Hard,
};

FloatABI getPPCFloatABI(const Driver &D, const llvm::opt::ArgList &Args);
} // end namespace ppc

namespace sparc {
enum class FloatABI {
  Invalid,
  Soft,
  Hard,
};

FloatABI getSparcFloatABI(const Driver &D, const llvm::opt::ArgList &Args);
} // end namespace sparc

namespace XCore {
// For XCore, we do not need to instantiate tools for PreProcess, PreCompile and
// Compile.
// We simply use "clang -cc1" for those actions.
class LLVM_LIBRARY_VISIBILITY Assembler : public Tool {
public:
  Assembler(const ToolChain &TC) : Tool("XCore::Assembler", "XCore-as", TC) {}

  bool hasIntegratedCPP() const override { return false; }
  void ConstructJob(Compilation &C, const JobAction &JA,
                    const InputInfo &Output, const InputInfoList &Inputs,
                    const llvm::opt::ArgList &TCArgs,
                    const char *LinkingOutput) const override;
};

class LLVM_LIBRARY_VISIBILITY Linker : public Tool {
public:
  Linker(const ToolChain &TC) : Tool("XCore::Linker", "XCore-ld", TC) {}

  bool hasIntegratedCPP() const override { return false; }
  bool isLinkJob() const override { return true; }
  void ConstructJob(Compilation &C, const JobAction &JA,
                    const InputInfo &Output, const InputInfoList &Inputs,
                    const llvm::opt::ArgList &TCArgs,
                    const char *LinkingOutput) const override;
};
} // end namespace XCore.

namespace CrossWindows {
class LLVM_LIBRARY_VISIBILITY Assembler : public Tool {
public:
  Assembler(const ToolChain &TC) : Tool("CrossWindows::Assembler", "as", TC) {}

  bool hasIntegratedCPP() const override { return false; }

  void ConstructJob(Compilation &C, const JobAction &JA,
                    const InputInfo &Output, const InputInfoList &Inputs,
                    const llvm::opt::ArgList &TCArgs,
                    const char *LinkingOutput) const override;
};

class LLVM_LIBRARY_VISIBILITY Linker : public Tool {
public:
  Linker(const ToolChain &TC)
      : Tool("CrossWindows::Linker", "ld", TC, RF_Full) {}

  bool hasIntegratedCPP() const override { return false; }
  bool isLinkJob() const override { return true; }

  void ConstructJob(Compilation &C, const JobAction &JA,
                    const InputInfo &Output, const InputInfoList &Inputs,
                    const llvm::opt::ArgList &TCArgs,
                    const char *LinkingOutput) const override;
};
} // end namespace CrossWindows

/// SHAVE tools -- Directly call moviCompile and moviAsm
namespace SHAVE {
class LLVM_LIBRARY_VISIBILITY Compiler : public Tool {
public:
  Compiler(const ToolChain &TC) : Tool("moviCompile", "movicompile", TC) {}

  bool hasIntegratedCPP() const override { return true; }

  void ConstructJob(Compilation &C, const JobAction &JA,
                    const InputInfo &Output, const InputInfoList &Inputs,
                    const llvm::opt::ArgList &TCArgs,
                    const char *LinkingOutput) const override;
};

class LLVM_LIBRARY_VISIBILITY Assembler : public Tool {
public:
  Assembler(const ToolChain &TC) : Tool("moviAsm", "moviAsm", TC) {}

  bool hasIntegratedCPP() const override { return false; } // not sure.

  void ConstructJob(Compilation &C, const JobAction &JA,
                    const InputInfo &Output, const InputInfoList &Inputs,
                    const llvm::opt::ArgList &TCArgs,
                    const char *LinkingOutput) const override;
};
} // end namespace SHAVE

/// The Myriad toolchain uses tools that are in two different namespaces.
/// The Compiler and Assembler as defined above are in the SHAVE namespace,
/// whereas the linker, which accepts code for a mixture of Sparc and SHAVE,
/// is in the Myriad namespace.
namespace Myriad {
class LLVM_LIBRARY_VISIBILITY Linker : public GnuTool {
public:
  Linker(const ToolChain &TC) : GnuTool("shave::Linker", "ld", TC) {}
  bool hasIntegratedCPP() const override { return false; }
  bool isLinkJob() const override { return true; }
  void ConstructJob(Compilation &C, const JobAction &JA,
                    const InputInfo &Output, const InputInfoList &Inputs,
                    const llvm::opt::ArgList &TCArgs,
                    const char *LinkingOutput) const override;
};
} // end namespace Myriad

namespace PS4cpu {
class LLVM_LIBRARY_VISIBILITY Assemble : public Tool {
public:
  Assemble(const ToolChain &TC)
      : Tool("PS4cpu::Assemble", "assembler", TC, RF_Full) {}

  bool hasIntegratedCPP() const override { return false; }

  void ConstructJob(Compilation &C, const JobAction &JA,
                    const InputInfo &Output,
                    const InputInfoList &Inputs,
                    const llvm::opt::ArgList &TCArgs,
                    const char *LinkingOutput) const override;
};

class LLVM_LIBRARY_VISIBILITY Link : public Tool {
public:
  Link(const ToolChain &TC) : Tool("PS4cpu::Link", "linker", TC, RF_Full) {}

  bool hasIntegratedCPP() const override { return false; }
  bool isLinkJob() const override { return true; }

  void ConstructJob(Compilation &C, const JobAction &JA,
                    const InputInfo &Output,
                    const InputInfoList &Inputs,
                    const llvm::opt::ArgList &TCArgs,
                    const char *LinkingOutput) const override;
};
} // end namespace PS4cpu

namespace NVPTX {

// Run ptxas, the NVPTX assembler.
class LLVM_LIBRARY_VISIBILITY Assembler : public Tool {
 public:
   Assembler(const ToolChain &TC)
       : Tool("NVPTX::Assembler", "ptxas", TC, RF_Full, llvm::sys::WEM_UTF8,
              "--options-file") {}

   bool hasIntegratedCPP() const override { return false; }

   void ConstructJob(Compilation &C, const JobAction &JA,
                     const InputInfo &Output, const InputInfoList &Inputs,
                     const llvm::opt::ArgList &TCArgs,
                     const char *LinkingOutput) const override;
};

// Runs fatbinary, which combines GPU object files ("cubin" files) and/or PTX
// assembly into a single output file.
class LLVM_LIBRARY_VISIBILITY Linker : public Tool {
 public:
   Linker(const ToolChain &TC)
       : Tool("NVPTX::Linker", "fatbinary", TC, RF_Full, llvm::sys::WEM_UTF8,
              "--options-file") {}

   bool hasIntegratedCPP() const override { return false; }

   void ConstructJob(Compilation &C, const JobAction &JA,
                     const InputInfo &Output, const InputInfoList &Inputs,
                     const llvm::opt::ArgList &TCArgs,
                     const char *LinkingOutput) const override;
};

}  // end namespace NVPTX

<<<<<<< HEAD
namespace HCC {

/// \brief C++AMP kernel assembler tool.
class LLVM_LIBRARY_VISIBILITY CXXAMPAssemble : public Tool {
public:
  CXXAMPAssemble(const ToolChain &TC)
      : Tool("clamp-assemble", "C++AMP kernel assembler", TC) {}

  bool hasGoodDiagnostics() const override { return true; }
  bool hasIntegratedAssembler() const override { return false; }
  bool hasIntegratedCPP() const override { return false; }

  void ConstructJob(Compilation &C, const JobAction &JA,
                    const InputInfo &Output,
                    const InputInfoList &Inputs,
                    const llvm::opt::ArgList &TCArgs,
                    const char *LinkingOuput) const override;
};

/// \brief HC mode kernel assembler tool.
class LLVM_LIBRARY_VISIBILITY HCKernelAssemble : public Tool {
public:
  HCKernelAssemble(const ToolChain &TC)
      : Tool("hc-kernel-assemble", "HC kernel assembler", TC) {}

  bool hasGoodDiagnostics() const override { return true; }
  bool hasIntegratedAssembler() const override { return false; }
  bool hasIntegratedCPP() const override { return false; }

  void ConstructJob(Compilation &C, const JobAction &JA,
                    const InputInfo &Output,
                    const InputInfoList &Inputs,
                    const llvm::opt::ArgList &TCArgs,
                    const char *LinkingOuput) const override;
};

/// \brief HC mode host code assembler tool.
class LLVM_LIBRARY_VISIBILITY HCHostAssemble : public Tool {
public:
  HCHostAssemble(const ToolChain &TC)
      : Tool("hc-host-assemble", "HC host assembler", TC) {}

  bool hasGoodDiagnostics() const override { return true; }
  bool hasIntegratedAssembler() const override { return false; }
  bool hasIntegratedCPP() const override { return false; }

  void ConstructJob(Compilation &C, const JobAction &JA,
                    const InputInfo &Output,
                    const InputInfoList &Inputs,
                    const llvm::opt::ArgList &TCArgs,
                    const char *LinkingOuput) const override;
};

// \brief C++AMP linker.
class LLVM_LIBRARY_VISIBILITY CXXAMPLink : public gnutools::Linker {
public:
  CXXAMPLink(const ToolChain &TC) : Linker(TC, "clamp-link") {}

  void ConstructJob(Compilation &C, const JobAction &JA,
                    const InputInfo &Output,
                    const InputInfoList &Inputs,
                    const llvm::opt::ArgList &TCArgs,
                    const char *LinkingOuput) const override;
};

} // end namespace HCC
=======
namespace AVR {
class LLVM_LIBRARY_VISIBILITY Linker : public GnuTool {
public:
  Linker(const ToolChain &TC) : GnuTool("AVR::Linker", "avr-ld", TC) {}
  bool hasIntegratedCPP() const override { return false; }
  bool isLinkJob() const override { return true; }
  void ConstructJob(Compilation &C, const JobAction &JA,
                    const InputInfo &Output, const InputInfoList &Inputs,
                    const llvm::opt::ArgList &TCArgs,
                    const char *LinkingOutput) const override;
};
} // end namespace AVR
>>>>>>> 1bc201d4

} // end namespace tools
} // end namespace driver
} // end namespace clang

#endif // LLVM_CLANG_LIB_DRIVER_TOOLS_H<|MERGE_RESOLUTION|>--- conflicted
+++ resolved
@@ -1000,7 +1000,19 @@
 
 }  // end namespace NVPTX
 
-<<<<<<< HEAD
+namespace AVR {
+class LLVM_LIBRARY_VISIBILITY Linker : public GnuTool {
+public:
+  Linker(const ToolChain &TC) : GnuTool("AVR::Linker", "avr-ld", TC) {}
+  bool hasIntegratedCPP() const override { return false; }
+  bool isLinkJob() const override { return true; }
+  void ConstructJob(Compilation &C, const JobAction &JA,
+                    const InputInfo &Output, const InputInfoList &Inputs,
+                    const llvm::opt::ArgList &TCArgs,
+                    const char *LinkingOutput) const override;
+};
+} // end namespace AVR
+
 namespace HCC {
 
 /// \brief C++AMP kernel assembler tool.
@@ -1067,21 +1079,6 @@
 };
 
 } // end namespace HCC
-=======
-namespace AVR {
-class LLVM_LIBRARY_VISIBILITY Linker : public GnuTool {
-public:
-  Linker(const ToolChain &TC) : GnuTool("AVR::Linker", "avr-ld", TC) {}
-  bool hasIntegratedCPP() const override { return false; }
-  bool isLinkJob() const override { return true; }
-  void ConstructJob(Compilation &C, const JobAction &JA,
-                    const InputInfo &Output, const InputInfoList &Inputs,
-                    const llvm::opt::ArgList &TCArgs,
-                    const char *LinkingOutput) const override;
-};
-} // end namespace AVR
->>>>>>> 1bc201d4
-
 } // end namespace tools
 } // end namespace driver
 } // end namespace clang
