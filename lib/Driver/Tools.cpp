//===--- Tools.cpp - Tools Implementations ----------------------*- C++ -*-===//
//
//                     The LLVM Compiler Infrastructure
//
// This file is distributed under the University of Illinois Open Source
// License. See LICENSE.TXT for details.
//
//===----------------------------------------------------------------------===//

#include "Tools.h"
#include "InputInfo.h"
#include "ToolChains.h"
#include "clang/Basic/CharInfo.h"
#include "clang/Basic/LangOptions.h"
#include "clang/Basic/ObjCRuntime.h"
#include "clang/Basic/Version.h"
#include "clang/Config/config.h"
#include "clang/Driver/Action.h"
#include "clang/Driver/Compilation.h"
#include "clang/Driver/Driver.h"
#include "clang/Driver/DriverDiagnostic.h"
#include "clang/Driver/Job.h"
#include "clang/Driver/Options.h"
#include "clang/Driver/SanitizerArgs.h"
#include "clang/Driver/ToolChain.h"
#include "clang/Driver/Util.h"
#include "llvm/ADT/STLExtras.h"
#include "llvm/ADT/SmallString.h"
#include "llvm/ADT/StringExtras.h"
#include "llvm/ADT/StringSwitch.h"
#include "llvm/ADT/Twine.h"
#include "llvm/Option/Arg.h"
#include "llvm/Option/ArgList.h"
#include "llvm/Option/Option.h"
#include "llvm/Support/CodeGen.h"
#include "llvm/Support/Compression.h"
#include "llvm/Support/ErrorHandling.h"
#include "llvm/Support/FileSystem.h"
#include "llvm/Support/Host.h"
#include "llvm/Support/Path.h"
#include "llvm/Support/Process.h"
#include "llvm/Support/Program.h"
#include "llvm/Support/raw_ostream.h"
#include "llvm/Support/TargetParser.h"

#ifdef LLVM_ON_UNIX
#include <unistd.h> // For getuid().
#endif

using namespace clang::driver;
using namespace clang::driver::tools;
using namespace clang;
using namespace llvm::opt;

static void handleTargetFeaturesGroup(const ArgList &Args,
                                      std::vector<const char *> &Features,
                                      OptSpecifier Group) {
  for (const Arg *A : Args.filtered(Group)) {
    StringRef Name = A->getOption().getName();
    A->claim();

    // Skip over "-m".
    assert(Name.startswith("m") && "Invalid feature name.");
    Name = Name.substr(1);

    bool IsNegative = Name.startswith("no-");
    if (IsNegative)
      Name = Name.substr(3);
    Features.push_back(Args.MakeArgString((IsNegative ? "-" : "+") + Name));
  }
}

static const char *getSparcAsmModeForCPU(StringRef Name,
                                         const llvm::Triple &Triple) {
  if (Triple.getArch() == llvm::Triple::sparcv9) {
    return llvm::StringSwitch<const char *>(Name)
          .Case("niagara", "-Av9b")
          .Case("niagara2", "-Av9b")
          .Case("niagara3", "-Av9d")
          .Case("niagara4", "-Av9d")
          .Default("-Av9");
  } else {
    return llvm::StringSwitch<const char *>(Name)
          .Case("v8", "-Av8")
          .Case("supersparc", "-Av8")
          .Case("sparclite", "-Asparclite")
          .Case("f934", "-Asparclite")
          .Case("hypersparc", "-Av8")
          .Case("sparclite86x", "-Asparclite")
          .Case("sparclet", "-Asparclet")
          .Case("tsc701", "-Asparclet")
          .Case("v9", "-Av8plus")
          .Case("ultrasparc", "-Av8plus")
          .Case("ultrasparc3", "-Av8plus")
          .Case("niagara", "-Av8plusb")
          .Case("niagara2", "-Av8plusb")
          .Case("niagara3", "-Av8plusd")
          .Case("niagara4", "-Av8plusd")
          .Case("leon2", "-Av8")
          .Case("at697e", "-Av8")
          .Case("at697f", "-Av8")
          .Case("leon3", "-Av8")
          .Case("ut699", "-Av8")
          .Case("gr712rc", "-Av8")
          .Case("leon4", "-Av8")
          .Case("gr740", "-Av8")
          .Default("-Av8");
  }
}

/// CheckPreprocessingOptions - Perform some validation of preprocessing
/// arguments that is shared with gcc.
static void CheckPreprocessingOptions(const Driver &D, const ArgList &Args) {
  if (Arg *A = Args.getLastArg(options::OPT_C, options::OPT_CC)) {
    if (!Args.hasArg(options::OPT_E) && !Args.hasArg(options::OPT__SLASH_P) &&
        !Args.hasArg(options::OPT__SLASH_EP) && !D.CCCIsCPP()) {
      D.Diag(diag::err_drv_argument_only_allowed_with)
          << A->getBaseArg().getAsString(Args)
          << (D.IsCLMode() ? "/E, /P or /EP" : "-E");
    }
  }
}

/// CheckCodeGenerationOptions - Perform some validation of code generation
/// arguments that is shared with gcc.
static void CheckCodeGenerationOptions(const Driver &D, const ArgList &Args) {
  // In gcc, only ARM checks this, but it seems reasonable to check universally.
  if (Args.hasArg(options::OPT_static))
    if (const Arg *A =
            Args.getLastArg(options::OPT_dynamic, options::OPT_mdynamic_no_pic))
      D.Diag(diag::err_drv_argument_not_allowed_with) << A->getAsString(Args)
                                                      << "-static";
}

// Add backslashes to escape spaces and other backslashes.
// This is used for the space-separated argument list specified with
// the -dwarf-debug-flags option.
static void EscapeSpacesAndBackslashes(const char *Arg,
                                       SmallVectorImpl<char> &Res) {
  for (; *Arg; ++Arg) {
    switch (*Arg) {
    default:
      break;
    case ' ':
    case '\\':
      Res.push_back('\\');
      break;
    }
    Res.push_back(*Arg);
  }
}

// Quote target names for inclusion in GNU Make dependency files.
// Only the characters '$', '#', ' ', '\t' are quoted.
static void QuoteTarget(StringRef Target, SmallVectorImpl<char> &Res) {
  for (unsigned i = 0, e = Target.size(); i != e; ++i) {
    switch (Target[i]) {
    case ' ':
    case '\t':
      // Escape the preceding backslashes
      for (int j = i - 1; j >= 0 && Target[j] == '\\'; --j)
        Res.push_back('\\');

      // Escape the space/tab
      Res.push_back('\\');
      break;
    case '$':
      Res.push_back('$');
      break;
    case '#':
      Res.push_back('\\');
      break;
    default:
      break;
    }

    Res.push_back(Target[i]);
  }
}

static void addDirectoryList(const ArgList &Args, ArgStringList &CmdArgs,
                             const char *ArgName, const char *EnvVar) {
  const char *DirList = ::getenv(EnvVar);
  bool CombinedArg = false;

  if (!DirList)
    return; // Nothing to do.

  StringRef Name(ArgName);
  if (Name.equals("-I") || Name.equals("-L"))
    CombinedArg = true;

  StringRef Dirs(DirList);
  if (Dirs.empty()) // Empty string should not add '.'.
    return;

  StringRef::size_type Delim;
  while ((Delim = Dirs.find(llvm::sys::EnvPathSeparator)) != StringRef::npos) {
    if (Delim == 0) { // Leading colon.
      if (CombinedArg) {
        CmdArgs.push_back(Args.MakeArgString(std::string(ArgName) + "."));
      } else {
        CmdArgs.push_back(ArgName);
        CmdArgs.push_back(".");
      }
    } else {
      if (CombinedArg) {
        CmdArgs.push_back(
            Args.MakeArgString(std::string(ArgName) + Dirs.substr(0, Delim)));
      } else {
        CmdArgs.push_back(ArgName);
        CmdArgs.push_back(Args.MakeArgString(Dirs.substr(0, Delim)));
      }
    }
    Dirs = Dirs.substr(Delim + 1);
  }

  if (Dirs.empty()) { // Trailing colon.
    if (CombinedArg) {
      CmdArgs.push_back(Args.MakeArgString(std::string(ArgName) + "."));
    } else {
      CmdArgs.push_back(ArgName);
      CmdArgs.push_back(".");
    }
  } else { // Add the last path.
    if (CombinedArg) {
      CmdArgs.push_back(Args.MakeArgString(std::string(ArgName) + Dirs));
    } else {
      CmdArgs.push_back(ArgName);
      CmdArgs.push_back(Args.MakeArgString(Dirs));
    }
  }
}

static void AddLinkerInputs(const ToolChain &TC, const InputInfoList &Inputs,
                            const ArgList &Args, ArgStringList &CmdArgs) {
  const Driver &D = TC.getDriver();

  // Add extra linker input arguments which are not treated as inputs
  // (constructed via -Xarch_).
  Args.AddAllArgValues(CmdArgs, options::OPT_Zlinker_input);

  for (const auto &II : Inputs) {
    if (!TC.HasNativeLLVMSupport() && types::isLLVMIR(II.getType()))
      // Don't try to pass LLVM inputs unless we have native support.
      D.Diag(diag::err_drv_no_linker_llvm_support) << TC.getTripleString();

    // Add filenames immediately.
    if (II.isFilename()) {
      CmdArgs.push_back(II.getFilename());
      continue;
    }

    // Otherwise, this is a linker input argument.
    const Arg &A = II.getInputArg();

    // Handle reserved library options.
    if (A.getOption().matches(options::OPT_Z_reserved_lib_stdcxx))
      TC.AddCXXStdlibLibArgs(Args, CmdArgs);
    else if (A.getOption().matches(options::OPT_Z_reserved_lib_cckext))
      TC.AddCCKextLibArgs(Args, CmdArgs);
    else if (A.getOption().matches(options::OPT_z)) {
      // Pass -z prefix for gcc linker compatibility.
      A.claim();
      A.render(Args, CmdArgs);
    } else {
      A.renderAsInput(Args, CmdArgs);
    }
  }

  // LIBRARY_PATH - included following the user specified library paths.
  //                and only supported on native toolchains.
  if (!TC.isCrossCompiling())
    addDirectoryList(Args, CmdArgs, "-L", "LIBRARY_PATH");
}

/// \brief Determine whether Objective-C automated reference counting is
/// enabled.
static bool isObjCAutoRefCount(const ArgList &Args) {
  return Args.hasFlag(options::OPT_fobjc_arc, options::OPT_fno_objc_arc, false);
}

/// \brief Determine whether we are linking the ObjC runtime.
static bool isObjCRuntimeLinked(const ArgList &Args) {
  if (isObjCAutoRefCount(Args)) {
    Args.ClaimAllArgs(options::OPT_fobjc_link_runtime);
    return true;
  }
  return Args.hasArg(options::OPT_fobjc_link_runtime);
}

static bool forwardToGCC(const Option &O) {
  // Don't forward inputs from the original command line.  They are added from
  // InputInfoList.
  return O.getKind() != Option::InputClass &&
         !O.hasFlag(options::DriverOption) && !O.hasFlag(options::LinkerInput);
}

void Clang::AddPreprocessingOptions(Compilation &C, const JobAction &JA,
                                    const Driver &D, const ArgList &Args,
                                    ArgStringList &CmdArgs,
                                    const InputInfo &Output,
                                    const InputInfoList &Inputs,
                                    const ToolChain *AuxToolChain) const {
  Arg *A;
  const bool IsIAMCU = getToolChain().getTriple().isOSIAMCU();

  CheckPreprocessingOptions(D, Args);

  Args.AddLastArg(CmdArgs, options::OPT_C);
  Args.AddLastArg(CmdArgs, options::OPT_CC);

  // Handle dependency file generation.
  if ((A = Args.getLastArg(options::OPT_M, options::OPT_MM)) ||
      (A = Args.getLastArg(options::OPT_MD)) ||
      (A = Args.getLastArg(options::OPT_MMD))) {
    // Determine the output location.
    const char *DepFile;
    if (Arg *MF = Args.getLastArg(options::OPT_MF)) {
      DepFile = MF->getValue();
      C.addFailureResultFile(DepFile, &JA);
    } else if (Output.getType() == types::TY_Dependencies) {
      DepFile = Output.getFilename();
    } else if (A->getOption().matches(options::OPT_M) ||
               A->getOption().matches(options::OPT_MM)) {
      DepFile = "-";
    } else {
      DepFile = getDependencyFileName(Args, Inputs);
      C.addFailureResultFile(DepFile, &JA);
    }
    CmdArgs.push_back("-dependency-file");
    CmdArgs.push_back(DepFile);

    // Add a default target if one wasn't specified.
    if (!Args.hasArg(options::OPT_MT) && !Args.hasArg(options::OPT_MQ)) {
      const char *DepTarget;

      // If user provided -o, that is the dependency target, except
      // when we are only generating a dependency file.
      Arg *OutputOpt = Args.getLastArg(options::OPT_o);
      if (OutputOpt && Output.getType() != types::TY_Dependencies) {
        DepTarget = OutputOpt->getValue();
      } else {
        // Otherwise derive from the base input.
        //
        // FIXME: This should use the computed output file location.
        SmallString<128> P(Inputs[0].getBaseInput());
        llvm::sys::path::replace_extension(P, "o");
        DepTarget = Args.MakeArgString(llvm::sys::path::filename(P));
      }

      CmdArgs.push_back("-MT");
      SmallString<128> Quoted;
      QuoteTarget(DepTarget, Quoted);
      CmdArgs.push_back(Args.MakeArgString(Quoted));
    }

    if (A->getOption().matches(options::OPT_M) ||
        A->getOption().matches(options::OPT_MD))
      CmdArgs.push_back("-sys-header-deps");
    if ((isa<PrecompileJobAction>(JA) &&
         !Args.hasArg(options::OPT_fno_module_file_deps)) ||
        Args.hasArg(options::OPT_fmodule_file_deps))
      CmdArgs.push_back("-module-file-deps");
  }

  if (Args.hasArg(options::OPT_MG)) {
    if (!A || A->getOption().matches(options::OPT_MD) ||
        A->getOption().matches(options::OPT_MMD))
      D.Diag(diag::err_drv_mg_requires_m_or_mm);
    CmdArgs.push_back("-MG");
  }

  Args.AddLastArg(CmdArgs, options::OPT_MP);
  Args.AddLastArg(CmdArgs, options::OPT_MV);

  // Convert all -MQ <target> args to -MT <quoted target>
  for (const Arg *A : Args.filtered(options::OPT_MT, options::OPT_MQ)) {
    A->claim();

    if (A->getOption().matches(options::OPT_MQ)) {
      CmdArgs.push_back("-MT");
      SmallString<128> Quoted;
      QuoteTarget(A->getValue(), Quoted);
      CmdArgs.push_back(Args.MakeArgString(Quoted));

      // -MT flag - no change
    } else {
      A->render(Args, CmdArgs);
    }
  }

  // Add -i* options, and automatically translate to
  // -include-pch/-include-pth for transparent PCH support. It's
  // wonky, but we include looking for .gch so we can support seamless
  // replacement into a build system already set up to be generating
  // .gch files.
  int YcIndex = -1, YuIndex = -1;
  {
    int AI = -1;
    const Arg *YcArg = Args.getLastArg(options::OPT__SLASH_Yc);
    const Arg *YuArg = Args.getLastArg(options::OPT__SLASH_Yu);
    for (const Arg *A : Args.filtered(options::OPT_clang_i_Group)) {
      // Walk the whole i_Group and skip non "-include" flags so that the index
      // here matches the index in the next loop below.
      ++AI;
      if (!A->getOption().matches(options::OPT_include))
        continue;
      if (YcArg && strcmp(A->getValue(), YcArg->getValue()) == 0)
        YcIndex = AI;
      if (YuArg && strcmp(A->getValue(), YuArg->getValue()) == 0)
        YuIndex = AI;
    }
  }
  if (isa<PrecompileJobAction>(JA) && YcIndex != -1) {
    Driver::InputList Inputs;
    D.BuildInputs(getToolChain(), C.getArgs(), Inputs);
    assert(Inputs.size() == 1 && "Need one input when building pch");
    CmdArgs.push_back(Args.MakeArgString(Twine("-find-pch-source=") +
                                         Inputs[0].second->getValue()));
  }

  bool RenderedImplicitInclude = false;
  int AI = -1;
  for (const Arg *A : Args.filtered(options::OPT_clang_i_Group)) {
    ++AI;

    if (getToolChain().getDriver().IsCLMode() &&
        A->getOption().matches(options::OPT_include)) {
      // In clang-cl mode, /Ycfoo.h means that all code up to a foo.h
      // include is compiled into foo.h, and everything after goes into
      // the .obj file. /Yufoo.h means that all includes prior to and including
      // foo.h are completely skipped and replaced with a use of the pch file
      // for foo.h.  (Each flag can have at most one value, multiple /Yc flags
      // just mean that the last one wins.)  If /Yc and /Yu are both present
      // and refer to the same file, /Yc wins.
      // Note that OPT__SLASH_FI gets mapped to OPT_include.
      // FIXME: The code here assumes that /Yc and /Yu refer to the same file.
      // cl.exe seems to support both flags with different values, but that
      // seems strange (which flag does /Fp now refer to?), so don't implement
      // that until someone needs it.
      int PchIndex = YcIndex != -1 ? YcIndex : YuIndex;
      if (PchIndex != -1) {
        if (isa<PrecompileJobAction>(JA)) {
          // When building the pch, skip all includes after the pch.
          assert(YcIndex != -1 && PchIndex == YcIndex);
          if (AI >= YcIndex)
            continue;
        } else {
          // When using the pch, skip all includes prior to the pch.
          if (AI < PchIndex) {
            A->claim();
            continue;
          }
          if (AI == PchIndex) {
            A->claim();
            CmdArgs.push_back("-include-pch");
            CmdArgs.push_back(
                Args.MakeArgString(D.GetClPchPath(C, A->getValue())));
            continue;
          }
        }
      }
    } else if (A->getOption().matches(options::OPT_include)) {
      // Handling of gcc-style gch precompiled headers.
      bool IsFirstImplicitInclude = !RenderedImplicitInclude;
      RenderedImplicitInclude = true;

      // Use PCH if the user requested it.
      bool UsePCH = D.CCCUsePCH;

      bool FoundPTH = false;
      bool FoundPCH = false;
      SmallString<128> P(A->getValue());
      // We want the files to have a name like foo.h.pch. Add a dummy extension
      // so that replace_extension does the right thing.
      P += ".dummy";
      if (UsePCH) {
        llvm::sys::path::replace_extension(P, "pch");
        if (llvm::sys::fs::exists(P))
          FoundPCH = true;
      }

      if (!FoundPCH) {
        llvm::sys::path::replace_extension(P, "pth");
        if (llvm::sys::fs::exists(P))
          FoundPTH = true;
      }

      if (!FoundPCH && !FoundPTH) {
        llvm::sys::path::replace_extension(P, "gch");
        if (llvm::sys::fs::exists(P)) {
          FoundPCH = UsePCH;
          FoundPTH = !UsePCH;
        }
      }

      if (FoundPCH || FoundPTH) {
        if (IsFirstImplicitInclude) {
          A->claim();
          if (UsePCH)
            CmdArgs.push_back("-include-pch");
          else
            CmdArgs.push_back("-include-pth");
          CmdArgs.push_back(Args.MakeArgString(P));
          continue;
        } else {
          // Ignore the PCH if not first on command line and emit warning.
          D.Diag(diag::warn_drv_pch_not_first_include) << P
                                                       << A->getAsString(Args);
        }
      }
    } else if (A->getOption().matches(options::OPT_isystem_after)) {
      // Handling of paths which must come late.  These entries are handled by
      // the toolchain itself after the resource dir is inserted in the right
      // search order.
      // Do not claim the argument so that the use of the argument does not
      // silently go unnoticed on toolchains which do not honour the option.
      continue;
    }

    // Not translated, render as usual.
    A->claim();
    A->render(Args, CmdArgs);
  }

  Args.AddAllArgs(CmdArgs,
                  {options::OPT_D, options::OPT_U, options::OPT_I_Group,
                   options::OPT_F, options::OPT_index_header_map});

  // Add -Wp, and -Xpreprocessor if using the preprocessor.

  // FIXME: There is a very unfortunate problem here, some troubled
  // souls abuse -Wp, to pass preprocessor options in gcc syntax. To
  // really support that we would have to parse and then translate
  // those options. :(
  Args.AddAllArgValues(CmdArgs, options::OPT_Wp_COMMA,
                       options::OPT_Xpreprocessor);

  // -I- is a deprecated GCC feature, reject it.
  if (Arg *A = Args.getLastArg(options::OPT_I_))
    D.Diag(diag::err_drv_I_dash_not_supported) << A->getAsString(Args);

  // If we have a --sysroot, and don't have an explicit -isysroot flag, add an
  // -isysroot to the CC1 invocation.
  StringRef sysroot = C.getSysRoot();
  if (sysroot != "") {
    if (!Args.hasArg(options::OPT_isysroot)) {
      CmdArgs.push_back("-isysroot");
      CmdArgs.push_back(C.getArgs().MakeArgString(sysroot));
    }
  }

  // Parse additional include paths from environment variables.
  // FIXME: We should probably sink the logic for handling these from the
  // frontend into the driver. It will allow deleting 4 otherwise unused flags.
  // CPATH - included following the user specified includes (but prior to
  // builtin and standard includes).
  addDirectoryList(Args, CmdArgs, "-I", "CPATH");
  // C_INCLUDE_PATH - system includes enabled when compiling C.
  addDirectoryList(Args, CmdArgs, "-c-isystem", "C_INCLUDE_PATH");
  // CPLUS_INCLUDE_PATH - system includes enabled when compiling C++.
  addDirectoryList(Args, CmdArgs, "-cxx-isystem", "CPLUS_INCLUDE_PATH");
  // OBJC_INCLUDE_PATH - system includes enabled when compiling ObjC.
  addDirectoryList(Args, CmdArgs, "-objc-isystem", "OBJC_INCLUDE_PATH");
  // OBJCPLUS_INCLUDE_PATH - system includes enabled when compiling ObjC++.
  addDirectoryList(Args, CmdArgs, "-objcxx-isystem", "OBJCPLUS_INCLUDE_PATH");

  // Optional AuxToolChain indicates that we need to include headers
  // for more than one target. If that's the case, add include paths
  // from AuxToolChain right after include paths of the same kind for
  // the current target.

  // Add C++ include arguments, if needed.
  if (types::isCXX(Inputs[0].getType())) {
    getToolChain().AddClangCXXStdlibIncludeArgs(Args, CmdArgs);
    if (AuxToolChain)
      AuxToolChain->AddClangCXXStdlibIncludeArgs(Args, CmdArgs);
  }

  // Add system include arguments for all targets but IAMCU.
  if (!IsIAMCU) {
    getToolChain().AddClangSystemIncludeArgs(Args, CmdArgs);
    if (AuxToolChain)
      AuxToolChain->AddClangCXXStdlibIncludeArgs(Args, CmdArgs);
  } else {
    // For IAMCU add special include arguments.
    getToolChain().AddIAMCUIncludeArgs(Args, CmdArgs);
  }

  // Add CUDA include arguments, if needed.
  if (types::isCuda(Inputs[0].getType()))
    getToolChain().AddCudaIncludeArgs(Args, CmdArgs);
}

// FIXME: Move to target hook.
static bool isSignedCharDefault(const llvm::Triple &Triple) {
  switch (Triple.getArch()) {
  default:
    return true;

  case llvm::Triple::aarch64:
  case llvm::Triple::aarch64_be:
  case llvm::Triple::arm:
  case llvm::Triple::armeb:
  case llvm::Triple::thumb:
  case llvm::Triple::thumbeb:
    if (Triple.isOSDarwin() || Triple.isOSWindows())
      return true;
    return false;

  case llvm::Triple::ppc:
  case llvm::Triple::ppc64:
    if (Triple.isOSDarwin())
      return true;
    return false;

  case llvm::Triple::hexagon:
  case llvm::Triple::ppc64le:
  case llvm::Triple::systemz:
  case llvm::Triple::xcore:
    return false;
  }
}

static bool isNoCommonDefault(const llvm::Triple &Triple) {
  switch (Triple.getArch()) {
  default:
    return false;

  case llvm::Triple::xcore:
  case llvm::Triple::wasm32:
  case llvm::Triple::wasm64:
    return true;
  }
}

// ARM tools start.

// Get SubArch (vN).
static int getARMSubArchVersionNumber(const llvm::Triple &Triple) {
  llvm::StringRef Arch = Triple.getArchName();
  return llvm::ARM::parseArchVersion(Arch);
}

// True if M-profile.
static bool isARMMProfile(const llvm::Triple &Triple) {
  llvm::StringRef Arch = Triple.getArchName();
  unsigned Profile = llvm::ARM::parseArchProfile(Arch);
  return Profile == llvm::ARM::PK_M;
}

// Get Arch/CPU from args.
static void getARMArchCPUFromArgs(const ArgList &Args, llvm::StringRef &Arch,
                                  llvm::StringRef &CPU, bool FromAs = false) {
  if (const Arg *A = Args.getLastArg(options::OPT_mcpu_EQ))
    CPU = A->getValue();
  if (const Arg *A = Args.getLastArg(options::OPT_march_EQ))
    Arch = A->getValue();
  if (!FromAs)
    return;

  for (const Arg *A :
       Args.filtered(options::OPT_Wa_COMMA, options::OPT_Xassembler)) {
    StringRef Value = A->getValue();
    if (Value.startswith("-mcpu="))
      CPU = Value.substr(6);
    if (Value.startswith("-march="))
      Arch = Value.substr(7);
  }
}

// Handle -mhwdiv=.
// FIXME: Use ARMTargetParser.
static void getARMHWDivFeatures(const Driver &D, const Arg *A,
                                const ArgList &Args, StringRef HWDiv,
                                std::vector<const char *> &Features) {
  unsigned HWDivID = llvm::ARM::parseHWDiv(HWDiv);
  if (!llvm::ARM::getHWDivFeatures(HWDivID, Features))
    D.Diag(diag::err_drv_clang_unsupported) << A->getAsString(Args);
}

// Handle -mfpu=.
static void getARMFPUFeatures(const Driver &D, const Arg *A,
                              const ArgList &Args, StringRef FPU,
                              std::vector<const char *> &Features) {
  unsigned FPUID = llvm::ARM::parseFPU(FPU);
  if (!llvm::ARM::getFPUFeatures(FPUID, Features))
    D.Diag(diag::err_drv_clang_unsupported) << A->getAsString(Args);
}

// Decode ARM features from string like +[no]featureA+[no]featureB+...
static bool DecodeARMFeatures(const Driver &D, StringRef text,
                              std::vector<const char *> &Features) {
  SmallVector<StringRef, 8> Split;
  text.split(Split, StringRef("+"), -1, false);

  for (StringRef Feature : Split) {
    const char *FeatureName = llvm::ARM::getArchExtFeature(Feature);
    if (FeatureName)
      Features.push_back(FeatureName);
    else
      return false;
  }
  return true;
}

// Check if -march is valid by checking if it can be canonicalised and parsed.
// getARMArch is used here instead of just checking the -march value in order
// to handle -march=native correctly.
static void checkARMArchName(const Driver &D, const Arg *A, const ArgList &Args,
                             llvm::StringRef ArchName,
                             std::vector<const char *> &Features,
                             const llvm::Triple &Triple) {
  std::pair<StringRef, StringRef> Split = ArchName.split("+");

  std::string MArch = arm::getARMArch(ArchName, Triple);
  if (llvm::ARM::parseArch(MArch) == llvm::ARM::AK_INVALID ||
      (Split.second.size() && !DecodeARMFeatures(D, Split.second, Features)))
    D.Diag(diag::err_drv_clang_unsupported) << A->getAsString(Args);
}

// Check -mcpu=. Needs ArchName to handle -mcpu=generic.
static void checkARMCPUName(const Driver &D, const Arg *A, const ArgList &Args,
                            llvm::StringRef CPUName, llvm::StringRef ArchName,
                            std::vector<const char *> &Features,
                            const llvm::Triple &Triple) {
  std::pair<StringRef, StringRef> Split = CPUName.split("+");

  std::string CPU = arm::getARMTargetCPU(CPUName, ArchName, Triple);
  if (arm::getLLVMArchSuffixForARM(CPU, ArchName, Triple).empty() ||
      (Split.second.size() && !DecodeARMFeatures(D, Split.second, Features)))
    D.Diag(diag::err_drv_clang_unsupported) << A->getAsString(Args);
}

static bool useAAPCSForMachO(const llvm::Triple &T) {
  // The backend is hardwired to assume AAPCS for M-class processors, ensure
  // the frontend matches that.
  return T.getEnvironment() == llvm::Triple::EABI ||
         T.getOS() == llvm::Triple::UnknownOS || isARMMProfile(T);
}

// Select the float ABI as determined by -msoft-float, -mhard-float, and
// -mfloat-abi=.
arm::FloatABI arm::getARMFloatABI(const ToolChain &TC, const ArgList &Args) {
  const Driver &D = TC.getDriver();
  const llvm::Triple Triple(TC.ComputeEffectiveClangTriple(Args));
  auto SubArch = getARMSubArchVersionNumber(Triple);
  arm::FloatABI ABI = FloatABI::Invalid;
  if (Arg *A =
          Args.getLastArg(options::OPT_msoft_float, options::OPT_mhard_float,
                          options::OPT_mfloat_abi_EQ)) {
    if (A->getOption().matches(options::OPT_msoft_float)) {
      ABI = FloatABI::Soft;
    } else if (A->getOption().matches(options::OPT_mhard_float)) {
      ABI = FloatABI::Hard;
    } else {
      ABI = llvm::StringSwitch<arm::FloatABI>(A->getValue())
                .Case("soft", FloatABI::Soft)
                .Case("softfp", FloatABI::SoftFP)
                .Case("hard", FloatABI::Hard)
                .Default(FloatABI::Invalid);
      if (ABI == FloatABI::Invalid && !StringRef(A->getValue()).empty()) {
        D.Diag(diag::err_drv_invalid_mfloat_abi) << A->getAsString(Args);
        ABI = FloatABI::Soft;
      }
    }

    // It is incorrect to select hard float ABI on MachO platforms if the ABI is
    // "apcs-gnu".
    if (Triple.isOSBinFormatMachO() && !useAAPCSForMachO(Triple) &&
        ABI == FloatABI::Hard) {
      D.Diag(diag::err_drv_unsupported_opt_for_target) << A->getAsString(Args)
                                                       << Triple.getArchName();
    }
  }

  // If unspecified, choose the default based on the platform.
  if (ABI == FloatABI::Invalid) {
    switch (Triple.getOS()) {
    case llvm::Triple::Darwin:
    case llvm::Triple::MacOSX:
    case llvm::Triple::IOS:
    case llvm::Triple::TvOS: {
      // Darwin defaults to "softfp" for v6 and v7.
      ABI = (SubArch == 6 || SubArch == 7) ? FloatABI::SoftFP : FloatABI::Soft;
      ABI = Triple.isWatchABI() ? FloatABI::Hard : ABI;
      break;
    }
    case llvm::Triple::WatchOS:
      ABI = FloatABI::Hard;
      break;

    // FIXME: this is invalid for WindowsCE
    case llvm::Triple::Win32:
      ABI = FloatABI::Hard;
      break;

    case llvm::Triple::FreeBSD:
      switch (Triple.getEnvironment()) {
      case llvm::Triple::GNUEABIHF:
        ABI = FloatABI::Hard;
        break;
      default:
        // FreeBSD defaults to soft float
        ABI = FloatABI::Soft;
        break;
      }
      break;

    default:
      switch (Triple.getEnvironment()) {
      case llvm::Triple::GNUEABIHF:
      case llvm::Triple::MuslEABIHF:
      case llvm::Triple::EABIHF:
        ABI = FloatABI::Hard;
        break;
      case llvm::Triple::GNUEABI:
      case llvm::Triple::MuslEABI:
      case llvm::Triple::EABI:
        // EABI is always AAPCS, and if it was not marked 'hard', it's softfp
        ABI = FloatABI::SoftFP;
        break;
      case llvm::Triple::Android:
        ABI = (SubArch == 7) ? FloatABI::SoftFP : FloatABI::Soft;
        break;
      default:
        // Assume "soft", but warn the user we are guessing.
        if (Triple.isOSBinFormatMachO() &&
            Triple.getSubArch() == llvm::Triple::ARMSubArch_v7em)
          ABI = FloatABI::Hard;
        else
          ABI = FloatABI::Soft;

        if (Triple.getOS() != llvm::Triple::UnknownOS ||
            !Triple.isOSBinFormatMachO())
          D.Diag(diag::warn_drv_assuming_mfloat_abi_is) << "soft";
        break;
      }
    }
  }

  assert(ABI != FloatABI::Invalid && "must select an ABI");
  return ABI;
}

static void getARMTargetFeatures(const ToolChain &TC,
                                 const llvm::Triple &Triple,
                                 const ArgList &Args,
                                 std::vector<const char *> &Features,
                                 bool ForAS) {
  const Driver &D = TC.getDriver();

  bool KernelOrKext =
      Args.hasArg(options::OPT_mkernel, options::OPT_fapple_kext);
  arm::FloatABI ABI = arm::getARMFloatABI(TC, Args);
  const Arg *WaCPU = nullptr, *WaFPU = nullptr;
  const Arg *WaHDiv = nullptr, *WaArch = nullptr;

  if (!ForAS) {
    // FIXME: Note, this is a hack, the LLVM backend doesn't actually use these
    // yet (it uses the -mfloat-abi and -msoft-float options), and it is
    // stripped out by the ARM target. We should probably pass this a new
    // -target-option, which is handled by the -cc1/-cc1as invocation.
    //
    // FIXME2:  For consistency, it would be ideal if we set up the target
    // machine state the same when using the frontend or the assembler. We don't
    // currently do that for the assembler, we pass the options directly to the
    // backend and never even instantiate the frontend TargetInfo. If we did,
    // and used its handleTargetFeatures hook, then we could ensure the
    // assembler and the frontend behave the same.

    // Use software floating point operations?
    if (ABI == arm::FloatABI::Soft)
      Features.push_back("+soft-float");

    // Use software floating point argument passing?
    if (ABI != arm::FloatABI::Hard)
      Features.push_back("+soft-float-abi");
  } else {
    // Here, we make sure that -Wa,-mfpu/cpu/arch/hwdiv will be passed down
    // to the assembler correctly.
    for (const Arg *A :
         Args.filtered(options::OPT_Wa_COMMA, options::OPT_Xassembler)) {
      StringRef Value = A->getValue();
      if (Value.startswith("-mfpu=")) {
        WaFPU = A;
      } else if (Value.startswith("-mcpu=")) {
        WaCPU = A;
      } else if (Value.startswith("-mhwdiv=")) {
        WaHDiv = A;
      } else if (Value.startswith("-march=")) {
        WaArch = A;
      }
    }
  }

  // Check -march. ClangAs gives preference to -Wa,-march=.
  const Arg *ArchArg = Args.getLastArg(options::OPT_march_EQ);
  StringRef ArchName;
  if (WaArch) {
    if (ArchArg)
      D.Diag(clang::diag::warn_drv_unused_argument)
          << ArchArg->getAsString(Args);
    ArchName = StringRef(WaArch->getValue()).substr(7);
    checkARMArchName(D, WaArch, Args, ArchName, Features, Triple);
    // FIXME: Set Arch.
    D.Diag(clang::diag::warn_drv_unused_argument) << WaArch->getAsString(Args);
  } else if (ArchArg) {
    ArchName = ArchArg->getValue();
    checkARMArchName(D, ArchArg, Args, ArchName, Features, Triple);
  }

  // Check -mcpu. ClangAs gives preference to -Wa,-mcpu=.
  const Arg *CPUArg = Args.getLastArg(options::OPT_mcpu_EQ);
  StringRef CPUName;
  if (WaCPU) {
    if (CPUArg)
      D.Diag(clang::diag::warn_drv_unused_argument)
          << CPUArg->getAsString(Args);
    CPUName = StringRef(WaCPU->getValue()).substr(6);
    checkARMCPUName(D, WaCPU, Args, CPUName, ArchName, Features, Triple);
  } else if (CPUArg) {
    CPUName = CPUArg->getValue();
    checkARMCPUName(D, CPUArg, Args, CPUName, ArchName, Features, Triple);
  }

  // Add CPU features for generic CPUs
  if (CPUName == "native") {
    llvm::StringMap<bool> HostFeatures;
    if (llvm::sys::getHostCPUFeatures(HostFeatures))
      for (auto &F : HostFeatures)
        Features.push_back(
            Args.MakeArgString((F.second ? "+" : "-") + F.first()));
  }

  // Honor -mfpu=. ClangAs gives preference to -Wa,-mfpu=.
  const Arg *FPUArg = Args.getLastArg(options::OPT_mfpu_EQ);
  if (WaFPU) {
    if (FPUArg)
      D.Diag(clang::diag::warn_drv_unused_argument)
          << FPUArg->getAsString(Args);
    getARMFPUFeatures(D, WaFPU, Args, StringRef(WaFPU->getValue()).substr(6),
                      Features);
  } else if (FPUArg) {
    getARMFPUFeatures(D, FPUArg, Args, FPUArg->getValue(), Features);
  }

  // Honor -mhwdiv=. ClangAs gives preference to -Wa,-mhwdiv=.
  const Arg *HDivArg = Args.getLastArg(options::OPT_mhwdiv_EQ);
  if (WaHDiv) {
    if (HDivArg)
      D.Diag(clang::diag::warn_drv_unused_argument)
          << HDivArg->getAsString(Args);
    getARMHWDivFeatures(D, WaHDiv, Args,
                        StringRef(WaHDiv->getValue()).substr(8), Features);
  } else if (HDivArg)
    getARMHWDivFeatures(D, HDivArg, Args, HDivArg->getValue(), Features);

  // Setting -msoft-float effectively disables NEON because of the GCC
  // implementation, although the same isn't true of VFP or VFP3.
  if (ABI == arm::FloatABI::Soft) {
    Features.push_back("-neon");
    // Also need to explicitly disable features which imply NEON.
    Features.push_back("-crypto");
  }

  // En/disable crc code generation.
  if (Arg *A = Args.getLastArg(options::OPT_mcrc, options::OPT_mnocrc)) {
    if (A->getOption().matches(options::OPT_mcrc))
      Features.push_back("+crc");
    else
      Features.push_back("-crc");
  }

  // Look for the last occurrence of -mlong-calls or -mno-long-calls. If
  // neither options are specified, see if we are compiling for kernel/kext and
  // decide whether to pass "+long-calls" based on the OS and its version.
  if (Arg *A = Args.getLastArg(options::OPT_mlong_calls,
                               options::OPT_mno_long_calls)) {
    if (A->getOption().matches(options::OPT_mlong_calls))
      Features.push_back("+long-calls");
  } else if (KernelOrKext && (!Triple.isiOS() || Triple.isOSVersionLT(6)) &&
             !Triple.isWatchOS()) {
      Features.push_back("+long-calls");
  }

  // Kernel code has more strict alignment requirements.
  if (KernelOrKext)
    Features.push_back("+strict-align");
  else if (Arg *A = Args.getLastArg(options::OPT_mno_unaligned_access,
                                    options::OPT_munaligned_access)) {
    if (A->getOption().matches(options::OPT_munaligned_access)) {
      // No v6M core supports unaligned memory access (v6M ARM ARM A3.2).
      if (Triple.getSubArch() == llvm::Triple::SubArchType::ARMSubArch_v6m)
        D.Diag(diag::err_target_unsupported_unaligned) << "v6m";
      // v8M Baseline follows on from v6M, so doesn't support unaligned memory
      // access either.
      else if (Triple.getSubArch() == llvm::Triple::SubArchType::ARMSubArch_v8m_baseline)
        D.Diag(diag::err_target_unsupported_unaligned) << "v8m.base";
    } else
      Features.push_back("+strict-align");
  } else {
    // Assume pre-ARMv6 doesn't support unaligned accesses.
    //
    // ARMv6 may or may not support unaligned accesses depending on the
    // SCTLR.U bit, which is architecture-specific. We assume ARMv6
    // Darwin and NetBSD targets support unaligned accesses, and others don't.
    //
    // ARMv7 always has SCTLR.U set to 1, but it has a new SCTLR.A bit
    // which raises an alignment fault on unaligned accesses. Linux
    // defaults this bit to 0 and handles it as a system-wide (not
    // per-process) setting. It is therefore safe to assume that ARMv7+
    // Linux targets support unaligned accesses. The same goes for NaCl.
    //
    // The above behavior is consistent with GCC.
    int VersionNum = getARMSubArchVersionNumber(Triple);
    if (Triple.isOSDarwin() || Triple.isOSNetBSD()) {
      if (VersionNum < 6 ||
          Triple.getSubArch() == llvm::Triple::SubArchType::ARMSubArch_v6m)
        Features.push_back("+strict-align");
    } else if (Triple.isOSLinux() || Triple.isOSNaCl()) {
      if (VersionNum < 7)
        Features.push_back("+strict-align");
    } else
      Features.push_back("+strict-align");
  }

  // llvm does not support reserving registers in general. There is support
  // for reserving r9 on ARM though (defined as a platform-specific register
  // in ARM EABI).
  if (Args.hasArg(options::OPT_ffixed_r9))
    Features.push_back("+reserve-r9");

  // The kext linker doesn't know how to deal with movw/movt.
  if (KernelOrKext || Args.hasArg(options::OPT_mno_movt))
    Features.push_back("+no-movt");
}

void Clang::AddARMTargetArgs(const llvm::Triple &Triple, const ArgList &Args,
                             ArgStringList &CmdArgs, bool KernelOrKext) const {
  // Select the ABI to use.
  // FIXME: Support -meabi.
  // FIXME: Parts of this are duplicated in the backend, unify this somehow.
  const char *ABIName = nullptr;
  if (Arg *A = Args.getLastArg(options::OPT_mabi_EQ)) {
    ABIName = A->getValue();
  } else if (Triple.isOSBinFormatMachO()) {
    if (useAAPCSForMachO(Triple)) {
      ABIName = "aapcs";
    } else if (Triple.isWatchABI()) {
      ABIName = "aapcs16";
    } else {
      ABIName = "apcs-gnu";
    }
  } else if (Triple.isOSWindows()) {
    // FIXME: this is invalid for WindowsCE
    ABIName = "aapcs";
  } else {
    // Select the default based on the platform.
    switch (Triple.getEnvironment()) {
    case llvm::Triple::Android:
    case llvm::Triple::GNUEABI:
    case llvm::Triple::GNUEABIHF:
    case llvm::Triple::MuslEABI:
    case llvm::Triple::MuslEABIHF:
      ABIName = "aapcs-linux";
      break;
    case llvm::Triple::EABIHF:
    case llvm::Triple::EABI:
      ABIName = "aapcs";
      break;
    default:
      if (Triple.getOS() == llvm::Triple::NetBSD)
        ABIName = "apcs-gnu";
      else
        ABIName = "aapcs";
      break;
    }
  }
  CmdArgs.push_back("-target-abi");
  CmdArgs.push_back(ABIName);

  // Determine floating point ABI from the options & target defaults.
  arm::FloatABI ABI = arm::getARMFloatABI(getToolChain(), Args);
  if (ABI == arm::FloatABI::Soft) {
    // Floating point operations and argument passing are soft.
    // FIXME: This changes CPP defines, we need -target-soft-float.
    CmdArgs.push_back("-msoft-float");
    CmdArgs.push_back("-mfloat-abi");
    CmdArgs.push_back("soft");
  } else if (ABI == arm::FloatABI::SoftFP) {
    // Floating point operations are hard, but argument passing is soft.
    CmdArgs.push_back("-mfloat-abi");
    CmdArgs.push_back("soft");
  } else {
    // Floating point operations and argument passing are hard.
    assert(ABI == arm::FloatABI::Hard && "Invalid float abi!");
    CmdArgs.push_back("-mfloat-abi");
    CmdArgs.push_back("hard");
  }

  // Forward the -mglobal-merge option for explicit control over the pass.
  if (Arg *A = Args.getLastArg(options::OPT_mglobal_merge,
                               options::OPT_mno_global_merge)) {
    CmdArgs.push_back("-backend-option");
    if (A->getOption().matches(options::OPT_mno_global_merge))
      CmdArgs.push_back("-arm-global-merge=false");
    else
      CmdArgs.push_back("-arm-global-merge=true");
  }

  if (!Args.hasFlag(options::OPT_mimplicit_float,
                    options::OPT_mno_implicit_float, true))
    CmdArgs.push_back("-no-implicit-float");
}
// ARM tools end.

/// getAArch64TargetCPU - Get the (LLVM) name of the AArch64 cpu we are
/// targeting.
static std::string getAArch64TargetCPU(const ArgList &Args) {
  Arg *A;
  std::string CPU;
  // If we have -mtune or -mcpu, use that.
  if ((A = Args.getLastArg(options::OPT_mtune_EQ))) {
    CPU = StringRef(A->getValue()).lower();
  } else if ((A = Args.getLastArg(options::OPT_mcpu_EQ))) {
    StringRef Mcpu = A->getValue();
    CPU = Mcpu.split("+").first.lower();
  }

  // Handle CPU name is 'native'.
  if (CPU == "native")
    return llvm::sys::getHostCPUName();
  else if (CPU.size())
    return CPU;

  // Make sure we pick "cyclone" if -arch is used.
  // FIXME: Should this be picked by checking the target triple instead?
  if (Args.getLastArg(options::OPT_arch))
    return "cyclone";

  return "generic";
}

void Clang::AddAArch64TargetArgs(const ArgList &Args,
                                 ArgStringList &CmdArgs) const {
  std::string TripleStr = getToolChain().ComputeEffectiveClangTriple(Args);
  llvm::Triple Triple(TripleStr);

  if (!Args.hasFlag(options::OPT_mred_zone, options::OPT_mno_red_zone, true) ||
      Args.hasArg(options::OPT_mkernel) ||
      Args.hasArg(options::OPT_fapple_kext))
    CmdArgs.push_back("-disable-red-zone");

  if (!Args.hasFlag(options::OPT_mimplicit_float,
                    options::OPT_mno_implicit_float, true))
    CmdArgs.push_back("-no-implicit-float");

  const char *ABIName = nullptr;
  if (Arg *A = Args.getLastArg(options::OPT_mabi_EQ))
    ABIName = A->getValue();
  else if (Triple.isOSDarwin())
    ABIName = "darwinpcs";
  else
    ABIName = "aapcs";

  CmdArgs.push_back("-target-abi");
  CmdArgs.push_back(ABIName);

  if (Arg *A = Args.getLastArg(options::OPT_mfix_cortex_a53_835769,
                               options::OPT_mno_fix_cortex_a53_835769)) {
    CmdArgs.push_back("-backend-option");
    if (A->getOption().matches(options::OPT_mfix_cortex_a53_835769))
      CmdArgs.push_back("-aarch64-fix-cortex-a53-835769=1");
    else
      CmdArgs.push_back("-aarch64-fix-cortex-a53-835769=0");
  } else if (Triple.isAndroid()) {
    // Enabled A53 errata (835769) workaround by default on android
    CmdArgs.push_back("-backend-option");
    CmdArgs.push_back("-aarch64-fix-cortex-a53-835769=1");
  }

  // Forward the -mglobal-merge option for explicit control over the pass.
  if (Arg *A = Args.getLastArg(options::OPT_mglobal_merge,
                               options::OPT_mno_global_merge)) {
    CmdArgs.push_back("-backend-option");
    if (A->getOption().matches(options::OPT_mno_global_merge))
      CmdArgs.push_back("-aarch64-global-merge=false");
    else
      CmdArgs.push_back("-aarch64-global-merge=true");
  }
}

// Get CPU and ABI names. They are not independent
// so we have to calculate them together.
void mips::getMipsCPUAndABI(const ArgList &Args, const llvm::Triple &Triple,
                            StringRef &CPUName, StringRef &ABIName) {
  const char *DefMips32CPU = "mips32r2";
  const char *DefMips64CPU = "mips64r2";

  // MIPS32r6 is the default for mips(el)?-img-linux-gnu and MIPS64r6 is the
  // default for mips64(el)?-img-linux-gnu.
  if (Triple.getVendor() == llvm::Triple::ImaginationTechnologies &&
      Triple.getEnvironment() == llvm::Triple::GNU) {
    DefMips32CPU = "mips32r6";
    DefMips64CPU = "mips64r6";
  }

  // MIPS64r6 is the default for Android MIPS64 (mips64el-linux-android).
  if (Triple.isAndroid()) {
    DefMips32CPU = "mips32";
    DefMips64CPU = "mips64r6";
  }

  // MIPS3 is the default for mips64*-unknown-openbsd.
  if (Triple.getOS() == llvm::Triple::OpenBSD)
    DefMips64CPU = "mips3";

  if (Arg *A = Args.getLastArg(options::OPT_march_EQ, options::OPT_mcpu_EQ))
    CPUName = A->getValue();

  if (Arg *A = Args.getLastArg(options::OPT_mabi_EQ)) {
    ABIName = A->getValue();
    // Convert a GNU style Mips ABI name to the name
    // accepted by LLVM Mips backend.
    ABIName = llvm::StringSwitch<llvm::StringRef>(ABIName)
                  .Case("32", "o32")
                  .Case("64", "n64")
                  .Default(ABIName);
  }

  // Setup default CPU and ABI names.
  if (CPUName.empty() && ABIName.empty()) {
    switch (Triple.getArch()) {
    default:
      llvm_unreachable("Unexpected triple arch name");
    case llvm::Triple::mips:
    case llvm::Triple::mipsel:
      CPUName = DefMips32CPU;
      break;
    case llvm::Triple::mips64:
    case llvm::Triple::mips64el:
      CPUName = DefMips64CPU;
      break;
    }
  }

  if (ABIName.empty() &&
      (Triple.getVendor() == llvm::Triple::MipsTechnologies ||
       Triple.getVendor() == llvm::Triple::ImaginationTechnologies)) {
    ABIName = llvm::StringSwitch<const char *>(CPUName)
                  .Case("mips1", "o32")
                  .Case("mips2", "o32")
                  .Case("mips3", "n64")
                  .Case("mips4", "n64")
                  .Case("mips5", "n64")
                  .Case("mips32", "o32")
                  .Case("mips32r2", "o32")
                  .Case("mips32r3", "o32")
                  .Case("mips32r5", "o32")
                  .Case("mips32r6", "o32")
                  .Case("mips64", "n64")
                  .Case("mips64r2", "n64")
                  .Case("mips64r3", "n64")
                  .Case("mips64r5", "n64")
                  .Case("mips64r6", "n64")
                  .Case("octeon", "n64")
                  .Case("p5600", "o32")
                  .Default("");
  }

  if (ABIName.empty()) {
    // Deduce ABI name from the target triple.
    if (Triple.getArch() == llvm::Triple::mips ||
        Triple.getArch() == llvm::Triple::mipsel)
      ABIName = "o32";
    else
      ABIName = "n64";
  }

  if (CPUName.empty()) {
    // Deduce CPU name from ABI name.
    CPUName = llvm::StringSwitch<const char *>(ABIName)
                  .Case("o32", DefMips32CPU)
                  .Cases("n32", "n64", DefMips64CPU)
                  .Default("");
  }

  // FIXME: Warn on inconsistent use of -march and -mabi.
}

std::string mips::getMipsABILibSuffix(const ArgList &Args,
                                      const llvm::Triple &Triple) {
  StringRef CPUName, ABIName;
  tools::mips::getMipsCPUAndABI(Args, Triple, CPUName, ABIName);
  return llvm::StringSwitch<std::string>(ABIName)
      .Case("o32", "")
      .Case("n32", "32")
      .Case("n64", "64");
}

// Convert ABI name to the GNU tools acceptable variant.
static StringRef getGnuCompatibleMipsABIName(StringRef ABI) {
  return llvm::StringSwitch<llvm::StringRef>(ABI)
      .Case("o32", "32")
      .Case("n64", "64")
      .Default(ABI);
}

// Select the MIPS float ABI as determined by -msoft-float, -mhard-float,
// and -mfloat-abi=.
static mips::FloatABI getMipsFloatABI(const Driver &D, const ArgList &Args) {
  mips::FloatABI ABI = mips::FloatABI::Invalid;
  if (Arg *A =
          Args.getLastArg(options::OPT_msoft_float, options::OPT_mhard_float,
                          options::OPT_mfloat_abi_EQ)) {
    if (A->getOption().matches(options::OPT_msoft_float))
      ABI = mips::FloatABI::Soft;
    else if (A->getOption().matches(options::OPT_mhard_float))
      ABI = mips::FloatABI::Hard;
    else {
      ABI = llvm::StringSwitch<mips::FloatABI>(A->getValue())
                .Case("soft", mips::FloatABI::Soft)
                .Case("hard", mips::FloatABI::Hard)
                .Default(mips::FloatABI::Invalid);
      if (ABI == mips::FloatABI::Invalid && !StringRef(A->getValue()).empty()) {
        D.Diag(diag::err_drv_invalid_mfloat_abi) << A->getAsString(Args);
        ABI = mips::FloatABI::Hard;
      }
    }
  }

  // If unspecified, choose the default based on the platform.
  if (ABI == mips::FloatABI::Invalid) {
    // Assume "hard", because it's a default value used by gcc.
    // When we start to recognize specific target MIPS processors,
    // we will be able to select the default more correctly.
    ABI = mips::FloatABI::Hard;
  }

  assert(ABI != mips::FloatABI::Invalid && "must select an ABI");
  return ABI;
}

static void AddTargetFeature(const ArgList &Args,
                             std::vector<const char *> &Features,
                             OptSpecifier OnOpt, OptSpecifier OffOpt,
                             StringRef FeatureName) {
  if (Arg *A = Args.getLastArg(OnOpt, OffOpt)) {
    if (A->getOption().matches(OnOpt))
      Features.push_back(Args.MakeArgString("+" + FeatureName));
    else
      Features.push_back(Args.MakeArgString("-" + FeatureName));
  }
}

static void getMIPSTargetFeatures(const Driver &D, const llvm::Triple &Triple,
                                  const ArgList &Args,
                                  std::vector<const char *> &Features) {
  StringRef CPUName;
  StringRef ABIName;
  mips::getMipsCPUAndABI(Args, Triple, CPUName, ABIName);
  ABIName = getGnuCompatibleMipsABIName(ABIName);

  AddTargetFeature(Args, Features, options::OPT_mno_abicalls,
                   options::OPT_mabicalls, "noabicalls");

  mips::FloatABI FloatABI = getMipsFloatABI(D, Args);
  if (FloatABI == mips::FloatABI::Soft) {
    // FIXME: Note, this is a hack. We need to pass the selected float
    // mode to the MipsTargetInfoBase to define appropriate macros there.
    // Now it is the only method.
    Features.push_back("+soft-float");
  }

  if (Arg *A = Args.getLastArg(options::OPT_mnan_EQ)) {
    StringRef Val = StringRef(A->getValue());
    if (Val == "2008") {
      if (mips::getSupportedNanEncoding(CPUName) & mips::Nan2008)
        Features.push_back("+nan2008");
      else {
        Features.push_back("-nan2008");
        D.Diag(diag::warn_target_unsupported_nan2008) << CPUName;
      }
    } else if (Val == "legacy") {
      if (mips::getSupportedNanEncoding(CPUName) & mips::NanLegacy)
        Features.push_back("-nan2008");
      else {
        Features.push_back("+nan2008");
        D.Diag(diag::warn_target_unsupported_nanlegacy) << CPUName;
      }
    } else
      D.Diag(diag::err_drv_unsupported_option_argument)
          << A->getOption().getName() << Val;
  }

  AddTargetFeature(Args, Features, options::OPT_msingle_float,
                   options::OPT_mdouble_float, "single-float");
  AddTargetFeature(Args, Features, options::OPT_mips16, options::OPT_mno_mips16,
                   "mips16");
  AddTargetFeature(Args, Features, options::OPT_mmicromips,
                   options::OPT_mno_micromips, "micromips");
  AddTargetFeature(Args, Features, options::OPT_mdsp, options::OPT_mno_dsp,
                   "dsp");
  AddTargetFeature(Args, Features, options::OPT_mdspr2, options::OPT_mno_dspr2,
                   "dspr2");
  AddTargetFeature(Args, Features, options::OPT_mmsa, options::OPT_mno_msa,
                   "msa");

  // Add the last -mfp32/-mfpxx/-mfp64, if none are given and the ABI is O32
  // pass -mfpxx, or if none are given and fp64a is default, pass fp64 and
  // nooddspreg.
  if (Arg *A = Args.getLastArg(options::OPT_mfp32, options::OPT_mfpxx,
                               options::OPT_mfp64)) {
    if (A->getOption().matches(options::OPT_mfp32))
      Features.push_back(Args.MakeArgString("-fp64"));
    else if (A->getOption().matches(options::OPT_mfpxx)) {
      Features.push_back(Args.MakeArgString("+fpxx"));
      Features.push_back(Args.MakeArgString("+nooddspreg"));
    } else
      Features.push_back(Args.MakeArgString("+fp64"));
  } else if (mips::shouldUseFPXX(Args, Triple, CPUName, ABIName, FloatABI)) {
    Features.push_back(Args.MakeArgString("+fpxx"));
    Features.push_back(Args.MakeArgString("+nooddspreg"));
  } else if (mips::isFP64ADefault(Triple, CPUName)) {
    Features.push_back(Args.MakeArgString("+fp64"));
    Features.push_back(Args.MakeArgString("+nooddspreg"));
  }

  AddTargetFeature(Args, Features, options::OPT_mno_odd_spreg,
                   options::OPT_modd_spreg, "nooddspreg");
}

void Clang::AddMIPSTargetArgs(const ArgList &Args,
                              ArgStringList &CmdArgs) const {
  const Driver &D = getToolChain().getDriver();
  StringRef CPUName;
  StringRef ABIName;
  const llvm::Triple &Triple = getToolChain().getTriple();
  mips::getMipsCPUAndABI(Args, Triple, CPUName, ABIName);

  CmdArgs.push_back("-target-abi");
  CmdArgs.push_back(ABIName.data());

  mips::FloatABI ABI = getMipsFloatABI(D, Args);
  if (ABI == mips::FloatABI::Soft) {
    // Floating point operations and argument passing are soft.
    CmdArgs.push_back("-msoft-float");
    CmdArgs.push_back("-mfloat-abi");
    CmdArgs.push_back("soft");
  } else {
    // Floating point operations and argument passing are hard.
    assert(ABI == mips::FloatABI::Hard && "Invalid float abi!");
    CmdArgs.push_back("-mfloat-abi");
    CmdArgs.push_back("hard");
  }

  if (Arg *A = Args.getLastArg(options::OPT_mxgot, options::OPT_mno_xgot)) {
    if (A->getOption().matches(options::OPT_mxgot)) {
      CmdArgs.push_back("-mllvm");
      CmdArgs.push_back("-mxgot");
    }
  }

  if (Arg *A = Args.getLastArg(options::OPT_mldc1_sdc1,
                               options::OPT_mno_ldc1_sdc1)) {
    if (A->getOption().matches(options::OPT_mno_ldc1_sdc1)) {
      CmdArgs.push_back("-mllvm");
      CmdArgs.push_back("-mno-ldc1-sdc1");
    }
  }

  if (Arg *A = Args.getLastArg(options::OPT_mcheck_zero_division,
                               options::OPT_mno_check_zero_division)) {
    if (A->getOption().matches(options::OPT_mno_check_zero_division)) {
      CmdArgs.push_back("-mllvm");
      CmdArgs.push_back("-mno-check-zero-division");
    }
  }

  if (Arg *A = Args.getLastArg(options::OPT_G)) {
    StringRef v = A->getValue();
    CmdArgs.push_back("-mllvm");
    CmdArgs.push_back(Args.MakeArgString("-mips-ssection-threshold=" + v));
    A->claim();
  }

  if (Arg *A = Args.getLastArg(options::OPT_mcompact_branches_EQ)) {
    StringRef Val = StringRef(A->getValue());
    if (mips::hasCompactBranches(CPUName)) {
      if (Val == "never" || Val == "always" || Val == "optimal") {
        CmdArgs.push_back("-mllvm");
        CmdArgs.push_back(Args.MakeArgString("-mips-compact-branches=" + Val));
      } else
        D.Diag(diag::err_drv_unsupported_option_argument)
            << A->getOption().getName() << Val;
    } else
      D.Diag(diag::warn_target_unsupported_compact_branches) << CPUName;
  }
}

/// getPPCTargetCPU - Get the (LLVM) name of the PowerPC cpu we are targeting.
static std::string getPPCTargetCPU(const ArgList &Args) {
  if (Arg *A = Args.getLastArg(options::OPT_mcpu_EQ)) {
    StringRef CPUName = A->getValue();

    if (CPUName == "native") {
      std::string CPU = llvm::sys::getHostCPUName();
      if (!CPU.empty() && CPU != "generic")
        return CPU;
      else
        return "";
    }

    return llvm::StringSwitch<const char *>(CPUName)
        .Case("common", "generic")
        .Case("440", "440")
        .Case("440fp", "440")
        .Case("450", "450")
        .Case("601", "601")
        .Case("602", "602")
        .Case("603", "603")
        .Case("603e", "603e")
        .Case("603ev", "603ev")
        .Case("604", "604")
        .Case("604e", "604e")
        .Case("620", "620")
        .Case("630", "pwr3")
        .Case("G3", "g3")
        .Case("7400", "7400")
        .Case("G4", "g4")
        .Case("7450", "7450")
        .Case("G4+", "g4+")
        .Case("750", "750")
        .Case("970", "970")
        .Case("G5", "g5")
        .Case("a2", "a2")
        .Case("a2q", "a2q")
        .Case("e500mc", "e500mc")
        .Case("e5500", "e5500")
        .Case("power3", "pwr3")
        .Case("power4", "pwr4")
        .Case("power5", "pwr5")
        .Case("power5x", "pwr5x")
        .Case("power6", "pwr6")
        .Case("power6x", "pwr6x")
        .Case("power7", "pwr7")
        .Case("power8", "pwr8")
        .Case("power9", "pwr9")
        .Case("pwr3", "pwr3")
        .Case("pwr4", "pwr4")
        .Case("pwr5", "pwr5")
        .Case("pwr5x", "pwr5x")
        .Case("pwr6", "pwr6")
        .Case("pwr6x", "pwr6x")
        .Case("pwr7", "pwr7")
        .Case("pwr8", "pwr8")
        .Case("pwr9", "pwr9")
        .Case("powerpc", "ppc")
        .Case("powerpc64", "ppc64")
        .Case("powerpc64le", "ppc64le")
        .Default("");
  }

  return "";
}

static void getPPCTargetFeatures(const Driver &D, const llvm::Triple &Triple,
                                 const ArgList &Args,
                                 std::vector<const char *> &Features) {
  handleTargetFeaturesGroup(Args, Features, options::OPT_m_ppc_Features_Group);

  ppc::FloatABI FloatABI = ppc::getPPCFloatABI(D, Args);
  if (FloatABI == ppc::FloatABI::Soft &&
      !(Triple.getArch() == llvm::Triple::ppc64 ||
        Triple.getArch() == llvm::Triple::ppc64le))
    Features.push_back("+soft-float");
  else if (FloatABI == ppc::FloatABI::Soft &&
           (Triple.getArch() == llvm::Triple::ppc64 ||
            Triple.getArch() == llvm::Triple::ppc64le))
    D.Diag(diag::err_drv_invalid_mfloat_abi)
        << "soft float is not supported for ppc64";

  // Altivec is a bit weird, allow overriding of the Altivec feature here.
  AddTargetFeature(Args, Features, options::OPT_faltivec,
                   options::OPT_fno_altivec, "altivec");
}

ppc::FloatABI ppc::getPPCFloatABI(const Driver &D, const ArgList &Args) {
  ppc::FloatABI ABI = ppc::FloatABI::Invalid;
  if (Arg *A =
          Args.getLastArg(options::OPT_msoft_float, options::OPT_mhard_float,
                          options::OPT_mfloat_abi_EQ)) {
    if (A->getOption().matches(options::OPT_msoft_float))
      ABI = ppc::FloatABI::Soft;
    else if (A->getOption().matches(options::OPT_mhard_float))
      ABI = ppc::FloatABI::Hard;
    else {
      ABI = llvm::StringSwitch<ppc::FloatABI>(A->getValue())
                .Case("soft", ppc::FloatABI::Soft)
                .Case("hard", ppc::FloatABI::Hard)
                .Default(ppc::FloatABI::Invalid);
      if (ABI == ppc::FloatABI::Invalid && !StringRef(A->getValue()).empty()) {
        D.Diag(diag::err_drv_invalid_mfloat_abi) << A->getAsString(Args);
        ABI = ppc::FloatABI::Hard;
      }
    }
  }

  // If unspecified, choose the default based on the platform.
  if (ABI == ppc::FloatABI::Invalid) {
    ABI = ppc::FloatABI::Hard;
  }

  return ABI;
}

void Clang::AddPPCTargetArgs(const ArgList &Args,
                             ArgStringList &CmdArgs) const {
  // Select the ABI to use.
  const char *ABIName = nullptr;
  if (getToolChain().getTriple().isOSLinux())
    switch (getToolChain().getArch()) {
    case llvm::Triple::ppc64: {
      // When targeting a processor that supports QPX, or if QPX is
      // specifically enabled, default to using the ABI that supports QPX (so
      // long as it is not specifically disabled).
      bool HasQPX = false;
      if (Arg *A = Args.getLastArg(options::OPT_mcpu_EQ))
        HasQPX = A->getValue() == StringRef("a2q");
      HasQPX = Args.hasFlag(options::OPT_mqpx, options::OPT_mno_qpx, HasQPX);
      if (HasQPX) {
        ABIName = "elfv1-qpx";
        break;
      }

      ABIName = "elfv1";
      break;
    }
    case llvm::Triple::ppc64le:
      ABIName = "elfv2";
      break;
    default:
      break;
    }

  if (Arg *A = Args.getLastArg(options::OPT_mabi_EQ))
    // The ppc64 linux abis are all "altivec" abis by default. Accept and ignore
    // the option if given as we don't have backend support for any targets
    // that don't use the altivec abi.
    if (StringRef(A->getValue()) != "altivec")
      ABIName = A->getValue();

  ppc::FloatABI FloatABI =
      ppc::getPPCFloatABI(getToolChain().getDriver(), Args);

  if (FloatABI == ppc::FloatABI::Soft) {
    // Floating point operations and argument passing are soft.
    CmdArgs.push_back("-msoft-float");
    CmdArgs.push_back("-mfloat-abi");
    CmdArgs.push_back("soft");
  } else {
    // Floating point operations and argument passing are hard.
    assert(FloatABI == ppc::FloatABI::Hard && "Invalid float abi!");
    CmdArgs.push_back("-mfloat-abi");
    CmdArgs.push_back("hard");
  }

  if (ABIName) {
    CmdArgs.push_back("-target-abi");
    CmdArgs.push_back(ABIName);
  }
}

bool ppc::hasPPCAbiArg(const ArgList &Args, const char *Value) {
  Arg *A = Args.getLastArg(options::OPT_mabi_EQ);
  return A && (A->getValue() == StringRef(Value));
}

/// Get the (LLVM) name of the R600 gpu we are targeting.
static std::string getR600TargetGPU(const ArgList &Args) {
  if (Arg *A = Args.getLastArg(options::OPT_mcpu_EQ)) {
    const char *GPUName = A->getValue();
    return llvm::StringSwitch<const char *>(GPUName)
        .Cases("rv630", "rv635", "r600")
        .Cases("rv610", "rv620", "rs780", "rs880")
        .Case("rv740", "rv770")
        .Case("palm", "cedar")
        .Cases("sumo", "sumo2", "sumo")
        .Case("hemlock", "cypress")
        .Case("aruba", "cayman")
        .Default(GPUName);
  }
  return "";
}

static std::string getLanaiTargetCPU(const ArgList &Args) {
  if (Arg *A = Args.getLastArg(options::OPT_mcpu_EQ)) {
    return A->getValue();
  }
  return "";
}

sparc::FloatABI sparc::getSparcFloatABI(const Driver &D,
                                        const ArgList &Args) {
  sparc::FloatABI ABI = sparc::FloatABI::Invalid;
  if (Arg *A =
          Args.getLastArg(options::OPT_msoft_float, options::OPT_mhard_float,
                          options::OPT_mfloat_abi_EQ)) {
    if (A->getOption().matches(options::OPT_msoft_float))
      ABI = sparc::FloatABI::Soft;
    else if (A->getOption().matches(options::OPT_mhard_float))
      ABI = sparc::FloatABI::Hard;
    else {
      ABI = llvm::StringSwitch<sparc::FloatABI>(A->getValue())
                .Case("soft", sparc::FloatABI::Soft)
                .Case("hard", sparc::FloatABI::Hard)
                .Default(sparc::FloatABI::Invalid);
      if (ABI == sparc::FloatABI::Invalid &&
          !StringRef(A->getValue()).empty()) {
        D.Diag(diag::err_drv_invalid_mfloat_abi) << A->getAsString(Args);
        ABI = sparc::FloatABI::Hard;
      }
    }
  }

  // If unspecified, choose the default based on the platform.
  // Only the hard-float ABI on Sparc is standardized, and it is the
  // default. GCC also supports a nonstandard soft-float ABI mode, also
  // implemented in LLVM. However as this is not standard we set the default
  // to be hard-float.
  if (ABI == sparc::FloatABI::Invalid) {
    ABI = sparc::FloatABI::Hard;
  }

  return ABI;
}

static void getSparcTargetFeatures(const Driver &D, const ArgList &Args,
                                 std::vector<const char *> &Features) {
  sparc::FloatABI FloatABI = sparc::getSparcFloatABI(D, Args);
  if (FloatABI == sparc::FloatABI::Soft)
    Features.push_back("+soft-float");
}

void Clang::AddSparcTargetArgs(const ArgList &Args,
                               ArgStringList &CmdArgs) const {
  sparc::FloatABI FloatABI =
      sparc::getSparcFloatABI(getToolChain().getDriver(), Args);

  if (FloatABI == sparc::FloatABI::Soft) {
    // Floating point operations and argument passing are soft.
    CmdArgs.push_back("-msoft-float");
    CmdArgs.push_back("-mfloat-abi");
    CmdArgs.push_back("soft");
  } else {
    // Floating point operations and argument passing are hard.
    assert(FloatABI == sparc::FloatABI::Hard && "Invalid float abi!");
    CmdArgs.push_back("-mfloat-abi");
    CmdArgs.push_back("hard");
  }
}

void Clang::AddSystemZTargetArgs(const ArgList &Args,
                                 ArgStringList &CmdArgs) const {
  if (Args.hasFlag(options::OPT_mbackchain, options::OPT_mno_backchain, false))
    CmdArgs.push_back("-mbackchain");
}

static const char *getSystemZTargetCPU(const ArgList &Args) {
  if (const Arg *A = Args.getLastArg(options::OPT_march_EQ))
    return A->getValue();
  return "z10";
}

static void getSystemZTargetFeatures(const ArgList &Args,
                                     std::vector<const char *> &Features) {
  // -m(no-)htm overrides use of the transactional-execution facility.
  if (Arg *A = Args.getLastArg(options::OPT_mhtm, options::OPT_mno_htm)) {
    if (A->getOption().matches(options::OPT_mhtm))
      Features.push_back("+transactional-execution");
    else
      Features.push_back("-transactional-execution");
  }
  // -m(no-)vx overrides use of the vector facility.
  if (Arg *A = Args.getLastArg(options::OPT_mvx, options::OPT_mno_vx)) {
    if (A->getOption().matches(options::OPT_mvx))
      Features.push_back("+vector");
    else
      Features.push_back("-vector");
  }
}

static const char *getX86TargetCPU(const ArgList &Args,
                                   const llvm::Triple &Triple) {
  if (const Arg *A = Args.getLastArg(options::OPT_march_EQ)) {
    if (StringRef(A->getValue()) != "native") {
      if (Triple.isOSDarwin() && Triple.getArchName() == "x86_64h")
        return "core-avx2";

      return A->getValue();
    }

    // FIXME: Reject attempts to use -march=native unless the target matches
    // the host.
    //
    // FIXME: We should also incorporate the detected target features for use
    // with -native.
    std::string CPU = llvm::sys::getHostCPUName();
    if (!CPU.empty() && CPU != "generic")
      return Args.MakeArgString(CPU);
  }

  if (const Arg *A = Args.getLastArg(options::OPT__SLASH_arch)) {
    // Mapping built by referring to X86TargetInfo::getDefaultFeatures().
    StringRef Arch = A->getValue();
    const char *CPU;
    if (Triple.getArch() == llvm::Triple::x86) {
      CPU = llvm::StringSwitch<const char *>(Arch)
                .Case("IA32", "i386")
                .Case("SSE", "pentium3")
                .Case("SSE2", "pentium4")
                .Case("AVX", "sandybridge")
                .Case("AVX2", "haswell")
                .Default(nullptr);
    } else {
      CPU = llvm::StringSwitch<const char *>(Arch)
                .Case("AVX", "sandybridge")
                .Case("AVX2", "haswell")
                .Default(nullptr);
    }
    if (CPU)
      return CPU;
  }

  // Select the default CPU if none was given (or detection failed).

  if (Triple.getArch() != llvm::Triple::x86_64 &&
      Triple.getArch() != llvm::Triple::x86)
    return nullptr; // This routine is only handling x86 targets.

  bool Is64Bit = Triple.getArch() == llvm::Triple::x86_64;

  // FIXME: Need target hooks.
  if (Triple.isOSDarwin()) {
    if (Triple.getArchName() == "x86_64h")
      return "core-avx2";
    return Is64Bit ? "core2" : "yonah";
  }

  // Set up default CPU name for PS4 compilers.
  if (Triple.isPS4CPU())
    return "btver2";

  // On Android use targets compatible with gcc
  if (Triple.isAndroid())
    return Is64Bit ? "x86-64" : "i686";

  // Everything else goes to x86-64 in 64-bit mode.
  if (Is64Bit)
    return "x86-64";

  switch (Triple.getOS()) {
  case llvm::Triple::FreeBSD:
  case llvm::Triple::NetBSD:
  case llvm::Triple::OpenBSD:
    return "i486";
  case llvm::Triple::Haiku:
    return "i586";
  case llvm::Triple::Bitrig:
    return "i686";
  default:
    // Fallback to p4.
    return "pentium4";
  }
}

/// Get the (LLVM) name of the WebAssembly cpu we are targeting.
static StringRef getWebAssemblyTargetCPU(const ArgList &Args) {
  // If we have -mcpu=, use that.
  if (Arg *A = Args.getLastArg(options::OPT_mcpu_EQ)) {
    StringRef CPU = A->getValue();

#ifdef __wasm__
    // Handle "native" by examining the host. "native" isn't meaningful when
    // cross compiling, so only support this when the host is also WebAssembly.
    if (CPU == "native")
      return llvm::sys::getHostCPUName();
#endif

    return CPU;
  }

  return "generic";
}

static std::string getCPUName(const ArgList &Args, const llvm::Triple &T,
                              bool FromAs = false) {
  switch (T.getArch()) {
  default:
    return "";

  case llvm::Triple::aarch64:
  case llvm::Triple::aarch64_be:
    return getAArch64TargetCPU(Args);

  case llvm::Triple::arm:
  case llvm::Triple::armeb:
  case llvm::Triple::thumb:
  case llvm::Triple::thumbeb: {
    StringRef MArch, MCPU;
    getARMArchCPUFromArgs(Args, MArch, MCPU, FromAs);
    return arm::getARMTargetCPU(MCPU, MArch, T);
  }
  case llvm::Triple::mips:
  case llvm::Triple::mipsel:
  case llvm::Triple::mips64:
  case llvm::Triple::mips64el: {
    StringRef CPUName;
    StringRef ABIName;
    mips::getMipsCPUAndABI(Args, T, CPUName, ABIName);
    return CPUName;
  }

  case llvm::Triple::nvptx:
  case llvm::Triple::nvptx64:
    if (const Arg *A = Args.getLastArg(options::OPT_march_EQ))
      return A->getValue();
    return "";

  case llvm::Triple::ppc:
  case llvm::Triple::ppc64:
  case llvm::Triple::ppc64le: {
    std::string TargetCPUName = getPPCTargetCPU(Args);
    // LLVM may default to generating code for the native CPU,
    // but, like gcc, we default to a more generic option for
    // each architecture. (except on Darwin)
    if (TargetCPUName.empty() && !T.isOSDarwin()) {
      if (T.getArch() == llvm::Triple::ppc64)
        TargetCPUName = "ppc64";
      else if (T.getArch() == llvm::Triple::ppc64le)
        TargetCPUName = "ppc64le";
      else
        TargetCPUName = "ppc";
    }
    return TargetCPUName;
  }

  case llvm::Triple::sparc:
  case llvm::Triple::sparcel:
  case llvm::Triple::sparcv9:
    if (const Arg *A = Args.getLastArg(options::OPT_mcpu_EQ))
      return A->getValue();
    return "";

  case llvm::Triple::x86:
  case llvm::Triple::x86_64:
    return getX86TargetCPU(Args, T);

  case llvm::Triple::hexagon:
    return "hexagon" +
           toolchains::HexagonToolChain::GetTargetCPUVersion(Args).str();

  case llvm::Triple::lanai:
    return getLanaiTargetCPU(Args);

  case llvm::Triple::systemz:
    return getSystemZTargetCPU(Args);

  case llvm::Triple::r600:
  case llvm::Triple::amdgcn:
    return getR600TargetGPU(Args);

  case llvm::Triple::wasm32:
  case llvm::Triple::wasm64:
    return getWebAssemblyTargetCPU(Args);
  }
}

static void AddGoldPlugin(const ToolChain &ToolChain, const ArgList &Args,
                          ArgStringList &CmdArgs, bool IsThinLTO) {
  // Tell the linker to load the plugin. This has to come before AddLinkerInputs
  // as gold requires -plugin to come before any -plugin-opt that -Wl might
  // forward.
  CmdArgs.push_back("-plugin");
  std::string Plugin =
      ToolChain.getDriver().Dir + "/../lib" CLANG_LIBDIR_SUFFIX "/LLVMgold.so";
  CmdArgs.push_back(Args.MakeArgString(Plugin));

  // Try to pass driver level flags relevant to LTO code generation down to
  // the plugin.

  // Handle flags for selecting CPU variants.
  std::string CPU = getCPUName(Args, ToolChain.getTriple());
  if (!CPU.empty())
    CmdArgs.push_back(Args.MakeArgString(Twine("-plugin-opt=mcpu=") + CPU));

  if (Arg *A = Args.getLastArg(options::OPT_O_Group)) {
    StringRef OOpt;
    if (A->getOption().matches(options::OPT_O4) ||
        A->getOption().matches(options::OPT_Ofast))
      OOpt = "3";
    else if (A->getOption().matches(options::OPT_O))
      OOpt = A->getValue();
    else if (A->getOption().matches(options::OPT_O0))
      OOpt = "0";
    if (!OOpt.empty())
      CmdArgs.push_back(Args.MakeArgString(Twine("-plugin-opt=O") + OOpt));
  }

  if (IsThinLTO)
    CmdArgs.push_back("-plugin-opt=thinlto");

  // If an explicit debugger tuning argument appeared, pass it along.
  if (Arg *A = Args.getLastArg(options::OPT_gTune_Group,
                               options::OPT_ggdbN_Group)) {
    if (A->getOption().matches(options::OPT_glldb))
      CmdArgs.push_back("-plugin-opt=-debugger-tune=lldb");
    else if (A->getOption().matches(options::OPT_gsce))
      CmdArgs.push_back("-plugin-opt=-debugger-tune=sce");
    else
      CmdArgs.push_back("-plugin-opt=-debugger-tune=gdb");
  }
}

/// This is a helper function for validating the optional refinement step
/// parameter in reciprocal argument strings. Return false if there is an error
/// parsing the refinement step. Otherwise, return true and set the Position
/// of the refinement step in the input string.
static bool getRefinementStep(StringRef In, const Driver &D,
                              const Arg &A, size_t &Position) {
  const char RefinementStepToken = ':';
  Position = In.find(RefinementStepToken);
  if (Position != StringRef::npos) {
    StringRef Option = A.getOption().getName();
    StringRef RefStep = In.substr(Position + 1);
    // Allow exactly one numeric character for the additional refinement
    // step parameter. This is reasonable for all currently-supported
    // operations and architectures because we would expect that a larger value
    // of refinement steps would cause the estimate "optimization" to
    // under-perform the native operation. Also, if the estimate does not
    // converge quickly, it probably will not ever converge, so further
    // refinement steps will not produce a better answer.
    if (RefStep.size() != 1) {
      D.Diag(diag::err_drv_invalid_value) << Option << RefStep;
      return false;
    }
    char RefStepChar = RefStep[0];
    if (RefStepChar < '0' || RefStepChar > '9') {
      D.Diag(diag::err_drv_invalid_value) << Option << RefStep;
      return false;
    }
  }
  return true;
}

/// The -mrecip flag requires processing of many optional parameters.
static void ParseMRecip(const Driver &D, const ArgList &Args,
                        ArgStringList &OutStrings) {
  StringRef DisabledPrefixIn = "!";
  StringRef DisabledPrefixOut = "!";
  StringRef EnabledPrefixOut = "";
  StringRef Out = "-mrecip=";

  Arg *A = Args.getLastArg(options::OPT_mrecip, options::OPT_mrecip_EQ);
  if (!A)
    return;

  unsigned NumOptions = A->getNumValues();
  if (NumOptions == 0) {
    // No option is the same as "all".
    OutStrings.push_back(Args.MakeArgString(Out + "all"));
    return;
  }

  // Pass through "all", "none", or "default" with an optional refinement step.
  if (NumOptions == 1) {
    StringRef Val = A->getValue(0);
    size_t RefStepLoc;
    if (!getRefinementStep(Val, D, *A, RefStepLoc))
      return;
    StringRef ValBase = Val.slice(0, RefStepLoc);
    if (ValBase == "all" || ValBase == "none" || ValBase == "default") {
      OutStrings.push_back(Args.MakeArgString(Out + Val));
      return;
    }
  }

  // Each reciprocal type may be enabled or disabled individually.
  // Check each input value for validity, concatenate them all back together,
  // and pass through.

  llvm::StringMap<bool> OptionStrings;
  OptionStrings.insert(std::make_pair("divd", false));
  OptionStrings.insert(std::make_pair("divf", false));
  OptionStrings.insert(std::make_pair("vec-divd", false));
  OptionStrings.insert(std::make_pair("vec-divf", false));
  OptionStrings.insert(std::make_pair("sqrtd", false));
  OptionStrings.insert(std::make_pair("sqrtf", false));
  OptionStrings.insert(std::make_pair("vec-sqrtd", false));
  OptionStrings.insert(std::make_pair("vec-sqrtf", false));

  for (unsigned i = 0; i != NumOptions; ++i) {
    StringRef Val = A->getValue(i);

    bool IsDisabled = Val.startswith(DisabledPrefixIn);
    // Ignore the disablement token for string matching.
    if (IsDisabled)
      Val = Val.substr(1);

    size_t RefStep;
    if (!getRefinementStep(Val, D, *A, RefStep))
      return;

    StringRef ValBase = Val.slice(0, RefStep);
    llvm::StringMap<bool>::iterator OptionIter = OptionStrings.find(ValBase);
    if (OptionIter == OptionStrings.end()) {
      // Try again specifying float suffix.
      OptionIter = OptionStrings.find(ValBase.str() + 'f');
      if (OptionIter == OptionStrings.end()) {
        // The input name did not match any known option string.
        D.Diag(diag::err_drv_unknown_argument) << Val;
        return;
      }
      // The option was specified without a float or double suffix.
      // Make sure that the double entry was not already specified.
      // The float entry will be checked below.
      if (OptionStrings[ValBase.str() + 'd']) {
        D.Diag(diag::err_drv_invalid_value) << A->getOption().getName() << Val;
        return;
      }
    }

    if (OptionIter->second == true) {
      // Duplicate option specified.
      D.Diag(diag::err_drv_invalid_value) << A->getOption().getName() << Val;
      return;
    }

    // Mark the matched option as found. Do not allow duplicate specifiers.
    OptionIter->second = true;

    // If the precision was not specified, also mark the double entry as found.
    if (ValBase.back() != 'f' && ValBase.back() != 'd')
      OptionStrings[ValBase.str() + 'd'] = true;

    // Build the output string.
    StringRef Prefix = IsDisabled ? DisabledPrefixOut : EnabledPrefixOut;
    Out = Args.MakeArgString(Out + Prefix + Val);
    if (i != NumOptions - 1)
      Out = Args.MakeArgString(Out + ",");
  }

  OutStrings.push_back(Args.MakeArgString(Out));
}

static void getX86TargetFeatures(const Driver &D, const llvm::Triple &Triple,
                                 const ArgList &Args,
                                 std::vector<const char *> &Features) {
  // If -march=native, autodetect the feature list.
  if (const Arg *A = Args.getLastArg(options::OPT_march_EQ)) {
    if (StringRef(A->getValue()) == "native") {
      llvm::StringMap<bool> HostFeatures;
      if (llvm::sys::getHostCPUFeatures(HostFeatures))
        for (auto &F : HostFeatures)
          Features.push_back(
              Args.MakeArgString((F.second ? "+" : "-") + F.first()));
    }
  }

  if (Triple.getArchName() == "x86_64h") {
    // x86_64h implies quite a few of the more modern subtarget features
    // for Haswell class CPUs, but not all of them. Opt-out of a few.
    Features.push_back("-rdrnd");
    Features.push_back("-aes");
    Features.push_back("-pclmul");
    Features.push_back("-rtm");
    Features.push_back("-hle");
    Features.push_back("-fsgsbase");
  }

  const llvm::Triple::ArchType ArchType = Triple.getArch();
  // Add features to be compatible with gcc for Android.
  if (Triple.isAndroid()) {
    if (ArchType == llvm::Triple::x86_64) {
      Features.push_back("+sse4.2");
      Features.push_back("+popcnt");
    } else
      Features.push_back("+ssse3");
  }

  // Set features according to the -arch flag on MSVC.
  if (Arg *A = Args.getLastArg(options::OPT__SLASH_arch)) {
    StringRef Arch = A->getValue();
    bool ArchUsed = false;
    // First, look for flags that are shared in x86 and x86-64.
    if (ArchType == llvm::Triple::x86_64 || ArchType == llvm::Triple::x86) {
      if (Arch == "AVX" || Arch == "AVX2") {
        ArchUsed = true;
        Features.push_back(Args.MakeArgString("+" + Arch.lower()));
      }
    }
    // Then, look for x86-specific flags.
    if (ArchType == llvm::Triple::x86) {
      if (Arch == "IA32") {
        ArchUsed = true;
      } else if (Arch == "SSE" || Arch == "SSE2") {
        ArchUsed = true;
        Features.push_back(Args.MakeArgString("+" + Arch.lower()));
      }
    }
    if (!ArchUsed)
      D.Diag(clang::diag::warn_drv_unused_argument) << A->getAsString(Args);
  }

  // Now add any that the user explicitly requested on the command line,
  // which may override the defaults.
  handleTargetFeaturesGroup(Args, Features, options::OPT_m_x86_Features_Group);
}

void Clang::AddX86TargetArgs(const ArgList &Args,
                             ArgStringList &CmdArgs) const {
  if (!Args.hasFlag(options::OPT_mred_zone, options::OPT_mno_red_zone, true) ||
      Args.hasArg(options::OPT_mkernel) ||
      Args.hasArg(options::OPT_fapple_kext))
    CmdArgs.push_back("-disable-red-zone");

  // Default to avoid implicit floating-point for kernel/kext code, but allow
  // that to be overridden with -mno-soft-float.
  bool NoImplicitFloat = (Args.hasArg(options::OPT_mkernel) ||
                          Args.hasArg(options::OPT_fapple_kext));
  if (Arg *A = Args.getLastArg(
          options::OPT_msoft_float, options::OPT_mno_soft_float,
          options::OPT_mimplicit_float, options::OPT_mno_implicit_float)) {
    const Option &O = A->getOption();
    NoImplicitFloat = (O.matches(options::OPT_mno_implicit_float) ||
                       O.matches(options::OPT_msoft_float));
  }
  if (NoImplicitFloat)
    CmdArgs.push_back("-no-implicit-float");

  if (Arg *A = Args.getLastArg(options::OPT_masm_EQ)) {
    StringRef Value = A->getValue();
    if (Value == "intel" || Value == "att") {
      CmdArgs.push_back("-mllvm");
      CmdArgs.push_back(Args.MakeArgString("-x86-asm-syntax=" + Value));
    } else {
      getToolChain().getDriver().Diag(diag::err_drv_unsupported_option_argument)
          << A->getOption().getName() << Value;
    }
  }

  // Set flags to support MCU ABI.
  if (Args.hasFlag(options::OPT_miamcu, options::OPT_mno_iamcu, false)) {
    CmdArgs.push_back("-mfloat-abi");
    CmdArgs.push_back("soft");
    CmdArgs.push_back("-mstack-alignment=4");
  }
}

void Clang::AddHexagonTargetArgs(const ArgList &Args,
                                 ArgStringList &CmdArgs) const {
  CmdArgs.push_back("-mqdsp6-compat");
  CmdArgs.push_back("-Wreturn-type");

  if (auto G = toolchains::HexagonToolChain::getSmallDataThreshold(Args)) {
    std::string N = llvm::utostr(G.getValue());
    std::string Opt = std::string("-hexagon-small-data-threshold=") + N;
    CmdArgs.push_back("-mllvm");
    CmdArgs.push_back(Args.MakeArgString(Opt));
  }

  if (!Args.hasArg(options::OPT_fno_short_enums))
    CmdArgs.push_back("-fshort-enums");
  if (Args.getLastArg(options::OPT_mieee_rnd_near)) {
    CmdArgs.push_back("-mllvm");
    CmdArgs.push_back("-enable-hexagon-ieee-rnd-near");
  }
  CmdArgs.push_back("-mllvm");
  CmdArgs.push_back("-machine-sink-split=0");
}

void Clang::AddLanaiTargetArgs(const ArgList &Args,
                               ArgStringList &CmdArgs) const {
  if (Arg *A = Args.getLastArg(options::OPT_mcpu_EQ)) {
    StringRef CPUName = A->getValue();

    CmdArgs.push_back("-target-cpu");
    CmdArgs.push_back(Args.MakeArgString(CPUName));
  }
  if (Arg *A = Args.getLastArg(options::OPT_mregparm_EQ)) {
    StringRef Value = A->getValue();
    // Only support mregparm=4 to support old usage. Report error for all other
    // cases.
    int Mregparm;
    if (Value.getAsInteger(10, Mregparm)) {
      if (Mregparm != 4) {
        getToolChain().getDriver().Diag(
            diag::err_drv_unsupported_option_argument)
            << A->getOption().getName() << Value;
      }
    }
  }
}

void Clang::AddWebAssemblyTargetArgs(const ArgList &Args,
                                     ArgStringList &CmdArgs) const {
  // Default to "hidden" visibility.
  if (!Args.hasArg(options::OPT_fvisibility_EQ,
                   options::OPT_fvisibility_ms_compat)) {
    CmdArgs.push_back("-fvisibility");
    CmdArgs.push_back("hidden");
  }
}

// Decode AArch64 features from string like +[no]featureA+[no]featureB+...
static bool DecodeAArch64Features(const Driver &D, StringRef text,
                                  std::vector<const char *> &Features) {
  SmallVector<StringRef, 8> Split;
  text.split(Split, StringRef("+"), -1, false);

  for (StringRef Feature : Split) {
    const char *result = llvm::StringSwitch<const char *>(Feature)
                             .Case("fp", "+fp-armv8")
                             .Case("simd", "+neon")
                             .Case("crc", "+crc")
                             .Case("crypto", "+crypto")
                             .Case("fp16", "+fullfp16")
                             .Case("profile", "+spe")
                             .Case("ras", "+ras")
                             .Case("nofp", "-fp-armv8")
                             .Case("nosimd", "-neon")
                             .Case("nocrc", "-crc")
                             .Case("nocrypto", "-crypto")
                             .Case("nofp16", "-fullfp16")
                             .Case("noprofile", "-spe")
                             .Case("noras", "-ras")
                             .Default(nullptr);
    if (result)
      Features.push_back(result);
    else if (Feature == "neon" || Feature == "noneon")
      D.Diag(diag::err_drv_no_neon_modifier);
    else
      return false;
  }
  return true;
}

// Check if the CPU name and feature modifiers in -mcpu are legal. If yes,
// decode CPU and feature.
static bool DecodeAArch64Mcpu(const Driver &D, StringRef Mcpu, StringRef &CPU,
                              std::vector<const char *> &Features) {
  std::pair<StringRef, StringRef> Split = Mcpu.split("+");
  CPU = Split.first;
  if (CPU == "cortex-a53" || CPU == "cortex-a57" ||
      CPU == "cortex-a72" || CPU == "cortex-a35" || CPU == "exynos-m1" ||
      CPU == "kryo"       || CPU == "cortex-a73" || CPU == "vulcan") {
    Features.push_back("+neon");
    Features.push_back("+crc");
    Features.push_back("+crypto");
  } else if (CPU == "cyclone") {
    Features.push_back("+neon");
    Features.push_back("+crypto");
  } else if (CPU == "generic") {
    Features.push_back("+neon");
  } else {
    return false;
  }

  if (Split.second.size() && !DecodeAArch64Features(D, Split.second, Features))
    return false;

  return true;
}

static bool
getAArch64ArchFeaturesFromMarch(const Driver &D, StringRef March,
                                const ArgList &Args,
                                std::vector<const char *> &Features) {
  std::string MarchLowerCase = March.lower();
  std::pair<StringRef, StringRef> Split = StringRef(MarchLowerCase).split("+");

  if (Split.first == "armv8-a" || Split.first == "armv8a") {
    // ok, no additional features.
  } else if (Split.first == "armv8.1-a" || Split.first == "armv8.1a") {
    Features.push_back("+v8.1a");
  } else if (Split.first == "armv8.2-a" || Split.first == "armv8.2a" ) {
    Features.push_back("+v8.2a");
  } else {
    return false;
  }

  if (Split.second.size() && !DecodeAArch64Features(D, Split.second, Features))
    return false;

  return true;
}

static bool
getAArch64ArchFeaturesFromMcpu(const Driver &D, StringRef Mcpu,
                               const ArgList &Args,
                               std::vector<const char *> &Features) {
  StringRef CPU;
  std::string McpuLowerCase = Mcpu.lower();
  if (!DecodeAArch64Mcpu(D, McpuLowerCase, CPU, Features))
    return false;

  return true;
}

static bool
getAArch64MicroArchFeaturesFromMtune(const Driver &D, StringRef Mtune,
                                     const ArgList &Args,
                                     std::vector<const char *> &Features) {
  std::string MtuneLowerCase = Mtune.lower();
  // Handle CPU name is 'native'.
  if (MtuneLowerCase == "native")
    MtuneLowerCase = llvm::sys::getHostCPUName();
  if (MtuneLowerCase == "cyclone") {
    Features.push_back("+zcm");
    Features.push_back("+zcz");
  }
  return true;
}

static bool
getAArch64MicroArchFeaturesFromMcpu(const Driver &D, StringRef Mcpu,
                                    const ArgList &Args,
                                    std::vector<const char *> &Features) {
  StringRef CPU;
  std::vector<const char *> DecodedFeature;
  std::string McpuLowerCase = Mcpu.lower();
  if (!DecodeAArch64Mcpu(D, McpuLowerCase, CPU, DecodedFeature))
    return false;

  return getAArch64MicroArchFeaturesFromMtune(D, CPU, Args, Features);
}

static void getAArch64TargetFeatures(const Driver &D, const ArgList &Args,
                                     std::vector<const char *> &Features) {
  Arg *A;
  bool success = true;
  // Enable NEON by default.
  Features.push_back("+neon");
  if ((A = Args.getLastArg(options::OPT_march_EQ)))
    success = getAArch64ArchFeaturesFromMarch(D, A->getValue(), Args, Features);
  else if ((A = Args.getLastArg(options::OPT_mcpu_EQ)))
    success = getAArch64ArchFeaturesFromMcpu(D, A->getValue(), Args, Features);
  else if (Args.hasArg(options::OPT_arch))
    success = getAArch64ArchFeaturesFromMcpu(D, getAArch64TargetCPU(Args), Args,
                                             Features);

  if (success && (A = Args.getLastArg(options::OPT_mtune_EQ)))
    success =
        getAArch64MicroArchFeaturesFromMtune(D, A->getValue(), Args, Features);
  else if (success && (A = Args.getLastArg(options::OPT_mcpu_EQ)))
    success =
        getAArch64MicroArchFeaturesFromMcpu(D, A->getValue(), Args, Features);
  else if (Args.hasArg(options::OPT_arch))
    success = getAArch64MicroArchFeaturesFromMcpu(D, getAArch64TargetCPU(Args),
                                                  Args, Features);

  if (!success)
    D.Diag(diag::err_drv_clang_unsupported) << A->getAsString(Args);

  if (Args.getLastArg(options::OPT_mgeneral_regs_only)) {
    Features.push_back("-fp-armv8");
    Features.push_back("-crypto");
    Features.push_back("-neon");
  }

  // En/disable crc
  if (Arg *A = Args.getLastArg(options::OPT_mcrc, options::OPT_mnocrc)) {
    if (A->getOption().matches(options::OPT_mcrc))
      Features.push_back("+crc");
    else
      Features.push_back("-crc");
  }

  if (Arg *A = Args.getLastArg(options::OPT_mno_unaligned_access,
                               options::OPT_munaligned_access))
    if (A->getOption().matches(options::OPT_mno_unaligned_access))
      Features.push_back("+strict-align");

  if (Args.hasArg(options::OPT_ffixed_x18))
    Features.push_back("+reserve-x18");
}

static void getHexagonTargetFeatures(const ArgList &Args,
                                     std::vector<const char *> &Features) {
  bool HasHVX = false, HasHVXD = false;

  // FIXME: This should be able to use handleTargetFeaturesGroup except it is
  // doing dependent option handling here rather than in initFeatureMap or a
  // similar handler.
  for (auto &A : Args) {
    auto &Opt = A->getOption();
    if (Opt.matches(options::OPT_mhexagon_hvx))
      HasHVX = true;
    else if (Opt.matches(options::OPT_mno_hexagon_hvx))
      HasHVXD = HasHVX = false;
    else if (Opt.matches(options::OPT_mhexagon_hvx_double))
      HasHVXD = HasHVX = true;
    else if (Opt.matches(options::OPT_mno_hexagon_hvx_double))
      HasHVXD = false;
    else
      continue;
    A->claim();
  }

  Features.push_back(HasHVX  ? "+hvx" : "-hvx");
  Features.push_back(HasHVXD ? "+hvx-double" : "-hvx-double");
}

static void getWebAssemblyTargetFeatures(const ArgList &Args,
                                         std::vector<const char *> &Features) {
  handleTargetFeaturesGroup(Args, Features, options::OPT_m_wasm_Features_Group);
}

static void getAMDGPUTargetFeatures(const Driver &D, const ArgList &Args,
                                    std::vector<const char *> &Features) {
  if (const Arg *dAbi = Args.getLastArg(options::OPT_mamdgpu_debugger_abi)) {
    StringRef value = dAbi->getValue();
    if (value == "1.0") {
      Features.push_back("+amdgpu-debugger-insert-nops");
      Features.push_back("+amdgpu-debugger-reserve-regs");
      Features.push_back("+amdgpu-debugger-emit-prologue");
    } else {
      D.Diag(diag::err_drv_clang_unsupported) << dAbi->getAsString(Args);
    }
  }

  handleTargetFeaturesGroup(
    Args, Features, options::OPT_m_amdgpu_Features_Group);
}

static void getTargetFeatures(const ToolChain &TC, const llvm::Triple &Triple,
                              const ArgList &Args, ArgStringList &CmdArgs,
                              bool ForAS) {
  const Driver &D = TC.getDriver();
  std::vector<const char *> Features;
  switch (Triple.getArch()) {
  default:
    break;
  case llvm::Triple::mips:
  case llvm::Triple::mipsel:
  case llvm::Triple::mips64:
  case llvm::Triple::mips64el:
    getMIPSTargetFeatures(D, Triple, Args, Features);
    break;

  case llvm::Triple::arm:
  case llvm::Triple::armeb:
  case llvm::Triple::thumb:
  case llvm::Triple::thumbeb:
    getARMTargetFeatures(TC, Triple, Args, Features, ForAS);
    break;

  case llvm::Triple::ppc:
  case llvm::Triple::ppc64:
  case llvm::Triple::ppc64le:
    getPPCTargetFeatures(D, Triple, Args, Features);
    break;
  case llvm::Triple::systemz:
    getSystemZTargetFeatures(Args, Features);
    break;
  case llvm::Triple::aarch64:
  case llvm::Triple::aarch64_be:
    getAArch64TargetFeatures(D, Args, Features);
    break;
  case llvm::Triple::x86:
  case llvm::Triple::x86_64:
    getX86TargetFeatures(D, Triple, Args, Features);
    break;
  case llvm::Triple::hexagon:
    getHexagonTargetFeatures(Args, Features);
    break;
  case llvm::Triple::wasm32:
  case llvm::Triple::wasm64:
    getWebAssemblyTargetFeatures(Args, Features);
    break; 
  case llvm::Triple::sparc:
  case llvm::Triple::sparcel:
  case llvm::Triple::sparcv9:
    getSparcTargetFeatures(D, Args, Features);
    break;
  case llvm::Triple::r600:
  case llvm::Triple::amdgcn:
    getAMDGPUTargetFeatures(D, Args, Features);
    break;
  }

  // Find the last of each feature.
  llvm::StringMap<unsigned> LastOpt;
  for (unsigned I = 0, N = Features.size(); I < N; ++I) {
    const char *Name = Features[I];
    assert(Name[0] == '-' || Name[0] == '+');
    LastOpt[Name + 1] = I;
  }

  for (unsigned I = 0, N = Features.size(); I < N; ++I) {
    // If this feature was overridden, ignore it.
    const char *Name = Features[I];
    llvm::StringMap<unsigned>::iterator LastI = LastOpt.find(Name + 1);
    assert(LastI != LastOpt.end());
    unsigned Last = LastI->second;
    if (Last != I)
      continue;

    CmdArgs.push_back("-target-feature");
    CmdArgs.push_back(Name);
  }
}

static bool
shouldUseExceptionTablesForObjCExceptions(const ObjCRuntime &runtime,
                                          const llvm::Triple &Triple) {
  // We use the zero-cost exception tables for Objective-C if the non-fragile
  // ABI is enabled or when compiling for x86_64 and ARM on Snow Leopard and
  // later.
  if (runtime.isNonFragile())
    return true;

  if (!Triple.isMacOSX())
    return false;

  return (!Triple.isMacOSXVersionLT(10, 5) &&
          (Triple.getArch() == llvm::Triple::x86_64 ||
           Triple.getArch() == llvm::Triple::arm));
}

/// Adds exception related arguments to the driver command arguments. There's a
/// master flag, -fexceptions and also language specific flags to enable/disable
/// C++ and Objective-C exceptions. This makes it possible to for example
/// disable C++ exceptions but enable Objective-C exceptions.
static void addExceptionArgs(const ArgList &Args, types::ID InputType,
                             const ToolChain &TC, bool KernelOrKext,
                             const ObjCRuntime &objcRuntime,
                             ArgStringList &CmdArgs) {
  const Driver &D = TC.getDriver();
  const llvm::Triple &Triple = TC.getTriple();

  if (KernelOrKext) {
    // -mkernel and -fapple-kext imply no exceptions, so claim exception related
    // arguments now to avoid warnings about unused arguments.
    Args.ClaimAllArgs(options::OPT_fexceptions);
    Args.ClaimAllArgs(options::OPT_fno_exceptions);
    Args.ClaimAllArgs(options::OPT_fobjc_exceptions);
    Args.ClaimAllArgs(options::OPT_fno_objc_exceptions);
    Args.ClaimAllArgs(options::OPT_fcxx_exceptions);
    Args.ClaimAllArgs(options::OPT_fno_cxx_exceptions);
    return;
  }

  // See if the user explicitly enabled exceptions.
  bool EH = Args.hasFlag(options::OPT_fexceptions, options::OPT_fno_exceptions,
                         false);

  // Obj-C exceptions are enabled by default, regardless of -fexceptions. This
  // is not necessarily sensible, but follows GCC.
  if (types::isObjC(InputType) &&
      Args.hasFlag(options::OPT_fobjc_exceptions,
                   options::OPT_fno_objc_exceptions, true)) {
    CmdArgs.push_back("-fobjc-exceptions");

    EH |= shouldUseExceptionTablesForObjCExceptions(objcRuntime, Triple);
  }

  if (types::isCXX(InputType)) {
    // Disable C++ EH by default on XCore and PS4.
    bool CXXExceptionsEnabled =
        Triple.getArch() != llvm::Triple::xcore && !Triple.isPS4CPU();
    Arg *ExceptionArg = Args.getLastArg(
        options::OPT_fcxx_exceptions, options::OPT_fno_cxx_exceptions,
        options::OPT_fexceptions, options::OPT_fno_exceptions);
    if (ExceptionArg)
      CXXExceptionsEnabled =
          ExceptionArg->getOption().matches(options::OPT_fcxx_exceptions) ||
          ExceptionArg->getOption().matches(options::OPT_fexceptions);

    if (CXXExceptionsEnabled) {
      if (Triple.isPS4CPU()) {
        ToolChain::RTTIMode RTTIMode = TC.getRTTIMode();
        assert(ExceptionArg &&
               "On the PS4 exceptions should only be enabled if passing "
               "an argument");
        if (RTTIMode == ToolChain::RM_DisabledExplicitly) {
          const Arg *RTTIArg = TC.getRTTIArg();
          assert(RTTIArg && "RTTI disabled explicitly but no RTTIArg!");
          D.Diag(diag::err_drv_argument_not_allowed_with)
              << RTTIArg->getAsString(Args) << ExceptionArg->getAsString(Args);
        } else if (RTTIMode == ToolChain::RM_EnabledImplicitly)
          D.Diag(diag::warn_drv_enabling_rtti_with_exceptions);
      } else
        assert(TC.getRTTIMode() != ToolChain::RM_DisabledImplicitly);

      CmdArgs.push_back("-fcxx-exceptions");

      EH = true;
    }
  }

  if (EH)
    CmdArgs.push_back("-fexceptions");
}

static bool ShouldDisableAutolink(const ArgList &Args, const ToolChain &TC) {
  bool Default = true;
  if (TC.getTriple().isOSDarwin()) {
    // The native darwin assembler doesn't support the linker_option directives,
    // so we disable them if we think the .s file will be passed to it.
    Default = TC.useIntegratedAs();
  }
  return !Args.hasFlag(options::OPT_fautolink, options::OPT_fno_autolink,
                       Default);
}

static bool ShouldDisableDwarfDirectory(const ArgList &Args,
                                        const ToolChain &TC) {
  bool UseDwarfDirectory =
      Args.hasFlag(options::OPT_fdwarf_directory_asm,
                   options::OPT_fno_dwarf_directory_asm, TC.useIntegratedAs());
  return !UseDwarfDirectory;
}

/// \brief Check whether the given input tree contains any compilation actions.
static bool ContainsCompileAction(const Action *A) {
  if (isa<CompileJobAction>(A) || isa<BackendJobAction>(A))
    return true;

  for (const auto &AI : A->inputs())
    if (ContainsCompileAction(AI))
      return true;

  return false;
}

/// \brief Check if -relax-all should be passed to the internal assembler.
/// This is done by default when compiling non-assembler source with -O0.
static bool UseRelaxAll(Compilation &C, const ArgList &Args) {
  bool RelaxDefault = true;

  if (Arg *A = Args.getLastArg(options::OPT_O_Group))
    RelaxDefault = A->getOption().matches(options::OPT_O0);

  if (RelaxDefault) {
    RelaxDefault = false;
    for (const auto &Act : C.getActions()) {
      if (ContainsCompileAction(Act)) {
        RelaxDefault = true;
        break;
      }
    }
  }

  return Args.hasFlag(options::OPT_mrelax_all, options::OPT_mno_relax_all,
                      RelaxDefault);
}

// Convert an arg of the form "-gN" or "-ggdbN" or one of their aliases
// to the corresponding DebugInfoKind.
static codegenoptions::DebugInfoKind DebugLevelToInfoKind(const Arg &A) {
  assert(A.getOption().matches(options::OPT_gN_Group) &&
         "Not a -g option that specifies a debug-info level");
  if (A.getOption().matches(options::OPT_g0) ||
      A.getOption().matches(options::OPT_ggdb0))
    return codegenoptions::NoDebugInfo;
  if (A.getOption().matches(options::OPT_gline_tables_only) ||
      A.getOption().matches(options::OPT_ggdb1))
    return codegenoptions::DebugLineTablesOnly;
  return codegenoptions::LimitedDebugInfo;
}

// Extract the integer N from a string spelled "-dwarf-N", returning 0
// on mismatch. The StringRef input (rather than an Arg) allows
// for use by the "-Xassembler" option parser.
static unsigned DwarfVersionNum(StringRef ArgValue) {
  return llvm::StringSwitch<unsigned>(ArgValue)
      .Case("-gdwarf-2", 2)
      .Case("-gdwarf-3", 3)
      .Case("-gdwarf-4", 4)
      .Case("-gdwarf-5", 5)
      .Default(0);
}

static void RenderDebugEnablingArgs(const ArgList &Args, ArgStringList &CmdArgs,
                                    codegenoptions::DebugInfoKind DebugInfoKind,
                                    unsigned DwarfVersion,
                                    llvm::DebuggerKind DebuggerTuning) {
  switch (DebugInfoKind) {
  case codegenoptions::DebugLineTablesOnly:
    CmdArgs.push_back("-debug-info-kind=line-tables-only");
    break;
  case codegenoptions::LimitedDebugInfo:
    CmdArgs.push_back("-debug-info-kind=limited");
    break;
  case codegenoptions::FullDebugInfo:
    CmdArgs.push_back("-debug-info-kind=standalone");
    break;
  default:
    break;
  }
  if (DwarfVersion > 0)
    CmdArgs.push_back(
        Args.MakeArgString("-dwarf-version=" + Twine(DwarfVersion)));
  switch (DebuggerTuning) {
  case llvm::DebuggerKind::GDB:
    CmdArgs.push_back("-debugger-tuning=gdb");
    break;
  case llvm::DebuggerKind::LLDB:
    CmdArgs.push_back("-debugger-tuning=lldb");
    break;
  case llvm::DebuggerKind::SCE:
    CmdArgs.push_back("-debugger-tuning=sce");
    break;
  default:
    break;
  }
}

static void CollectArgsForIntegratedAssembler(Compilation &C,
                                              const ArgList &Args,
                                              ArgStringList &CmdArgs,
                                              const Driver &D) {
  if (UseRelaxAll(C, Args))
    CmdArgs.push_back("-mrelax-all");

  // Only default to -mincremental-linker-compatible if we think we are
  // targeting the MSVC linker.
  bool DefaultIncrementalLinkerCompatible =
      C.getDefaultToolChain().getTriple().isWindowsMSVCEnvironment();
  if (Args.hasFlag(options::OPT_mincremental_linker_compatible,
                   options::OPT_mno_incremental_linker_compatible,
                   DefaultIncrementalLinkerCompatible))
    CmdArgs.push_back("-mincremental-linker-compatible");

  // When passing -I arguments to the assembler we sometimes need to
  // unconditionally take the next argument.  For example, when parsing
  // '-Wa,-I -Wa,foo' we need to accept the -Wa,foo arg after seeing the
  // -Wa,-I arg and when parsing '-Wa,-I,foo' we need to accept the 'foo'
  // arg after parsing the '-I' arg.
  bool TakeNextArg = false;

  // When using an integrated assembler, translate -Wa, and -Xassembler
  // options.
  bool CompressDebugSections = false;

  bool UseRelaxRelocations = ENABLE_X86_RELAX_RELOCATIONS;
  const char *MipsTargetFeature = nullptr;
  for (const Arg *A :
       Args.filtered(options::OPT_Wa_COMMA, options::OPT_Xassembler)) {
    A->claim();

    for (StringRef Value : A->getValues()) {
      if (TakeNextArg) {
        CmdArgs.push_back(Value.data());
        TakeNextArg = false;
        continue;
      }

      switch (C.getDefaultToolChain().getArch()) {
      default:
        break;
      case llvm::Triple::mips:
      case llvm::Triple::mipsel:
      case llvm::Triple::mips64:
      case llvm::Triple::mips64el:
        if (Value == "--trap") {
          CmdArgs.push_back("-target-feature");
          CmdArgs.push_back("+use-tcc-in-div");
          continue;
        }
        if (Value == "--break") {
          CmdArgs.push_back("-target-feature");
          CmdArgs.push_back("-use-tcc-in-div");
          continue;
        }
        if (Value.startswith("-msoft-float")) {
          CmdArgs.push_back("-target-feature");
          CmdArgs.push_back("+soft-float");
          continue;
        }
        if (Value.startswith("-mhard-float")) {
          CmdArgs.push_back("-target-feature");
          CmdArgs.push_back("-soft-float");
          continue;
        }

        MipsTargetFeature = llvm::StringSwitch<const char *>(Value)
                                .Case("-mips1", "+mips1")
                                .Case("-mips2", "+mips2")
                                .Case("-mips3", "+mips3")
                                .Case("-mips4", "+mips4")
                                .Case("-mips5", "+mips5")
                                .Case("-mips32", "+mips32")
                                .Case("-mips32r2", "+mips32r2")
                                .Case("-mips32r3", "+mips32r3")
                                .Case("-mips32r5", "+mips32r5")
                                .Case("-mips32r6", "+mips32r6")
                                .Case("-mips64", "+mips64")
                                .Case("-mips64r2", "+mips64r2")
                                .Case("-mips64r3", "+mips64r3")
                                .Case("-mips64r5", "+mips64r5")
                                .Case("-mips64r6", "+mips64r6")
                                .Default(nullptr);
        if (MipsTargetFeature)
          continue;
      }

      if (Value == "-force_cpusubtype_ALL") {
        // Do nothing, this is the default and we don't support anything else.
      } else if (Value == "-L") {
        CmdArgs.push_back("-msave-temp-labels");
      } else if (Value == "--fatal-warnings") {
        CmdArgs.push_back("-massembler-fatal-warnings");
      } else if (Value == "--noexecstack") {
        CmdArgs.push_back("-mnoexecstack");
      } else if (Value == "-compress-debug-sections" ||
                 Value == "--compress-debug-sections") {
        CompressDebugSections = true;
      } else if (Value == "-nocompress-debug-sections" ||
                 Value == "--nocompress-debug-sections") {
        CompressDebugSections = false;
      } else if (Value == "-mrelax-relocations=yes" ||
                 Value == "--mrelax-relocations=yes") {
        UseRelaxRelocations = true;
      } else if (Value == "-mrelax-relocations=no" ||
                 Value == "--mrelax-relocations=no") {
        UseRelaxRelocations = false;
      } else if (Value.startswith("-I")) {
        CmdArgs.push_back(Value.data());
        // We need to consume the next argument if the current arg is a plain
        // -I. The next arg will be the include directory.
        if (Value == "-I")
          TakeNextArg = true;
      } else if (Value.startswith("-gdwarf-")) {
        // "-gdwarf-N" options are not cc1as options.
        unsigned DwarfVersion = DwarfVersionNum(Value);
        if (DwarfVersion == 0) { // Send it onward, and let cc1as complain.
          CmdArgs.push_back(Value.data());
        } else {
          RenderDebugEnablingArgs(Args, CmdArgs,
                                  codegenoptions::LimitedDebugInfo,
                                  DwarfVersion, llvm::DebuggerKind::Default);
        }
      } else if (Value.startswith("-mcpu") || Value.startswith("-mfpu") ||
                 Value.startswith("-mhwdiv") || Value.startswith("-march")) {
        // Do nothing, we'll validate it later.
      } else {
        D.Diag(diag::err_drv_unsupported_option_argument)
            << A->getOption().getName() << Value;
      }
    }
  }
  if (CompressDebugSections) {
    if (llvm::zlib::isAvailable())
      CmdArgs.push_back("-compress-debug-sections");
    else
      D.Diag(diag::warn_debug_compression_unavailable);
  }
  if (UseRelaxRelocations)
    CmdArgs.push_back("--mrelax-relocations");
  if (MipsTargetFeature != nullptr) {
    CmdArgs.push_back("-target-feature");
    CmdArgs.push_back(MipsTargetFeature);
  }
}

// This adds the static libclang_rt.builtins-arch.a directly to the command line
// FIXME: Make sure we can also emit shared objects if they're requested
// and available, check for possible errors, etc.
static void addClangRT(const ToolChain &TC, const ArgList &Args,
                       ArgStringList &CmdArgs) {
  CmdArgs.push_back(TC.getCompilerRTArgString(Args, "builtins"));
}

namespace {
enum OpenMPRuntimeKind {
  /// An unknown OpenMP runtime. We can't generate effective OpenMP code
  /// without knowing what runtime to target.
  OMPRT_Unknown,

  /// The LLVM OpenMP runtime. When completed and integrated, this will become
  /// the default for Clang.
  OMPRT_OMP,

  /// The GNU OpenMP runtime. Clang doesn't support generating OpenMP code for
  /// this runtime but can swallow the pragmas, and find and link against the
  /// runtime library itself.
  OMPRT_GOMP,

  /// The legacy name for the LLVM OpenMP runtime from when it was the Intel
  /// OpenMP runtime. We support this mode for users with existing dependencies
  /// on this runtime library name.
  OMPRT_IOMP5
};
}

/// Compute the desired OpenMP runtime from the flag provided.
static OpenMPRuntimeKind getOpenMPRuntime(const ToolChain &TC,
                                          const ArgList &Args) {
  StringRef RuntimeName(CLANG_DEFAULT_OPENMP_RUNTIME);

  const Arg *A = Args.getLastArg(options::OPT_fopenmp_EQ);
  if (A)
    RuntimeName = A->getValue();

  auto RT = llvm::StringSwitch<OpenMPRuntimeKind>(RuntimeName)
                .Case("libomp", OMPRT_OMP)
                .Case("libgomp", OMPRT_GOMP)
                .Case("libiomp5", OMPRT_IOMP5)
                .Default(OMPRT_Unknown);

  if (RT == OMPRT_Unknown) {
    if (A)
      TC.getDriver().Diag(diag::err_drv_unsupported_option_argument)
          << A->getOption().getName() << A->getValue();
    else
      // FIXME: We could use a nicer diagnostic here.
      TC.getDriver().Diag(diag::err_drv_unsupported_opt) << "-fopenmp";
  }

  return RT;
}

static void addOpenMPRuntime(ArgStringList &CmdArgs, const ToolChain &TC,
                              const ArgList &Args) {
  if (!Args.hasFlag(options::OPT_fopenmp, options::OPT_fopenmp_EQ,
                    options::OPT_fno_openmp, false))
    return;

  switch (getOpenMPRuntime(TC, Args)) {
  case OMPRT_OMP:
    CmdArgs.push_back("-lomp");
    break;
  case OMPRT_GOMP:
    CmdArgs.push_back("-lgomp");
    break;
  case OMPRT_IOMP5:
    CmdArgs.push_back("-liomp5");
    break;
  case OMPRT_Unknown:
    // Already diagnosed.
    break;
  }
}

static void addSanitizerRuntime(const ToolChain &TC, const ArgList &Args,
                                ArgStringList &CmdArgs, StringRef Sanitizer,
                                bool IsShared, bool IsWhole) {
  // Wrap any static runtimes that must be forced into executable in
  // whole-archive.
  if (IsWhole) CmdArgs.push_back("-whole-archive");
  CmdArgs.push_back(TC.getCompilerRTArgString(Args, Sanitizer, IsShared));
  if (IsWhole) CmdArgs.push_back("-no-whole-archive");
}

// Tries to use a file with the list of dynamic symbols that need to be exported
// from the runtime library. Returns true if the file was found.
static bool addSanitizerDynamicList(const ToolChain &TC, const ArgList &Args,
                                    ArgStringList &CmdArgs,
                                    StringRef Sanitizer) {
  SmallString<128> SanRT(TC.getCompilerRT(Args, Sanitizer));
  if (llvm::sys::fs::exists(SanRT + ".syms")) {
    CmdArgs.push_back(Args.MakeArgString("--dynamic-list=" + SanRT + ".syms"));
    return true;
  }
  return false;
}

static void linkSanitizerRuntimeDeps(const ToolChain &TC,
                                     ArgStringList &CmdArgs) {
  // Force linking against the system libraries sanitizers depends on
  // (see PR15823 why this is necessary).
  CmdArgs.push_back("--no-as-needed");
  CmdArgs.push_back("-lpthread");
  CmdArgs.push_back("-lrt");
  CmdArgs.push_back("-lm");
  // There's no libdl on FreeBSD.
  if (TC.getTriple().getOS() != llvm::Triple::FreeBSD)
    CmdArgs.push_back("-ldl");
}

static void
collectSanitizerRuntimes(const ToolChain &TC, const ArgList &Args,
                         SmallVectorImpl<StringRef> &SharedRuntimes,
                         SmallVectorImpl<StringRef> &StaticRuntimes,
                         SmallVectorImpl<StringRef> &NonWholeStaticRuntimes,
                         SmallVectorImpl<StringRef> &HelperStaticRuntimes,
                         SmallVectorImpl<StringRef> &RequiredSymbols) {
  const SanitizerArgs &SanArgs = TC.getSanitizerArgs();
  // Collect shared runtimes.
  if (SanArgs.needsAsanRt() && SanArgs.needsSharedAsanRt()) {
    SharedRuntimes.push_back("asan");
  }
  // The stats_client library is also statically linked into DSOs.
  if (SanArgs.needsStatsRt())
    StaticRuntimes.push_back("stats_client");

  // Collect static runtimes.
  if (Args.hasArg(options::OPT_shared) || TC.getTriple().isAndroid()) {
    // Don't link static runtimes into DSOs or if compiling for Android.
    return;
  }
  if (SanArgs.needsAsanRt()) {
    if (SanArgs.needsSharedAsanRt()) {
      HelperStaticRuntimes.push_back("asan-preinit");
    } else {
      StaticRuntimes.push_back("asan");
      if (SanArgs.linkCXXRuntimes())
        StaticRuntimes.push_back("asan_cxx");
    }
  }
  if (SanArgs.needsDfsanRt())
    StaticRuntimes.push_back("dfsan");
  if (SanArgs.needsLsanRt())
    StaticRuntimes.push_back("lsan");
  if (SanArgs.needsMsanRt()) {
    StaticRuntimes.push_back("msan");
    if (SanArgs.linkCXXRuntimes())
      StaticRuntimes.push_back("msan_cxx");
  }
  if (SanArgs.needsTsanRt()) {
    StaticRuntimes.push_back("tsan");
    if (SanArgs.linkCXXRuntimes())
      StaticRuntimes.push_back("tsan_cxx");
  }
  if (SanArgs.needsUbsanRt()) {
    StaticRuntimes.push_back("ubsan_standalone");
    if (SanArgs.linkCXXRuntimes())
      StaticRuntimes.push_back("ubsan_standalone_cxx");
  }
  if (SanArgs.needsSafeStackRt())
    StaticRuntimes.push_back("safestack");
  if (SanArgs.needsCfiRt())
    StaticRuntimes.push_back("cfi");
  if (SanArgs.needsCfiDiagRt()) {
    StaticRuntimes.push_back("cfi_diag");
    if (SanArgs.linkCXXRuntimes())
      StaticRuntimes.push_back("ubsan_standalone_cxx");
  }
  if (SanArgs.needsStatsRt()) {
    NonWholeStaticRuntimes.push_back("stats");
    RequiredSymbols.push_back("__sanitizer_stats_register");
  }
  if (SanArgs.needsEsanRt())
    StaticRuntimes.push_back("esan");
}

// Should be called before we add system libraries (C++ ABI, libstdc++/libc++,
// C runtime, etc). Returns true if sanitizer system deps need to be linked in.
static bool addSanitizerRuntimes(const ToolChain &TC, const ArgList &Args,
                                 ArgStringList &CmdArgs) {
  SmallVector<StringRef, 4> SharedRuntimes, StaticRuntimes,
      NonWholeStaticRuntimes, HelperStaticRuntimes, RequiredSymbols;
  collectSanitizerRuntimes(TC, Args, SharedRuntimes, StaticRuntimes,
                           NonWholeStaticRuntimes, HelperStaticRuntimes,
                           RequiredSymbols);
  for (auto RT : SharedRuntimes)
    addSanitizerRuntime(TC, Args, CmdArgs, RT, true, false);
  for (auto RT : HelperStaticRuntimes)
    addSanitizerRuntime(TC, Args, CmdArgs, RT, false, true);
  bool AddExportDynamic = false;
  for (auto RT : StaticRuntimes) {
    addSanitizerRuntime(TC, Args, CmdArgs, RT, false, true);
    AddExportDynamic |= !addSanitizerDynamicList(TC, Args, CmdArgs, RT);
  }
  for (auto RT : NonWholeStaticRuntimes) {
    addSanitizerRuntime(TC, Args, CmdArgs, RT, false, false);
    AddExportDynamic |= !addSanitizerDynamicList(TC, Args, CmdArgs, RT);
  }
  for (auto S : RequiredSymbols) {
    CmdArgs.push_back("-u");
    CmdArgs.push_back(Args.MakeArgString(S));
  }
  // If there is a static runtime with no dynamic list, force all the symbols
  // to be dynamic to be sure we export sanitizer interface functions.
  if (AddExportDynamic)
    CmdArgs.push_back("-export-dynamic");
  return !StaticRuntimes.empty();
}

static bool areOptimizationsEnabled(const ArgList &Args) {
  // Find the last -O arg and see if it is non-zero.
  if (Arg *A = Args.getLastArg(options::OPT_O_Group))
    return !A->getOption().matches(options::OPT_O0);
  // Defaults to -O0.
  return false;
}

static bool shouldUseFramePointerForTarget(const ArgList &Args,
                                           const llvm::Triple &Triple) {
  switch (Triple.getArch()) {
  case llvm::Triple::xcore:
  case llvm::Triple::wasm32:
  case llvm::Triple::wasm64:
    // XCore never wants frame pointers, regardless of OS.
    // WebAssembly never wants frame pointers.
    return false;
  default:
    break;
  }

  if (Triple.isOSLinux()) {
    switch (Triple.getArch()) {
    // Don't use a frame pointer on linux if optimizing for certain targets.
    case llvm::Triple::mips64:
    case llvm::Triple::mips64el:
    case llvm::Triple::mips:
    case llvm::Triple::mipsel:
    case llvm::Triple::systemz:
    case llvm::Triple::x86:
    case llvm::Triple::x86_64:
      return !areOptimizationsEnabled(Args);
    default:
      return true;
    }
  }

  if (Triple.isOSWindows()) {
    switch (Triple.getArch()) {
    case llvm::Triple::x86:
      return !areOptimizationsEnabled(Args);
    case llvm::Triple::x86_64:
      return Triple.isOSBinFormatMachO();
    case llvm::Triple::arm:
    case llvm::Triple::thumb:
      // Windows on ARM builds with FPO disabled to aid fast stack walking
      return true;
    default:
      // All other supported Windows ISAs use xdata unwind information, so frame
      // pointers are not generally useful.
      return false;
    }
  }

  return true;
}

static bool shouldUseFramePointer(const ArgList &Args,
                                  const llvm::Triple &Triple) {
  if (Arg *A = Args.getLastArg(options::OPT_fno_omit_frame_pointer,
                               options::OPT_fomit_frame_pointer))
    return A->getOption().matches(options::OPT_fno_omit_frame_pointer);
  if (Args.hasArg(options::OPT_pg))
    return true;

  return shouldUseFramePointerForTarget(Args, Triple);
}

static bool shouldUseLeafFramePointer(const ArgList &Args,
                                      const llvm::Triple &Triple) {
  if (Arg *A = Args.getLastArg(options::OPT_mno_omit_leaf_frame_pointer,
                               options::OPT_momit_leaf_frame_pointer))
    return A->getOption().matches(options::OPT_mno_omit_leaf_frame_pointer);
  if (Args.hasArg(options::OPT_pg))
    return true;

  if (Triple.isPS4CPU())
    return false;

  return shouldUseFramePointerForTarget(Args, Triple);
}

/// Add a CC1 option to specify the debug compilation directory.
static void addDebugCompDirArg(const ArgList &Args, ArgStringList &CmdArgs) {
  SmallString<128> cwd;
  if (!llvm::sys::fs::current_path(cwd)) {
    CmdArgs.push_back("-fdebug-compilation-dir");
    CmdArgs.push_back(Args.MakeArgString(cwd));
  }
}

static const char *SplitDebugName(const ArgList &Args, const InputInfo &Input) {
  Arg *FinalOutput = Args.getLastArg(options::OPT_o);
  if (FinalOutput && Args.hasArg(options::OPT_c)) {
    SmallString<128> T(FinalOutput->getValue());
    llvm::sys::path::replace_extension(T, "dwo");
    return Args.MakeArgString(T);
  } else {
    // Use the compilation dir.
    SmallString<128> T(
        Args.getLastArgValue(options::OPT_fdebug_compilation_dir));
    SmallString<128> F(llvm::sys::path::stem(Input.getBaseInput()));
    llvm::sys::path::replace_extension(F, "dwo");
    T += F;
    return Args.MakeArgString(F);
  }
}

static void SplitDebugInfo(const ToolChain &TC, Compilation &C, const Tool &T,
                           const JobAction &JA, const ArgList &Args,
                           const InputInfo &Output, const char *OutFile) {
  ArgStringList ExtractArgs;
  ExtractArgs.push_back("--extract-dwo");

  ArgStringList StripArgs;
  StripArgs.push_back("--strip-dwo");

  // Grabbing the output of the earlier compile step.
  StripArgs.push_back(Output.getFilename());
  ExtractArgs.push_back(Output.getFilename());
  ExtractArgs.push_back(OutFile);

  const char *Exec = Args.MakeArgString(TC.GetProgramPath("objcopy"));
  InputInfo II(types::TY_Object, Output.getFilename(), Output.getFilename());

  // First extract the dwo sections.
  C.addCommand(llvm::make_unique<Command>(JA, T, Exec, ExtractArgs, II));

  // Then remove them from the original .o file.
  C.addCommand(llvm::make_unique<Command>(JA, T, Exec, StripArgs, II));
}

/// \brief Vectorize at all optimization levels greater than 1 except for -Oz.
/// For -Oz the loop vectorizer is disable, while the slp vectorizer is enabled.
static bool shouldEnableVectorizerAtOLevel(const ArgList &Args, bool isSlpVec) {
  if (Arg *A = Args.getLastArg(options::OPT_O_Group)) {
    if (A->getOption().matches(options::OPT_O4) ||
        A->getOption().matches(options::OPT_Ofast))
      return true;

    if (A->getOption().matches(options::OPT_O0))
      return false;

    assert(A->getOption().matches(options::OPT_O) && "Must have a -O flag");

    // Vectorize -Os.
    StringRef S(A->getValue());
    if (S == "s")
      return true;

    // Don't vectorize -Oz, unless it's the slp vectorizer.
    if (S == "z")
      return isSlpVec;

    unsigned OptLevel = 0;
    if (S.getAsInteger(10, OptLevel))
      return false;

    return OptLevel > 1;
  }

  return false;
}

/// Add -x lang to \p CmdArgs for \p Input.
static void addDashXForInput(const ArgList &Args, const InputInfo &Input,
                             ArgStringList &CmdArgs) {
  // When using -verify-pch, we don't want to provide the type
  // 'precompiled-header' if it was inferred from the file extension
  if (Args.hasArg(options::OPT_verify_pch) && Input.getType() == types::TY_PCH)
    return;

  CmdArgs.push_back("-x");
  if (Args.hasArg(options::OPT_rewrite_objc))
    CmdArgs.push_back(types::getTypeName(types::TY_PP_ObjCXX));
  else
    CmdArgs.push_back(types::getTypeName(Input.getType()));
}

static VersionTuple getMSCompatibilityVersion(unsigned Version) {
  if (Version < 100)
    return VersionTuple(Version);

  if (Version < 10000)
    return VersionTuple(Version / 100, Version % 100);

  unsigned Build = 0, Factor = 1;
  for (; Version > 10000; Version = Version / 10, Factor = Factor * 10)
    Build = Build + (Version % 10) * Factor;
  return VersionTuple(Version / 100, Version % 100, Build);
}

// Claim options we don't want to warn if they are unused. We do this for
// options that build systems might add but are unused when assembling or only
// running the preprocessor for example.
static void claimNoWarnArgs(const ArgList &Args) {
  // Don't warn about unused -f(no-)?lto.  This can happen when we're
  // preprocessing, precompiling or assembling.
  Args.ClaimAllArgs(options::OPT_flto_EQ);
  Args.ClaimAllArgs(options::OPT_flto);
  Args.ClaimAllArgs(options::OPT_fno_lto);
}

static void appendUserToPath(SmallVectorImpl<char> &Result) {
#ifdef LLVM_ON_UNIX
  const char *Username = getenv("LOGNAME");
#else
  const char *Username = getenv("USERNAME");
#endif
  if (Username) {
    // Validate that LoginName can be used in a path, and get its length.
    size_t Len = 0;
    for (const char *P = Username; *P; ++P, ++Len) {
      if (!isAlphanumeric(*P) && *P != '_') {
        Username = nullptr;
        break;
      }
    }

    if (Username && Len > 0) {
      Result.append(Username, Username + Len);
      return;
    }
  }

// Fallback to user id.
#ifdef LLVM_ON_UNIX
  std::string UID = llvm::utostr(getuid());
#else
  // FIXME: Windows seems to have an 'SID' that might work.
  std::string UID = "9999";
#endif
  Result.append(UID.begin(), UID.end());
}

VersionTuple visualstudio::getMSVCVersion(const Driver *D, const ToolChain &TC,
                                          const llvm::Triple &Triple,
                                          const llvm::opt::ArgList &Args,
                                          bool IsWindowsMSVC) {
  if (Args.hasFlag(options::OPT_fms_extensions, options::OPT_fno_ms_extensions,
                   IsWindowsMSVC) ||
      Args.hasArg(options::OPT_fmsc_version) ||
      Args.hasArg(options::OPT_fms_compatibility_version)) {
    const Arg *MSCVersion = Args.getLastArg(options::OPT_fmsc_version);
    const Arg *MSCompatibilityVersion =
        Args.getLastArg(options::OPT_fms_compatibility_version);

    if (MSCVersion && MSCompatibilityVersion) {
      if (D)
        D->Diag(diag::err_drv_argument_not_allowed_with)
            << MSCVersion->getAsString(Args)
            << MSCompatibilityVersion->getAsString(Args);
      return VersionTuple();
    }

    if (MSCompatibilityVersion) {
      VersionTuple MSVT;
      if (MSVT.tryParse(MSCompatibilityVersion->getValue()) && D)
        D->Diag(diag::err_drv_invalid_value)
            << MSCompatibilityVersion->getAsString(Args)
            << MSCompatibilityVersion->getValue();
      return MSVT;
    }

    if (MSCVersion) {
      unsigned Version = 0;
      if (StringRef(MSCVersion->getValue()).getAsInteger(10, Version) && D)
        D->Diag(diag::err_drv_invalid_value) << MSCVersion->getAsString(Args)
                                             << MSCVersion->getValue();
      return getMSCompatibilityVersion(Version);
    }

    unsigned Major, Minor, Micro;
    Triple.getEnvironmentVersion(Major, Minor, Micro);
    if (Major || Minor || Micro)
      return VersionTuple(Major, Minor, Micro);

    if (IsWindowsMSVC) {
      VersionTuple MSVT = TC.getMSVCVersionFromExe();
      if (!MSVT.empty())
        return MSVT;

      // FIXME: Consider bumping this to 19 (MSVC2015) soon.
      return VersionTuple(18);
    }
  }
  return VersionTuple();
}

static void addPGOAndCoverageFlags(Compilation &C, const Driver &D,
                                   const InputInfo &Output, const ArgList &Args,
                                   ArgStringList &CmdArgs) {
  auto *ProfileGenerateArg = Args.getLastArg(
      options::OPT_fprofile_instr_generate,
      options::OPT_fprofile_instr_generate_EQ, options::OPT_fprofile_generate,
      options::OPT_fprofile_generate_EQ,
      options::OPT_fno_profile_instr_generate);
  if (ProfileGenerateArg &&
      ProfileGenerateArg->getOption().matches(
          options::OPT_fno_profile_instr_generate))
    ProfileGenerateArg = nullptr;

  auto *ProfileUseArg = Args.getLastArg(
      options::OPT_fprofile_instr_use, options::OPT_fprofile_instr_use_EQ,
      options::OPT_fprofile_use, options::OPT_fprofile_use_EQ,
      options::OPT_fno_profile_instr_use);
  if (ProfileUseArg &&
      ProfileUseArg->getOption().matches(options::OPT_fno_profile_instr_use))
    ProfileUseArg = nullptr;

  if (ProfileGenerateArg && ProfileUseArg)
    D.Diag(diag::err_drv_argument_not_allowed_with)
        << ProfileGenerateArg->getSpelling() << ProfileUseArg->getSpelling();

  if (ProfileGenerateArg) {
    if (ProfileGenerateArg->getOption().matches(
            options::OPT_fprofile_instr_generate_EQ))
      CmdArgs.push_back(Args.MakeArgString(Twine("-fprofile-instrument-path=") +
                                           ProfileGenerateArg->getValue()));
    else if (ProfileGenerateArg->getOption().matches(
                 options::OPT_fprofile_generate_EQ)) {
      SmallString<128> Path(ProfileGenerateArg->getValue());
      llvm::sys::path::append(Path, "default.profraw");
      CmdArgs.push_back(
          Args.MakeArgString(Twine("-fprofile-instrument-path=") + Path));
    }
    // The default is to use Clang Instrumentation.
    CmdArgs.push_back("-fprofile-instrument=clang");
  }

  if (ProfileUseArg) {
    if (ProfileUseArg->getOption().matches(options::OPT_fprofile_instr_use_EQ))
      CmdArgs.push_back(Args.MakeArgString(
          Twine("-fprofile-instrument-use-path=") + ProfileUseArg->getValue()));
    else if ((ProfileUseArg->getOption().matches(
                  options::OPT_fprofile_use_EQ) ||
              ProfileUseArg->getOption().matches(
                  options::OPT_fprofile_instr_use))) {
      SmallString<128> Path(
          ProfileUseArg->getNumValues() == 0 ? "" : ProfileUseArg->getValue());
      if (Path.empty() || llvm::sys::fs::is_directory(Path))
        llvm::sys::path::append(Path, "default.profdata");
      CmdArgs.push_back(
          Args.MakeArgString(Twine("-fprofile-instrument-use-path=") + Path));
    }
  }

  if (Args.hasArg(options::OPT_ftest_coverage) ||
      Args.hasArg(options::OPT_coverage))
    CmdArgs.push_back("-femit-coverage-notes");
  if (Args.hasFlag(options::OPT_fprofile_arcs, options::OPT_fno_profile_arcs,
                   false) ||
      Args.hasArg(options::OPT_coverage))
    CmdArgs.push_back("-femit-coverage-data");

  if (Args.hasFlag(options::OPT_fcoverage_mapping,
                   options::OPT_fno_coverage_mapping, false) &&
      !ProfileGenerateArg)
    D.Diag(diag::err_drv_argument_only_allowed_with)
        << "-fcoverage-mapping"
        << "-fprofile-instr-generate";

  if (Args.hasFlag(options::OPT_fcoverage_mapping,
                   options::OPT_fno_coverage_mapping, false))
    CmdArgs.push_back("-fcoverage-mapping");

  if (C.getArgs().hasArg(options::OPT_c) ||
      C.getArgs().hasArg(options::OPT_S)) {
    if (Output.isFilename()) {
      CmdArgs.push_back("-coverage-file");
      SmallString<128> CoverageFilename;
      if (Arg *FinalOutput = C.getArgs().getLastArg(options::OPT_o)) {
        CoverageFilename = FinalOutput->getValue();
      } else {
        CoverageFilename = llvm::sys::path::filename(Output.getBaseInput());
      }
      if (llvm::sys::path::is_relative(CoverageFilename)) {
        SmallString<128> Pwd;
        if (!llvm::sys::fs::current_path(Pwd)) {
          llvm::sys::path::append(Pwd, CoverageFilename);
          CoverageFilename.swap(Pwd);
        }
      }
      CmdArgs.push_back(Args.MakeArgString(CoverageFilename));
    }
  }
}

static void addPS4ProfileRTArgs(const ToolChain &TC, const ArgList &Args,
                                ArgStringList &CmdArgs) {
  if ((Args.hasFlag(options::OPT_fprofile_arcs, options::OPT_fno_profile_arcs,
                    false) ||
       Args.hasFlag(options::OPT_fprofile_generate,
                    options::OPT_fno_profile_instr_generate, false) ||
       Args.hasFlag(options::OPT_fprofile_generate_EQ,
                    options::OPT_fno_profile_instr_generate, false) ||
       Args.hasFlag(options::OPT_fprofile_instr_generate,
                    options::OPT_fno_profile_instr_generate, false) ||
       Args.hasFlag(options::OPT_fprofile_instr_generate_EQ,
                    options::OPT_fno_profile_instr_generate, false) ||
       Args.hasArg(options::OPT_fcreate_profile) ||
       Args.hasArg(options::OPT_coverage)))
    CmdArgs.push_back("--dependent-lib=libclang_rt.profile-x86_64.a");
}

/// Parses the various -fpic/-fPIC/-fpie/-fPIE arguments.  Then,
/// smooshes them together with platform defaults, to decide whether
/// this compile should be using PIC mode or not. Returns a tuple of
/// (RelocationModel, PICLevel, IsPIE).
static std::tuple<llvm::Reloc::Model, unsigned, bool>
ParsePICArgs(const ToolChain &ToolChain, const llvm::Triple &Triple,
             const ArgList &Args) {
  // FIXME: why does this code...and so much everywhere else, use both
  // ToolChain.getTriple() and Triple?
  bool PIE = ToolChain.isPIEDefault();
  bool PIC = PIE || ToolChain.isPICDefault();
  // The Darwin/MachO default to use PIC does not apply when using -static.
  if (ToolChain.getTriple().isOSBinFormatMachO() &&
      Args.hasArg(options::OPT_static))
    PIE = PIC = false;
  bool IsPICLevelTwo = PIC;

  bool KernelOrKext =
      Args.hasArg(options::OPT_mkernel, options::OPT_fapple_kext);

  // Android-specific defaults for PIC/PIE
  if (ToolChain.getTriple().isAndroid()) {
    switch (ToolChain.getArch()) {
    case llvm::Triple::arm:
    case llvm::Triple::armeb:
    case llvm::Triple::thumb:
    case llvm::Triple::thumbeb:
    case llvm::Triple::aarch64:
    case llvm::Triple::mips:
    case llvm::Triple::mipsel:
    case llvm::Triple::mips64:
    case llvm::Triple::mips64el:
      PIC = true; // "-fpic"
      break;

    case llvm::Triple::x86:
    case llvm::Triple::x86_64:
      PIC = true; // "-fPIC"
      IsPICLevelTwo = true;
      break;

    default:
      break;
    }
  }

  // OpenBSD-specific defaults for PIE
  if (ToolChain.getTriple().getOS() == llvm::Triple::OpenBSD) {
    switch (ToolChain.getArch()) {
    case llvm::Triple::mips64:
    case llvm::Triple::mips64el:
    case llvm::Triple::sparcel:
    case llvm::Triple::x86:
    case llvm::Triple::x86_64:
      IsPICLevelTwo = false; // "-fpie"
      break;

    case llvm::Triple::ppc:
    case llvm::Triple::sparc:
    case llvm::Triple::sparcv9:
      IsPICLevelTwo = true; // "-fPIE"
      break;

    default:
      break;
    }
  }

  // The last argument relating to either PIC or PIE wins, and no
  // other argument is used. If the last argument is any flavor of the
  // '-fno-...' arguments, both PIC and PIE are disabled. Any PIE
  // option implicitly enables PIC at the same level.
  Arg *LastPICArg = Args.getLastArg(options::OPT_fPIC, options::OPT_fno_PIC,
                                    options::OPT_fpic, options::OPT_fno_pic,
                                    options::OPT_fPIE, options::OPT_fno_PIE,
                                    options::OPT_fpie, options::OPT_fno_pie);
  // Check whether the tool chain trumps the PIC-ness decision. If the PIC-ness
  // is forced, then neither PIC nor PIE flags will have no effect.
  if (!ToolChain.isPICDefaultForced()) {
    if (LastPICArg) {
      Option O = LastPICArg->getOption();
      if (O.matches(options::OPT_fPIC) || O.matches(options::OPT_fpic) ||
          O.matches(options::OPT_fPIE) || O.matches(options::OPT_fpie)) {
        PIE = O.matches(options::OPT_fPIE) || O.matches(options::OPT_fpie);
        PIC =
            PIE || O.matches(options::OPT_fPIC) || O.matches(options::OPT_fpic);
        IsPICLevelTwo =
            O.matches(options::OPT_fPIE) || O.matches(options::OPT_fPIC);
      } else {
        PIE = PIC = false;
        if (Triple.isPS4CPU()) {
          Arg *ModelArg = Args.getLastArg(options::OPT_mcmodel_EQ);
          StringRef Model = ModelArg ? ModelArg->getValue() : "";
          if (Model != "kernel") {
            PIC = true;
            ToolChain.getDriver().Diag(diag::warn_drv_ps4_force_pic)
                << LastPICArg->getSpelling();
          }
        }
      }
    }
  }

  // Introduce a Darwin and PS4-specific hack. If the default is PIC, but the
  // PIC level would've been set to level 1, force it back to level 2 PIC
  // instead.
  if (PIC && (ToolChain.getTriple().isOSDarwin() || Triple.isPS4CPU()))
    IsPICLevelTwo |= ToolChain.isPICDefault();

  // This kernel flags are a trump-card: they will disable PIC/PIE
  // generation, independent of the argument order.
  if (KernelOrKext && ((!Triple.isiOS() || Triple.isOSVersionLT(6)) &&
                       !Triple.isWatchOS()))
    PIC = PIE = false;

  if (Arg *A = Args.getLastArg(options::OPT_mdynamic_no_pic)) {
    // This is a very special mode. It trumps the other modes, almost no one
    // uses it, and it isn't even valid on any OS but Darwin.
    if (!ToolChain.getTriple().isOSDarwin())
      ToolChain.getDriver().Diag(diag::err_drv_unsupported_opt_for_target)
          << A->getSpelling() << ToolChain.getTriple().str();

    // FIXME: Warn when this flag trumps some other PIC or PIE flag.

    // Only a forced PIC mode can cause the actual compile to have PIC defines
    // etc., no flags are sufficient. This behavior was selected to closely
    // match that of llvm-gcc and Apple GCC before that.
    PIC = ToolChain.isPICDefault() && ToolChain.isPICDefaultForced();

    return std::make_tuple(llvm::Reloc::DynamicNoPIC, PIC ? 2 : 0, false);
  }

  if (PIC)
    return std::make_tuple(llvm::Reloc::PIC_, IsPICLevelTwo ? 2 : 1, PIE);

  return std::make_tuple(llvm::Reloc::Static, 0, false);
}

static const char *RelocationModelName(llvm::Reloc::Model Model) {
  switch (Model) {
  case llvm::Reloc::Static:
    return "static";
  case llvm::Reloc::PIC_:
    return "pic";
  case llvm::Reloc::DynamicNoPIC:
    return "dynamic-no-pic";
  }
  llvm_unreachable("Unknown Reloc::Model kind");
}

static void AddAssemblerKPIC(const ToolChain &ToolChain, const ArgList &Args,
                             ArgStringList &CmdArgs) {
  llvm::Reloc::Model RelocationModel;
  unsigned PICLevel;
  bool IsPIE;
  std::tie(RelocationModel, PICLevel, IsPIE) =
      ParsePICArgs(ToolChain, ToolChain.getTriple(), Args);

  if (RelocationModel != llvm::Reloc::Static)
    CmdArgs.push_back("-KPIC");
}

extern bool IsCXXAMPBackendJobAction(const JobAction* A);
extern bool IsHCHostBackendJobAction(const JobAction* A);
extern bool IsCXXAMPCPUBackendJobAction(const JobAction* A);

void Clang::ConstructJob(Compilation &C, const JobAction &JA,
                         const InputInfo &Output, const InputInfoList &Inputs,
                         const ArgList &Args, const char *LinkingOutput) const {
  std::string TripleStr = getToolChain().ComputeEffectiveClangTriple(Args);
  const llvm::Triple Triple(TripleStr);

  bool KernelOrKext =
      Args.hasArg(options::OPT_mkernel, options::OPT_fapple_kext);
  const Driver &D = getToolChain().getDriver();
  ArgStringList CmdArgs;

  bool IsWindowsGNU = getToolChain().getTriple().isWindowsGNUEnvironment();
  bool IsWindowsCygnus =
      getToolChain().getTriple().isWindowsCygwinEnvironment();
  bool IsWindowsMSVC = getToolChain().getTriple().isWindowsMSVCEnvironment();
  bool IsPS4CPU = getToolChain().getTriple().isPS4CPU();
  bool IsIAMCU = getToolChain().getTriple().isOSIAMCU();

  // Check number of inputs for sanity. We need at least one input.
  assert(Inputs.size() >= 1 && "Must have at least one input.");
  const InputInfo &Input = Inputs[0];
  // CUDA compilation may have multiple inputs (source file + results of
  // device-side compilations). All other jobs are expected to have exactly one
  // input.
  bool IsCuda = types::isCuda(Input.getType());
  assert((IsCuda || Inputs.size() == 1) && "Unable to handle multiple inputs.");

<<<<<<< HEAD
  // Set flag
  bool IsHCCKernelPath = IsCXXAMPBackendJobAction(&JA) || IsCXXAMPCPUBackendJobAction(&JA);
=======
  // C++ is not supported for IAMCU.
  if (IsIAMCU && types::isCXX(Input.getType()))
    D.Diag(diag::err_drv_clang_unsupported) << "C++ for IAMCU";
>>>>>>> 001f801e

  // Invoke ourselves in -cc1 mode.
  //
  // FIXME: Implement custom jobs for internal actions.
  CmdArgs.push_back("-cc1");

  // add HCC macros, based on compiler modes
  if (Args.hasArg(options::OPT_hc_mode)) {
    CmdArgs.push_back("-D__KALMAR_HC__=1");
    CmdArgs.push_back("-D__HCC_HC__=1");
  } else if (D.IsCXXAMP(Args)) {
    CmdArgs.push_back("-D__KALMAR_AMP__=1");
    CmdArgs.push_back("-D__HCC_AMP__=1");
  }

  // C++ AMP-specific
  if (IsCXXAMPBackendJobAction(&JA)) {
    // path to compile kernel codes on GPU
    CmdArgs.push_back("-D__GPU__=1");
    CmdArgs.push_back("-D__KALMAR_ACCELERATOR__=1");
    CmdArgs.push_back("-D__HCC_ACCELERATOR__=1");
    CmdArgs.push_back("-famp-is-device");
    CmdArgs.push_back("-fno-builtin");
    CmdArgs.push_back("-fno-common");
    //CmdArgs.push_back("-m32"); // added below using -triple
    CmdArgs.push_back("-O2");
  } else if(IsCXXAMPCPUBackendJobAction(&JA)){
    // path to compile kernel codes on CPU
    CmdArgs.push_back("-famp-is-device");
    CmdArgs.push_back("-famp-cpu");
    CmdArgs.push_back("-D__AMP_CPU__=1");
    CmdArgs.push_back("-D__KALMAR_ACCELERATOR__=2");
    CmdArgs.push_back("-D__HCC_ACCELERATOR__=2");
  } else if (Args.hasArg(options::OPT_cxxamp_cpu_mode)) {
    // path to compile host codes, while kernel codes are to be compiled on CPU
    CmdArgs.push_back("-D__AMP_CPU__=1");
    CmdArgs.push_back("-D__KALMAR_CPU__=2");
    CmdArgs.push_back("-D__HCC_CPU__=2");
  } else {
    // path to compile host codes, while kernel codes are to be compiled on GPU
    CmdArgs.push_back("-D__KALMAR_CPU__=1");
    CmdArgs.push_back("-D__HCC_CPU__=1");
  }

  // Add the "effective" target triple.
  CmdArgs.push_back("-triple");
  CmdArgs.push_back(Args.MakeArgString(TripleStr));

  const ToolChain *AuxToolChain = nullptr;
  if (IsCuda) {
    // FIXME: We need a (better) way to pass information about
    // particular compilation pass we're constructing here. For now we
    // can check which toolchain we're using and pick the other one to
    // extract the triple.
    if (&getToolChain() == C.getSingleOffloadToolChain<Action::OFK_Cuda>())
      AuxToolChain = C.getOffloadingHostToolChain();
    else if (&getToolChain() == C.getOffloadingHostToolChain())
      AuxToolChain = C.getSingleOffloadToolChain<Action::OFK_Cuda>();
    else
      llvm_unreachable("Can't figure out CUDA compilation mode.");
    assert(AuxToolChain != nullptr && "No aux toolchain.");
    CmdArgs.push_back("-aux-triple");
    CmdArgs.push_back(Args.MakeArgString(AuxToolChain->getTriple().str()));
  }

  // Make sure host triple is specified for HCC kernel compilation path
  if (IsHCCKernelPath) {
    if (&getToolChain() == C.getHCCDeviceToolChain())
      AuxToolChain = C.getHCCHostToolChain();

    if (AuxToolChain != nullptr) {
      CmdArgs.push_back("-aux-triple");
      CmdArgs.push_back(Args.MakeArgString(AuxToolChain->getTriple().str()));
    }
  }

  if (Triple.isOSWindows() && (Triple.getArch() == llvm::Triple::arm ||
                               Triple.getArch() == llvm::Triple::thumb)) {
    unsigned Offset = Triple.getArch() == llvm::Triple::arm ? 4 : 6;
    unsigned Version;
    Triple.getArchName().substr(Offset).getAsInteger(10, Version);
    if (Version < 7)
      D.Diag(diag::err_target_unsupported_arch) << Triple.getArchName()
                                                << TripleStr;
  }

  // Push all default warning arguments that are specific to
  // the given target.  These come before user provided warning options
  // are provided.
  getToolChain().addClangWarningOptions(CmdArgs);

  // Select the appropriate action.
  RewriteKind rewriteKind = RK_None;

  if (isa<AnalyzeJobAction>(JA)) {
    assert(JA.getType() == types::TY_Plist && "Invalid output type.");
    CmdArgs.push_back("-analyze");
  } else if (isa<MigrateJobAction>(JA)) {
    CmdArgs.push_back("-migrate");
  } else if (isa<PreprocessJobAction>(JA)) {
    if (Output.getType() == types::TY_Dependencies)
      CmdArgs.push_back("-Eonly");
    else {
      CmdArgs.push_back("-E");
      if (Args.hasArg(options::OPT_rewrite_objc) &&
          !Args.hasArg(options::OPT_g_Group))
        CmdArgs.push_back("-P");
    }
  } else if (isa<AssembleJobAction>(JA)) {
    CmdArgs.push_back("-emit-obj");

    CollectArgsForIntegratedAssembler(C, Args, CmdArgs, D);

    // Also ignore explicit -force_cpusubtype_ALL option.
    (void)Args.hasArg(options::OPT_force__cpusubtype__ALL);
  } else if (isa<PrecompileJobAction>(JA)) {
    // Use PCH if the user requested it.
    bool UsePCH = D.CCCUsePCH;

    if (JA.getType() == types::TY_Nothing)
      CmdArgs.push_back("-fsyntax-only");
    else if (UsePCH)
      CmdArgs.push_back("-emit-pch");
    else
      CmdArgs.push_back("-emit-pth");
  } else if (isa<VerifyPCHJobAction>(JA)) {
    CmdArgs.push_back("-verify-pch");
  } else {
    assert((isa<CompileJobAction>(JA) || isa<BackendJobAction>(JA)) &&
           "Invalid action for clang tool.");
    if (JA.getType() == types::TY_Nothing) {
      CmdArgs.push_back("-fsyntax-only");
    } else if (JA.getType() == types::TY_LLVM_IR ||
               JA.getType() == types::TY_LTO_IR) {
      CmdArgs.push_back("-emit-llvm");
    } else if (JA.getType() == types::TY_LLVM_BC ||
               JA.getType() == types::TY_LTO_BC) {
      CmdArgs.push_back("-emit-llvm-bc");
    } else if (JA.getType() == types::TY_PP_Asm) {
      CmdArgs.push_back("-S");
    } else if (JA.getType() == types::TY_AST) {
      CmdArgs.push_back("-emit-pch");
    } else if (JA.getType() == types::TY_ModuleFile) {
      CmdArgs.push_back("-module-file-info");
    } else if (JA.getType() == types::TY_RewrittenObjC) {
      CmdArgs.push_back("-rewrite-objc");
      rewriteKind = RK_NonFragile;
    } else if (JA.getType() == types::TY_RewrittenLegacyObjC) {
      CmdArgs.push_back("-rewrite-objc");
      rewriteKind = RK_Fragile;
    } else {
      assert(JA.getType() == types::TY_PP_Asm && "Unexpected output type!");
    }

    // Preserve use-list order by default when emitting bitcode, so that
    // loading the bitcode up in 'opt' or 'llc' and running passes gives the
    // same result as running passes here.  For LTO, we don't need to preserve
    // the use-list order, since serialization to bitcode is part of the flow.
    if (JA.getType() == types::TY_LLVM_BC)
      CmdArgs.push_back("-emit-llvm-uselists");

    if (D.isUsingLTO())
      Args.AddLastArg(CmdArgs, options::OPT_flto, options::OPT_flto_EQ);
  }

  if (const Arg *A = Args.getLastArg(options::OPT_fthinlto_index_EQ)) {
    if (!types::isLLVMIR(Input.getType()))
      D.Diag(diag::err_drv_argument_only_allowed_with) << A->getAsString(Args)
                                                       << "-x ir";
    Args.AddLastArg(CmdArgs, options::OPT_fthinlto_index_EQ);
  }

  // Embed-bitcode option.
  if (C.getDriver().embedBitcodeEnabled() &&
      (isa<BackendJobAction>(JA) || isa<AssembleJobAction>(JA))) {
    // Add flags implied by -fembed-bitcode.
    Args.AddLastArg(CmdArgs, options::OPT_fembed_bitcode_EQ);
    // Disable all llvm IR level optimizations.
    CmdArgs.push_back("-disable-llvm-optzns");
  }
  if (C.getDriver().embedBitcodeMarkerOnly())
    CmdArgs.push_back("-fembed-bitcode=marker");

  // We normally speed up the clang process a bit by skipping destructors at
  // exit, but when we're generating diagnostics we can rely on some of the
  // cleanup.
  if (!C.isForDiagnostics())
    CmdArgs.push_back("-disable-free");

// Disable the verification pass in -asserts builds.
#ifdef NDEBUG
  CmdArgs.push_back("-disable-llvm-verifier");

  // Do not discard value names in HC mode
  if (!Args.hasArg(options::OPT_hc_mode)) {
    // Discard LLVM value names in -asserts builds.
    CmdArgs.push_back("-discard-value-names");
  }
#endif

  // Set the main file name, so that debug info works even with
  // -save-temps.
  CmdArgs.push_back("-main-file-name");
  CmdArgs.push_back(getBaseInputName(Args, Input));

  // Some flags which affect the language (via preprocessor
  // defines).
  if (Args.hasArg(options::OPT_static))
    CmdArgs.push_back("-static-define");

  if (isa<AnalyzeJobAction>(JA)) {
    // Enable region store model by default.
    CmdArgs.push_back("-analyzer-store=region");

    // Treat blocks as analysis entry points.
    CmdArgs.push_back("-analyzer-opt-analyze-nested-blocks");

    CmdArgs.push_back("-analyzer-eagerly-assume");

    // Add default argument set.
    if (!Args.hasArg(options::OPT__analyzer_no_default_checks)) {
      CmdArgs.push_back("-analyzer-checker=core");

    if (!IsWindowsMSVC) {
      CmdArgs.push_back("-analyzer-checker=unix");
    } else {
      // Enable "unix" checkers that also work on Windows.
      CmdArgs.push_back("-analyzer-checker=unix.API");
      CmdArgs.push_back("-analyzer-checker=unix.Malloc");
      CmdArgs.push_back("-analyzer-checker=unix.MallocSizeof");
      CmdArgs.push_back("-analyzer-checker=unix.MismatchedDeallocator");
      CmdArgs.push_back("-analyzer-checker=unix.cstring.BadSizeArg");
      CmdArgs.push_back("-analyzer-checker=unix.cstring.NullArg");
    }

      // Disable some unix checkers for PS4.
      if (IsPS4CPU) {
        CmdArgs.push_back("-analyzer-disable-checker=unix.API");
        CmdArgs.push_back("-analyzer-disable-checker=unix.Vfork");
      }

      if (getToolChain().getTriple().getVendor() == llvm::Triple::Apple)
        CmdArgs.push_back("-analyzer-checker=osx");

      CmdArgs.push_back("-analyzer-checker=deadcode");

      if (types::isCXX(Input.getType()))
        CmdArgs.push_back("-analyzer-checker=cplusplus");

      if (!IsPS4CPU) {
        CmdArgs.push_back(
            "-analyzer-checker=security.insecureAPI.UncheckedReturn");
        CmdArgs.push_back("-analyzer-checker=security.insecureAPI.getpw");
        CmdArgs.push_back("-analyzer-checker=security.insecureAPI.gets");
        CmdArgs.push_back("-analyzer-checker=security.insecureAPI.mktemp");
        CmdArgs.push_back("-analyzer-checker=security.insecureAPI.mkstemp");
        CmdArgs.push_back("-analyzer-checker=security.insecureAPI.vfork");
      }

      // Default nullability checks.
      CmdArgs.push_back("-analyzer-checker=nullability.NullPassedToNonnull");
      CmdArgs.push_back(
          "-analyzer-checker=nullability.NullReturnedFromNonnull");
    }

    // Set the output format. The default is plist, for (lame) historical
    // reasons.
    CmdArgs.push_back("-analyzer-output");
    if (Arg *A = Args.getLastArg(options::OPT__analyzer_output))
      CmdArgs.push_back(A->getValue());
    else
      CmdArgs.push_back("plist");

    // Disable the presentation of standard compiler warnings when
    // using --analyze.  We only want to show static analyzer diagnostics
    // or frontend errors.
    CmdArgs.push_back("-w");

    // Add -Xanalyzer arguments when running as analyzer.
    Args.AddAllArgValues(CmdArgs, options::OPT_Xanalyzer);
  }

  CheckCodeGenerationOptions(D, Args);

  llvm::Reloc::Model RelocationModel;
  unsigned PICLevel;
  bool IsPIE;
  std::tie(RelocationModel, PICLevel, IsPIE) =
      ParsePICArgs(getToolChain(), Triple, Args);

  const char *RMName = RelocationModelName(RelocationModel);
  if (RMName) {
    CmdArgs.push_back("-mrelocation-model");
    CmdArgs.push_back(RMName);
  }
  if (PICLevel > 0) {
    CmdArgs.push_back("-pic-level");
    CmdArgs.push_back(PICLevel == 1 ? "1" : "2");
    if (IsPIE)
      CmdArgs.push_back("-pic-is-pie");
  }

  if (Arg *A = Args.getLastArg(options::OPT_meabi)) {
    CmdArgs.push_back("-meabi");
    CmdArgs.push_back(A->getValue());
  }

  CmdArgs.push_back("-mthread-model");
  if (Arg *A = Args.getLastArg(options::OPT_mthread_model))
    CmdArgs.push_back(A->getValue());
  else
    CmdArgs.push_back(Args.MakeArgString(getToolChain().getThreadModel()));

  Args.AddLastArg(CmdArgs, options::OPT_fveclib);

  if (!Args.hasFlag(options::OPT_fmerge_all_constants,
                    options::OPT_fno_merge_all_constants))
    CmdArgs.push_back("-fno-merge-all-constants");

  // LLVM Code Generator Options.

  if (Args.hasArg(options::OPT_frewrite_map_file) ||
      Args.hasArg(options::OPT_frewrite_map_file_EQ)) {
    for (const Arg *A : Args.filtered(options::OPT_frewrite_map_file,
                                      options::OPT_frewrite_map_file_EQ)) {
      CmdArgs.push_back("-frewrite-map-file");
      CmdArgs.push_back(A->getValue());
      A->claim();
    }
  }

  if (Arg *A = Args.getLastArg(options::OPT_Wframe_larger_than_EQ)) {
    StringRef v = A->getValue();
    CmdArgs.push_back("-mllvm");
    CmdArgs.push_back(Args.MakeArgString("-warn-stack-size=" + v));
    A->claim();
  }

  if (!Args.hasFlag(options::OPT_fjump_tables, options::OPT_fno_jump_tables,
                    true))
    CmdArgs.push_back("-fno-jump-tables");

  if (Arg *A = Args.getLastArg(options::OPT_mregparm_EQ)) {
    CmdArgs.push_back("-mregparm");
    CmdArgs.push_back(A->getValue());
  }

  if (Arg *A = Args.getLastArg(options::OPT_fpcc_struct_return,
                               options::OPT_freg_struct_return)) {
    if (getToolChain().getArch() != llvm::Triple::x86) {
      D.Diag(diag::err_drv_unsupported_opt_for_target)
          << A->getSpelling() << getToolChain().getTriple().str();
    } else if (A->getOption().matches(options::OPT_fpcc_struct_return)) {
      CmdArgs.push_back("-fpcc-struct-return");
    } else {
      assert(A->getOption().matches(options::OPT_freg_struct_return));
      CmdArgs.push_back("-freg-struct-return");
    }
  }

  if (Args.hasFlag(options::OPT_mrtd, options::OPT_mno_rtd, false))
    CmdArgs.push_back("-fdefault-calling-conv=stdcall");

  if (shouldUseFramePointer(Args, getToolChain().getTriple()))
    CmdArgs.push_back("-mdisable-fp-elim");
  if (!Args.hasFlag(options::OPT_fzero_initialized_in_bss,
                    options::OPT_fno_zero_initialized_in_bss))
    CmdArgs.push_back("-mno-zero-initialized-in-bss");

  bool OFastEnabled = isOptimizationLevelFast(Args);
  // If -Ofast is the optimization level, then -fstrict-aliasing should be
  // enabled.  This alias option is being used to simplify the hasFlag logic.
  OptSpecifier StrictAliasingAliasOption =
      OFastEnabled ? options::OPT_Ofast : options::OPT_fstrict_aliasing;
  // We turn strict aliasing off by default if we're in CL mode, since MSVC
  // doesn't do any TBAA.
  bool TBAAOnByDefault = !getToolChain().getDriver().IsCLMode();
  if (!Args.hasFlag(options::OPT_fstrict_aliasing, StrictAliasingAliasOption,
                    options::OPT_fno_strict_aliasing, TBAAOnByDefault))
    CmdArgs.push_back("-relaxed-aliasing");
  if (!Args.hasFlag(options::OPT_fstruct_path_tbaa,
                    options::OPT_fno_struct_path_tbaa))
    CmdArgs.push_back("-no-struct-path-tbaa");
  if (Args.hasFlag(options::OPT_fstrict_enums, options::OPT_fno_strict_enums,
                   false))
    CmdArgs.push_back("-fstrict-enums");
  if (Args.hasFlag(options::OPT_fstrict_vtable_pointers,
                   options::OPT_fno_strict_vtable_pointers,
                   false))
    CmdArgs.push_back("-fstrict-vtable-pointers");
  if (!Args.hasFlag(options::OPT_foptimize_sibling_calls,
                    options::OPT_fno_optimize_sibling_calls))
    CmdArgs.push_back("-mdisable-tail-calls");

  // Handle segmented stacks.
  if (Args.hasArg(options::OPT_fsplit_stack))
    CmdArgs.push_back("-split-stacks");

  // If -Ofast is the optimization level, then -ffast-math should be enabled.
  // This alias option is being used to simplify the getLastArg logic.
  OptSpecifier FastMathAliasOption =
      OFastEnabled ? options::OPT_Ofast : options::OPT_ffast_math;

  // Handle various floating point optimization flags, mapping them to the
  // appropriate LLVM code generation flags. The pattern for all of these is to
  // default off the codegen optimizations, and if any flag enables them and no
  // flag disables them after the flag enabling them, enable the codegen
  // optimization. This is complicated by several "umbrella" flags.
  if (Arg *A = Args.getLastArg(
          options::OPT_ffast_math, FastMathAliasOption,
          options::OPT_fno_fast_math, options::OPT_ffinite_math_only,
          options::OPT_fno_finite_math_only, options::OPT_fhonor_infinities,
          options::OPT_fno_honor_infinities))
    if (A->getOption().getID() != options::OPT_fno_fast_math &&
        A->getOption().getID() != options::OPT_fno_finite_math_only &&
        A->getOption().getID() != options::OPT_fhonor_infinities)
      CmdArgs.push_back("-menable-no-infs");
  if (Arg *A = Args.getLastArg(
          options::OPT_ffast_math, FastMathAliasOption,
          options::OPT_fno_fast_math, options::OPT_ffinite_math_only,
          options::OPT_fno_finite_math_only, options::OPT_fhonor_nans,
          options::OPT_fno_honor_nans))
    if (A->getOption().getID() != options::OPT_fno_fast_math &&
        A->getOption().getID() != options::OPT_fno_finite_math_only &&
        A->getOption().getID() != options::OPT_fhonor_nans)
      CmdArgs.push_back("-menable-no-nans");

  // -fmath-errno is the default on some platforms, e.g. BSD-derived OSes.
  bool MathErrno = getToolChain().IsMathErrnoDefault();
  if (Arg *A =
          Args.getLastArg(options::OPT_ffast_math, FastMathAliasOption,
                          options::OPT_fno_fast_math, options::OPT_fmath_errno,
                          options::OPT_fno_math_errno)) {
    // Turning on -ffast_math (with either flag) removes the need for MathErrno.
    // However, turning *off* -ffast_math merely restores the toolchain default
    // (which may be false).
    if (A->getOption().getID() == options::OPT_fno_math_errno ||
        A->getOption().getID() == options::OPT_ffast_math ||
        A->getOption().getID() == options::OPT_Ofast)
      MathErrno = false;
    else if (A->getOption().getID() == options::OPT_fmath_errno)
      MathErrno = true;
  }
  if (MathErrno)
    CmdArgs.push_back("-fmath-errno");

  // There are several flags which require disabling very specific
  // optimizations. Any of these being disabled forces us to turn off the
  // entire set of LLVM optimizations, so collect them through all the flag
  // madness.
  bool AssociativeMath = false;
  if (Arg *A = Args.getLastArg(
          options::OPT_ffast_math, FastMathAliasOption,
          options::OPT_fno_fast_math, options::OPT_funsafe_math_optimizations,
          options::OPT_fno_unsafe_math_optimizations,
          options::OPT_fassociative_math, options::OPT_fno_associative_math))
    if (A->getOption().getID() != options::OPT_fno_fast_math &&
        A->getOption().getID() != options::OPT_fno_unsafe_math_optimizations &&
        A->getOption().getID() != options::OPT_fno_associative_math)
      AssociativeMath = true;
  bool ReciprocalMath = false;
  if (Arg *A = Args.getLastArg(
          options::OPT_ffast_math, FastMathAliasOption,
          options::OPT_fno_fast_math, options::OPT_funsafe_math_optimizations,
          options::OPT_fno_unsafe_math_optimizations,
          options::OPT_freciprocal_math, options::OPT_fno_reciprocal_math))
    if (A->getOption().getID() != options::OPT_fno_fast_math &&
        A->getOption().getID() != options::OPT_fno_unsafe_math_optimizations &&
        A->getOption().getID() != options::OPT_fno_reciprocal_math)
      ReciprocalMath = true;
  bool SignedZeros = true;
  if (Arg *A = Args.getLastArg(
          options::OPT_ffast_math, FastMathAliasOption,
          options::OPT_fno_fast_math, options::OPT_funsafe_math_optimizations,
          options::OPT_fno_unsafe_math_optimizations,
          options::OPT_fsigned_zeros, options::OPT_fno_signed_zeros))
    if (A->getOption().getID() != options::OPT_fno_fast_math &&
        A->getOption().getID() != options::OPT_fno_unsafe_math_optimizations &&
        A->getOption().getID() != options::OPT_fsigned_zeros)
      SignedZeros = false;
  bool TrappingMath = true;
  if (Arg *A = Args.getLastArg(
          options::OPT_ffast_math, FastMathAliasOption,
          options::OPT_fno_fast_math, options::OPT_funsafe_math_optimizations,
          options::OPT_fno_unsafe_math_optimizations,
          options::OPT_ftrapping_math, options::OPT_fno_trapping_math))
    if (A->getOption().getID() != options::OPT_fno_fast_math &&
        A->getOption().getID() != options::OPT_fno_unsafe_math_optimizations &&
        A->getOption().getID() != options::OPT_ftrapping_math)
      TrappingMath = false;
  if (!MathErrno && AssociativeMath && ReciprocalMath && !SignedZeros &&
      !TrappingMath)
    CmdArgs.push_back("-menable-unsafe-fp-math");

  if (!SignedZeros)
    CmdArgs.push_back("-fno-signed-zeros");

  if (ReciprocalMath)
    CmdArgs.push_back("-freciprocal-math");

  // Validate and pass through -fp-contract option.
  if (Arg *A = Args.getLastArg(options::OPT_ffast_math, FastMathAliasOption,
                               options::OPT_fno_fast_math,
                               options::OPT_ffp_contract)) {
    if (A->getOption().getID() == options::OPT_ffp_contract) {
      StringRef Val = A->getValue();
      if (Val == "fast" || Val == "on" || Val == "off") {
        CmdArgs.push_back(Args.MakeArgString("-ffp-contract=" + Val));
      } else {
        D.Diag(diag::err_drv_unsupported_option_argument)
            << A->getOption().getName() << Val;
      }
    } else if (A->getOption().matches(options::OPT_ffast_math) ||
               (OFastEnabled && A->getOption().matches(options::OPT_Ofast))) {
      // If fast-math is set then set the fp-contract mode to fast.
      CmdArgs.push_back(Args.MakeArgString("-ffp-contract=fast"));
    }
  }

  ParseMRecip(getToolChain().getDriver(), Args, CmdArgs);

  // We separately look for the '-ffast-math' and '-ffinite-math-only' flags,
  // and if we find them, tell the frontend to provide the appropriate
  // preprocessor macros. This is distinct from enabling any optimizations as
  // these options induce language changes which must survive serialization
  // and deserialization, etc.
  if (Arg *A = Args.getLastArg(options::OPT_ffast_math, FastMathAliasOption,
                               options::OPT_fno_fast_math))
    if (!A->getOption().matches(options::OPT_fno_fast_math))
      CmdArgs.push_back("-ffast-math");
  if (Arg *A = Args.getLastArg(options::OPT_ffinite_math_only,
                               options::OPT_fno_fast_math))
    if (A->getOption().matches(options::OPT_ffinite_math_only))
      CmdArgs.push_back("-ffinite-math-only");

  // Decide whether to use verbose asm. Verbose assembly is the default on
  // toolchains which have the integrated assembler on by default.
  bool IsIntegratedAssemblerDefault =
      getToolChain().IsIntegratedAssemblerDefault();
  if (Args.hasFlag(options::OPT_fverbose_asm, options::OPT_fno_verbose_asm,
                   IsIntegratedAssemblerDefault) ||
      Args.hasArg(options::OPT_dA))
    CmdArgs.push_back("-masm-verbose");

  if (!Args.hasFlag(options::OPT_fintegrated_as, options::OPT_fno_integrated_as,
                    IsIntegratedAssemblerDefault))
    CmdArgs.push_back("-no-integrated-as");

  if (Args.hasArg(options::OPT_fdebug_pass_structure)) {
    CmdArgs.push_back("-mdebug-pass");
    CmdArgs.push_back("Structure");
  }
  if (Args.hasArg(options::OPT_fdebug_pass_arguments)) {
    CmdArgs.push_back("-mdebug-pass");
    CmdArgs.push_back("Arguments");
  }

  // Enable -mconstructor-aliases except on darwin, where we have to work around
  // a linker bug (see <rdar://problem/7651567>), and CUDA device code, where
  // aliases aren't supported.
  if (!getToolChain().getTriple().isOSDarwin() &&
      !getToolChain().getTriple().isNVPTX())
    CmdArgs.push_back("-mconstructor-aliases");

  // Darwin's kernel doesn't support guard variables; just die if we
  // try to use them.
  if (KernelOrKext && getToolChain().getTriple().isOSDarwin())
    CmdArgs.push_back("-fforbid-guard-variables");

  if (Args.hasFlag(options::OPT_mms_bitfields, options::OPT_mno_ms_bitfields,
                   false)) {
    CmdArgs.push_back("-mms-bitfields");
  }

  // This is a coarse approximation of what llvm-gcc actually does, both
  // -fasynchronous-unwind-tables and -fnon-call-exceptions interact in more
  // complicated ways.
  bool AsynchronousUnwindTables =
      Args.hasFlag(options::OPT_fasynchronous_unwind_tables,
                   options::OPT_fno_asynchronous_unwind_tables,
                   (getToolChain().IsUnwindTablesDefault() ||
                    getToolChain().getSanitizerArgs().needsUnwindTables()) &&
                       !KernelOrKext);
  if (Args.hasFlag(options::OPT_funwind_tables, options::OPT_fno_unwind_tables,
                   AsynchronousUnwindTables))
    CmdArgs.push_back("-munwind-tables");

  getToolChain().addClangTargetOptions(Args, CmdArgs);

  if (Arg *A = Args.getLastArg(options::OPT_flimited_precision_EQ)) {
    CmdArgs.push_back("-mlimit-float-precision");
    CmdArgs.push_back(A->getValue());
  }

  // FIXME: Handle -mtune=.
  (void)Args.hasArg(options::OPT_mtune_EQ);

  if (Arg *A = Args.getLastArg(options::OPT_mcmodel_EQ)) {
    CmdArgs.push_back("-mcode-model");
    CmdArgs.push_back(A->getValue());
  }

  // Add the target cpu
  std::string CPU = getCPUName(Args, Triple, /*FromAs*/ false);
  if (!CPU.empty()) {
    CmdArgs.push_back("-target-cpu");
    CmdArgs.push_back(Args.MakeArgString(CPU));
  }

  if (const Arg *A = Args.getLastArg(options::OPT_mfpmath_EQ)) {
    CmdArgs.push_back("-mfpmath");
    CmdArgs.push_back(A->getValue());
  }

  // Add the target features
  getTargetFeatures(getToolChain(), Triple, Args, CmdArgs, false);

  // Add target specific flags.
  switch (getToolChain().getArch()) {
  default:
    break;

  case llvm::Triple::arm:
  case llvm::Triple::armeb:
  case llvm::Triple::thumb:
  case llvm::Triple::thumbeb:
    // Use the effective triple, which takes into account the deployment target.
    AddARMTargetArgs(Triple, Args, CmdArgs, KernelOrKext);
    break;

  case llvm::Triple::aarch64:
  case llvm::Triple::aarch64_be:
    AddAArch64TargetArgs(Args, CmdArgs);
    break;

  case llvm::Triple::mips:
  case llvm::Triple::mipsel:
  case llvm::Triple::mips64:
  case llvm::Triple::mips64el:
    AddMIPSTargetArgs(Args, CmdArgs);
    break;

  case llvm::Triple::ppc:
  case llvm::Triple::ppc64:
  case llvm::Triple::ppc64le:
    AddPPCTargetArgs(Args, CmdArgs);
    break;

  case llvm::Triple::sparc:
  case llvm::Triple::sparcel:
  case llvm::Triple::sparcv9:
    AddSparcTargetArgs(Args, CmdArgs);
    break;

  case llvm::Triple::systemz:
    AddSystemZTargetArgs(Args, CmdArgs);
    break;

  case llvm::Triple::x86:
  case llvm::Triple::x86_64:
    AddX86TargetArgs(Args, CmdArgs);
    break;

  case llvm::Triple::lanai:
    AddLanaiTargetArgs(Args, CmdArgs);
    break;

  case llvm::Triple::hexagon:
    AddHexagonTargetArgs(Args, CmdArgs);
    break;

  case llvm::Triple::wasm32:
  case llvm::Triple::wasm64:
    AddWebAssemblyTargetArgs(Args, CmdArgs);
    break;
  }

  // The 'g' groups options involve a somewhat intricate sequence of decisions
  // about what to pass from the driver to the frontend, but by the time they
  // reach cc1 they've been factored into three well-defined orthogonal choices:
  //  * what level of debug info to generate
  //  * what dwarf version to write
  //  * what debugger tuning to use
  // This avoids having to monkey around further in cc1 other than to disable
  // codeview if not running in a Windows environment. Perhaps even that
  // decision should be made in the driver as well though.
  unsigned DwarfVersion = 0;
  llvm::DebuggerKind DebuggerTuning = getToolChain().getDefaultDebuggerTuning();
  // These two are potentially updated by AddClangCLArgs.
  codegenoptions::DebugInfoKind DebugInfoKind = codegenoptions::NoDebugInfo;
  bool EmitCodeView = false;

  // Add clang-cl arguments.
  types::ID InputType = Input.getType();
  if (getToolChain().getDriver().IsCLMode())
    AddClangCLArgs(Args, InputType, CmdArgs, &DebugInfoKind, &EmitCodeView);

  // Pass the linker version in use.
  if (Arg *A = Args.getLastArg(options::OPT_mlinker_version_EQ)) {
    CmdArgs.push_back("-target-linker-version");
    CmdArgs.push_back(A->getValue());
  }

  if (!shouldUseLeafFramePointer(Args, getToolChain().getTriple()))
    CmdArgs.push_back("-momit-leaf-frame-pointer");

  // Explicitly error on some things we know we don't support and can't just
  // ignore.
  if (!Args.hasArg(options::OPT_fallow_unsupported)) {
    Arg *Unsupported;
    if (types::isCXX(InputType) && getToolChain().getTriple().isOSDarwin() &&
        getToolChain().getArch() == llvm::Triple::x86) {
      if ((Unsupported = Args.getLastArg(options::OPT_fapple_kext)) ||
          (Unsupported = Args.getLastArg(options::OPT_mkernel)))
        D.Diag(diag::err_drv_clang_unsupported_opt_cxx_darwin_i386)
            << Unsupported->getOption().getName();
    }
  }

  Args.AddAllArgs(CmdArgs, options::OPT_v);
  Args.AddLastArg(CmdArgs, options::OPT_H);
  if (D.CCPrintHeaders && !D.CCGenDiagnostics) {
    CmdArgs.push_back("-header-include-file");
    CmdArgs.push_back(D.CCPrintHeadersFilename ? D.CCPrintHeadersFilename
                                               : "-");
  }
  Args.AddLastArg(CmdArgs, options::OPT_P);
  Args.AddLastArg(CmdArgs, options::OPT_print_ivar_layout);

  if (D.CCLogDiagnostics && !D.CCGenDiagnostics) {
    CmdArgs.push_back("-diagnostic-log-file");
    CmdArgs.push_back(D.CCLogDiagnosticsFilename ? D.CCLogDiagnosticsFilename
                                                 : "-");
  }

  Args.ClaimAllArgs(options::OPT_g_Group);
  Arg *SplitDwarfArg = Args.getLastArg(options::OPT_gsplit_dwarf);
  if (Arg *A = Args.getLastArg(options::OPT_g_Group)) {
    // If the last option explicitly specified a debug-info level, use it.
    if (A->getOption().matches(options::OPT_gN_Group)) {
      DebugInfoKind = DebugLevelToInfoKind(*A);
      // If you say "-gsplit-dwarf -gline-tables-only", -gsplit-dwarf loses.
      // But -gsplit-dwarf is not a g_group option, hence we have to check the
      // order explicitly. (If -gsplit-dwarf wins, we fix DebugInfoKind later.)
      if (SplitDwarfArg && DebugInfoKind < codegenoptions::LimitedDebugInfo &&
          A->getIndex() > SplitDwarfArg->getIndex())
        SplitDwarfArg = nullptr;
    } else
      // For any other 'g' option, use Limited.
      DebugInfoKind = codegenoptions::LimitedDebugInfo;
  }

  // If a debugger tuning argument appeared, remember it.
  if (Arg *A = Args.getLastArg(options::OPT_gTune_Group,
                               options::OPT_ggdbN_Group)) {
    if (A->getOption().matches(options::OPT_glldb))
      DebuggerTuning = llvm::DebuggerKind::LLDB;
    else if (A->getOption().matches(options::OPT_gsce))
      DebuggerTuning = llvm::DebuggerKind::SCE;
    else
      DebuggerTuning = llvm::DebuggerKind::GDB;
  }

  // If a -gdwarf argument appeared, remember it.
  if (Arg *A = Args.getLastArg(options::OPT_gdwarf_2, options::OPT_gdwarf_3,
                               options::OPT_gdwarf_4, options::OPT_gdwarf_5))
    DwarfVersion = DwarfVersionNum(A->getSpelling());

  // Forward -gcodeview.
  // 'EmitCodeView might have been set by CL-compatibility argument parsing.
  if (Args.hasArg(options::OPT_gcodeview) || EmitCodeView) {
    // DwarfVersion remains at 0 if no explicit choice was made.
    CmdArgs.push_back("-gcodeview");
  } else if (DwarfVersion == 0 &&
             DebugInfoKind != codegenoptions::NoDebugInfo) {
    DwarfVersion = getToolChain().GetDefaultDwarfVersion();
  }

  // We ignore flags -gstrict-dwarf and -grecord-gcc-switches for now.
  Args.ClaimAllArgs(options::OPT_g_flags_Group);

  // PS4 defaults to no column info
  if (Args.hasFlag(options::OPT_gcolumn_info, options::OPT_gno_column_info,
                   /*Default=*/ !IsPS4CPU))
    CmdArgs.push_back("-dwarf-column-info");

  // FIXME: Move backend command line options to the module.
  if (Args.hasArg(options::OPT_gmodules)) {
    DebugInfoKind = codegenoptions::LimitedDebugInfo;
    CmdArgs.push_back("-dwarf-ext-refs");
    CmdArgs.push_back("-fmodule-format=obj");
  }

  // -gsplit-dwarf should turn on -g and enable the backend dwarf
  // splitting and extraction.
  // FIXME: Currently only works on Linux.
  if (getToolChain().getTriple().isOSLinux() && SplitDwarfArg) {
    DebugInfoKind = codegenoptions::LimitedDebugInfo;
    CmdArgs.push_back("-backend-option");
    CmdArgs.push_back("-split-dwarf=Enable");
  }

  // After we've dealt with all combinations of things that could
  // make DebugInfoKind be other than None or DebugLineTablesOnly,
  // figure out if we need to "upgrade" it to standalone debug info.
  // We parse these two '-f' options whether or not they will be used,
  // to claim them even if you wrote "-fstandalone-debug -gline-tables-only"
  bool NeedFullDebug = Args.hasFlag(options::OPT_fstandalone_debug,
                                    options::OPT_fno_standalone_debug,
                                    getToolChain().GetDefaultStandaloneDebug());
  if (DebugInfoKind == codegenoptions::LimitedDebugInfo && NeedFullDebug)
    DebugInfoKind = codegenoptions::FullDebugInfo;
  RenderDebugEnablingArgs(Args, CmdArgs, DebugInfoKind, DwarfVersion,
                          DebuggerTuning);

  // -ggnu-pubnames turns on gnu style pubnames in the backend.
  if (Args.hasArg(options::OPT_ggnu_pubnames)) {
    CmdArgs.push_back("-backend-option");
    CmdArgs.push_back("-generate-gnu-dwarf-pub-sections");
  }

  // -gdwarf-aranges turns on the emission of the aranges section in the
  // backend.
  // Always enabled on the PS4.
  if (Args.hasArg(options::OPT_gdwarf_aranges) || IsPS4CPU) {
    CmdArgs.push_back("-backend-option");
    CmdArgs.push_back("-generate-arange-section");
  }

  if (Args.hasFlag(options::OPT_fdebug_types_section,
                   options::OPT_fno_debug_types_section, false)) {
    CmdArgs.push_back("-backend-option");
    CmdArgs.push_back("-generate-type-units");
  }

  // CloudABI and WebAssembly use -ffunction-sections and -fdata-sections by
  // default.
  bool UseSeparateSections = Triple.getOS() == llvm::Triple::CloudABI ||
                             Triple.getArch() == llvm::Triple::wasm32 ||
                             Triple.getArch() == llvm::Triple::wasm64;

  if (Args.hasFlag(options::OPT_ffunction_sections,
                   options::OPT_fno_function_sections, UseSeparateSections)) {
    CmdArgs.push_back("-ffunction-sections");
  }

  if (Args.hasFlag(options::OPT_fdata_sections, options::OPT_fno_data_sections,
                   UseSeparateSections)) {
    CmdArgs.push_back("-fdata-sections");
  }

  if (!Args.hasFlag(options::OPT_funique_section_names,
                    options::OPT_fno_unique_section_names, true))
    CmdArgs.push_back("-fno-unique-section-names");

  Args.AddAllArgs(CmdArgs, options::OPT_finstrument_functions);

  addPGOAndCoverageFlags(C, D, Output, Args, CmdArgs);

  // Add runtime flag for PS4 when PGO or Coverage are enabled.
  if (getToolChain().getTriple().isPS4CPU())
    addPS4ProfileRTArgs(getToolChain(), Args, CmdArgs);

  // Pass options for controlling the default header search paths.
  if (Args.hasArg(options::OPT_nostdinc)) {
    CmdArgs.push_back("-nostdsysteminc");
    CmdArgs.push_back("-nobuiltininc");
  } else {
    if (Args.hasArg(options::OPT_nostdlibinc))
      CmdArgs.push_back("-nostdsysteminc");
    Args.AddLastArg(CmdArgs, options::OPT_nostdincxx);
    Args.AddLastArg(CmdArgs, options::OPT_nobuiltininc);
  }

  // Pass the path to compiler resource files.
  CmdArgs.push_back("-resource-dir");
  CmdArgs.push_back(D.ResourceDir.c_str());

  Args.AddLastArg(CmdArgs, options::OPT_working_directory);

  bool ARCMTEnabled = false;
  if (!Args.hasArg(options::OPT_fno_objc_arc, options::OPT_fobjc_arc)) {
    if (const Arg *A = Args.getLastArg(options::OPT_ccc_arcmt_check,
                                       options::OPT_ccc_arcmt_modify,
                                       options::OPT_ccc_arcmt_migrate)) {
      ARCMTEnabled = true;
      switch (A->getOption().getID()) {
      default:
        llvm_unreachable("missed a case");
      case options::OPT_ccc_arcmt_check:
        CmdArgs.push_back("-arcmt-check");
        break;
      case options::OPT_ccc_arcmt_modify:
        CmdArgs.push_back("-arcmt-modify");
        break;
      case options::OPT_ccc_arcmt_migrate:
        CmdArgs.push_back("-arcmt-migrate");
        CmdArgs.push_back("-mt-migrate-directory");
        CmdArgs.push_back(A->getValue());

        Args.AddLastArg(CmdArgs, options::OPT_arcmt_migrate_report_output);
        Args.AddLastArg(CmdArgs, options::OPT_arcmt_migrate_emit_arc_errors);
        break;
      }
    }
  } else {
    Args.ClaimAllArgs(options::OPT_ccc_arcmt_check);
    Args.ClaimAllArgs(options::OPT_ccc_arcmt_modify);
    Args.ClaimAllArgs(options::OPT_ccc_arcmt_migrate);
  }

  if (const Arg *A = Args.getLastArg(options::OPT_ccc_objcmt_migrate)) {
    if (ARCMTEnabled) {
      D.Diag(diag::err_drv_argument_not_allowed_with) << A->getAsString(Args)
                                                      << "-ccc-arcmt-migrate";
    }
    CmdArgs.push_back("-mt-migrate-directory");
    CmdArgs.push_back(A->getValue());

    if (!Args.hasArg(options::OPT_objcmt_migrate_literals,
                     options::OPT_objcmt_migrate_subscripting,
                     options::OPT_objcmt_migrate_property)) {
      // None specified, means enable them all.
      CmdArgs.push_back("-objcmt-migrate-literals");
      CmdArgs.push_back("-objcmt-migrate-subscripting");
      CmdArgs.push_back("-objcmt-migrate-property");
    } else {
      Args.AddLastArg(CmdArgs, options::OPT_objcmt_migrate_literals);
      Args.AddLastArg(CmdArgs, options::OPT_objcmt_migrate_subscripting);
      Args.AddLastArg(CmdArgs, options::OPT_objcmt_migrate_property);
    }
  } else {
    Args.AddLastArg(CmdArgs, options::OPT_objcmt_migrate_literals);
    Args.AddLastArg(CmdArgs, options::OPT_objcmt_migrate_subscripting);
    Args.AddLastArg(CmdArgs, options::OPT_objcmt_migrate_property);
    Args.AddLastArg(CmdArgs, options::OPT_objcmt_migrate_all);
    Args.AddLastArg(CmdArgs, options::OPT_objcmt_migrate_readonly_property);
    Args.AddLastArg(CmdArgs, options::OPT_objcmt_migrate_readwrite_property);
    Args.AddLastArg(CmdArgs, options::OPT_objcmt_migrate_property_dot_syntax);
    Args.AddLastArg(CmdArgs, options::OPT_objcmt_migrate_annotation);
    Args.AddLastArg(CmdArgs, options::OPT_objcmt_migrate_instancetype);
    Args.AddLastArg(CmdArgs, options::OPT_objcmt_migrate_nsmacros);
    Args.AddLastArg(CmdArgs, options::OPT_objcmt_migrate_protocol_conformance);
    Args.AddLastArg(CmdArgs, options::OPT_objcmt_atomic_property);
    Args.AddLastArg(CmdArgs, options::OPT_objcmt_returns_innerpointer_property);
    Args.AddLastArg(CmdArgs, options::OPT_objcmt_ns_nonatomic_iosonly);
    Args.AddLastArg(CmdArgs, options::OPT_objcmt_migrate_designated_init);
    Args.AddLastArg(CmdArgs, options::OPT_objcmt_whitelist_dir_path);
  }

  // Add preprocessing options like -I, -D, etc. if we are using the
  // preprocessor.
  //
  // FIXME: Support -fpreprocessed
  if (types::getPreprocessedType(InputType) != types::TY_INVALID)
    AddPreprocessingOptions(C, JA, D, Args, CmdArgs, Output, Inputs,
                            AuxToolChain);

  // Don't warn about "clang -c -DPIC -fPIC test.i" because libtool.m4 assumes
  // that "The compiler can only warn and ignore the option if not recognized".
  // When building with ccache, it will pass -D options to clang even on
  // preprocessed inputs and configure concludes that -fPIC is not supported.
  Args.ClaimAllArgs(options::OPT_D);

  // Manually translate -O4 to -O3; let clang reject others.
  if (Arg *A = Args.getLastArg(options::OPT_O_Group)) {
    if (A->getOption().matches(options::OPT_O4)) {
      CmdArgs.push_back("-O3");
      D.Diag(diag::warn_O4_is_O3);
    } else {
      // C++ AMP-specific
      if (IsCXXAMPBackendJobAction(&JA)) {
        // ignore -O0 and -O1 for GPU compilation paths
        // because inliner would not be enabled and will cause compilation fail
        if (A->getOption().matches(options::OPT_O0)) {
          D.Diag(diag::warn_drv_O0_ignored_for_GPU);
        } else if (A->containsValue("1")) {
          D.Diag(diag::warn_drv_O1_ignored_for_GPU);
        } else {
          // let all other optimization levels pass
          A->render(Args, CmdArgs);
        }
      } else {

        // normal cases
        A->render(Args, CmdArgs);
      }
    }
  }

  // Warn about ignored options to clang.
  for (const Arg *A :
       Args.filtered(options::OPT_clang_ignored_gcc_optimization_f_Group)) {
    D.Diag(diag::warn_ignored_gcc_optimization) << A->getAsString(Args);
    A->claim();
  }

  claimNoWarnArgs(Args);

  Args.AddAllArgs(CmdArgs, options::OPT_R_Group);
  Args.AddAllArgs(CmdArgs, options::OPT_W_Group);
  if (Args.hasFlag(options::OPT_pedantic, options::OPT_no_pedantic, false))
    CmdArgs.push_back("-pedantic");
  Args.AddLastArg(CmdArgs, options::OPT_pedantic_errors);
  Args.AddLastArg(CmdArgs, options::OPT_w);

  // Handle -{std, ansi, trigraphs} -- take the last of -{std, ansi}
  // (-ansi is equivalent to -std=c89 or -std=c++98).
  //
  // If a std is supplied, only add -trigraphs if it follows the
  // option.
  bool ImplyVCPPCXXVer = false;
  if (Arg *Std = Args.getLastArg(options::OPT_std_EQ, options::OPT_ansi)) {
    if (Std->getOption().matches(options::OPT_ansi))
      if (types::isCXX(InputType))
        CmdArgs.push_back("-std=c++98");
      else
        CmdArgs.push_back("-std=c89");
    else
      Std->render(Args, CmdArgs);

    // If -f(no-)trigraphs appears after the language standard flag, honor it.
    if (Arg *A = Args.getLastArg(options::OPT_std_EQ, options::OPT_ansi,
                                 options::OPT_ftrigraphs,
                                 options::OPT_fno_trigraphs))
      if (A != Std)
        A->render(Args, CmdArgs);
  } else {
    // Honor -std-default.
    //
    // FIXME: Clang doesn't correctly handle -std= when the input language
    // doesn't match. For the time being just ignore this for C++ inputs;
    // eventually we want to do all the standard defaulting here instead of
    // splitting it between the driver and clang -cc1.
    if (!types::isCXX(InputType))
      Args.AddAllArgsTranslated(CmdArgs, options::OPT_std_default_EQ, "-std=",
                                /*Joined=*/true);
    else if (IsWindowsMSVC)
      ImplyVCPPCXXVer = true;

    Args.AddLastArg(CmdArgs, options::OPT_ftrigraphs,
                    options::OPT_fno_trigraphs);
  }

  // GCC's behavior for -Wwrite-strings is a bit strange:
  //  * In C, this "warning flag" changes the types of string literals from
  //    'char[N]' to 'const char[N]', and thus triggers an unrelated warning
  //    for the discarded qualifier.
  //  * In C++, this is just a normal warning flag.
  //
  // Implementing this warning correctly in C is hard, so we follow GCC's
  // behavior for now. FIXME: Directly diagnose uses of a string literal as
  // a non-const char* in C, rather than using this crude hack.
  if (!types::isCXX(InputType)) {
    // FIXME: This should behave just like a warning flag, and thus should also
    // respect -Weverything, -Wno-everything, -Werror=write-strings, and so on.
    Arg *WriteStrings =
        Args.getLastArg(options::OPT_Wwrite_strings,
                        options::OPT_Wno_write_strings, options::OPT_w);
    if (WriteStrings &&
        WriteStrings->getOption().matches(options::OPT_Wwrite_strings))
      CmdArgs.push_back("-fconst-strings");
  }

  // GCC provides a macro definition '__DEPRECATED' when -Wdeprecated is active
  // during C++ compilation, which it is by default. GCC keeps this define even
  // in the presence of '-w', match this behavior bug-for-bug.
  if (types::isCXX(InputType) &&
      Args.hasFlag(options::OPT_Wdeprecated, options::OPT_Wno_deprecated,
                   true)) {
    CmdArgs.push_back("-fdeprecated-macro");
  }

  // Translate GCC's misnamer '-fasm' arguments to '-fgnu-keywords'.
  if (Arg *Asm = Args.getLastArg(options::OPT_fasm, options::OPT_fno_asm)) {
    if (Asm->getOption().matches(options::OPT_fasm))
      CmdArgs.push_back("-fgnu-keywords");
    else
      CmdArgs.push_back("-fno-gnu-keywords");
  }

  if (ShouldDisableDwarfDirectory(Args, getToolChain()))
    CmdArgs.push_back("-fno-dwarf-directory-asm");

  if (ShouldDisableAutolink(Args, getToolChain()))
    CmdArgs.push_back("-fno-autolink");

  // Add in -fdebug-compilation-dir if necessary.
  addDebugCompDirArg(Args, CmdArgs);

  for (const Arg *A : Args.filtered(options::OPT_fdebug_prefix_map_EQ)) {
    StringRef Map = A->getValue();
    if (Map.find('=') == StringRef::npos)
      D.Diag(diag::err_drv_invalid_argument_to_fdebug_prefix_map) << Map;
    else
      CmdArgs.push_back(Args.MakeArgString("-fdebug-prefix-map=" + Map));
    A->claim();
  }

  if (Arg *A = Args.getLastArg(options::OPT_ftemplate_depth_,
                               options::OPT_ftemplate_depth_EQ)) {
    CmdArgs.push_back("-ftemplate-depth");
    CmdArgs.push_back(A->getValue());
  }

  if (Arg *A = Args.getLastArg(options::OPT_foperator_arrow_depth_EQ)) {
    CmdArgs.push_back("-foperator-arrow-depth");
    CmdArgs.push_back(A->getValue());
  }

  if (Arg *A = Args.getLastArg(options::OPT_fconstexpr_depth_EQ)) {
    CmdArgs.push_back("-fconstexpr-depth");
    CmdArgs.push_back(A->getValue());
  }

  if (Arg *A = Args.getLastArg(options::OPT_fconstexpr_steps_EQ)) {
    CmdArgs.push_back("-fconstexpr-steps");
    CmdArgs.push_back(A->getValue());
  }

  if (Arg *A = Args.getLastArg(options::OPT_fbracket_depth_EQ)) {
    CmdArgs.push_back("-fbracket-depth");
    CmdArgs.push_back(A->getValue());
  }

  if (Arg *A = Args.getLastArg(options::OPT_Wlarge_by_value_copy_EQ,
                               options::OPT_Wlarge_by_value_copy_def)) {
    if (A->getNumValues()) {
      StringRef bytes = A->getValue();
      CmdArgs.push_back(Args.MakeArgString("-Wlarge-by-value-copy=" + bytes));
    } else
      CmdArgs.push_back("-Wlarge-by-value-copy=64"); // default value
  }

  if (Args.hasArg(options::OPT_relocatable_pch))
    CmdArgs.push_back("-relocatable-pch");

  if (Arg *A = Args.getLastArg(options::OPT_fconstant_string_class_EQ)) {
    CmdArgs.push_back("-fconstant-string-class");
    CmdArgs.push_back(A->getValue());
  }

  if (Arg *A = Args.getLastArg(options::OPT_ftabstop_EQ)) {
    CmdArgs.push_back("-ftabstop");
    CmdArgs.push_back(A->getValue());
  }

  CmdArgs.push_back("-ferror-limit");
  if (Arg *A = Args.getLastArg(options::OPT_ferror_limit_EQ))
    CmdArgs.push_back(A->getValue());
  else
    CmdArgs.push_back("19");

  if (Arg *A = Args.getLastArg(options::OPT_fmacro_backtrace_limit_EQ)) {
    CmdArgs.push_back("-fmacro-backtrace-limit");
    CmdArgs.push_back(A->getValue());
  }

  if (Arg *A = Args.getLastArg(options::OPT_ftemplate_backtrace_limit_EQ)) {
    CmdArgs.push_back("-ftemplate-backtrace-limit");
    CmdArgs.push_back(A->getValue());
  }

  if (Arg *A = Args.getLastArg(options::OPT_fconstexpr_backtrace_limit_EQ)) {
    CmdArgs.push_back("-fconstexpr-backtrace-limit");
    CmdArgs.push_back(A->getValue());
  }

  if (Arg *A = Args.getLastArg(options::OPT_fspell_checking_limit_EQ)) {
    CmdArgs.push_back("-fspell-checking-limit");
    CmdArgs.push_back(A->getValue());
  }

  // Pass -fmessage-length=.
  CmdArgs.push_back("-fmessage-length");
  if (Arg *A = Args.getLastArg(options::OPT_fmessage_length_EQ)) {
    CmdArgs.push_back(A->getValue());
  } else {
    // If -fmessage-length=N was not specified, determine whether this is a
    // terminal and, if so, implicitly define -fmessage-length appropriately.
    unsigned N = llvm::sys::Process::StandardErrColumns();
    CmdArgs.push_back(Args.MakeArgString(Twine(N)));
  }

  // -fvisibility= and -fvisibility-ms-compat are of a piece.
  if (const Arg *A = Args.getLastArg(options::OPT_fvisibility_EQ,
                                     options::OPT_fvisibility_ms_compat)) {
    if (A->getOption().matches(options::OPT_fvisibility_EQ)) {
      CmdArgs.push_back("-fvisibility");
      CmdArgs.push_back(A->getValue());
    } else {
      assert(A->getOption().matches(options::OPT_fvisibility_ms_compat));
      CmdArgs.push_back("-fvisibility");
      CmdArgs.push_back("hidden");
      CmdArgs.push_back("-ftype-visibility");
      CmdArgs.push_back("default");
    }
  }

  Args.AddLastArg(CmdArgs, options::OPT_fvisibility_inlines_hidden);

  Args.AddLastArg(CmdArgs, options::OPT_ftlsmodel_EQ);

  // -fhosted is default.
  if (Args.hasFlag(options::OPT_ffreestanding, options::OPT_fhosted, false) ||
      KernelOrKext)
    CmdArgs.push_back("-ffreestanding");

  // Forward -f (flag) options which we can pass directly.
  Args.AddLastArg(CmdArgs, options::OPT_femit_all_decls);
  Args.AddLastArg(CmdArgs, options::OPT_fheinous_gnu_extensions);
  Args.AddLastArg(CmdArgs, options::OPT_fno_operator_names);
  // Emulated TLS is enabled by default on Android, and can be enabled manually
  // with -femulated-tls.
  bool EmulatedTLSDefault = Triple.isAndroid() || Triple.isWindowsCygwinEnvironment();
  if (Args.hasFlag(options::OPT_femulated_tls, options::OPT_fno_emulated_tls,
                   EmulatedTLSDefault))
    CmdArgs.push_back("-femulated-tls");
  // AltiVec-like language extensions aren't relevant for assembling.
  if (!isa<PreprocessJobAction>(JA) || Output.getType() != types::TY_PP_Asm) {
    Args.AddLastArg(CmdArgs, options::OPT_faltivec);
    Args.AddLastArg(CmdArgs, options::OPT_fzvector);
  }
  Args.AddLastArg(CmdArgs, options::OPT_fdiagnostics_show_template_tree);
  Args.AddLastArg(CmdArgs, options::OPT_fno_elide_type);

  // Forward flags for OpenMP
  if (Args.hasFlag(options::OPT_fopenmp, options::OPT_fopenmp_EQ,
                   options::OPT_fno_openmp, false)) {
    switch (getOpenMPRuntime(getToolChain(), Args)) {
    case OMPRT_OMP:
    case OMPRT_IOMP5:
      // Clang can generate useful OpenMP code for these two runtime libraries.
      CmdArgs.push_back("-fopenmp");

      // If no option regarding the use of TLS in OpenMP codegeneration is
      // given, decide a default based on the target. Otherwise rely on the
      // options and pass the right information to the frontend.
      if (!Args.hasFlag(options::OPT_fopenmp_use_tls,
                        options::OPT_fnoopenmp_use_tls, /*Default=*/true))
        CmdArgs.push_back("-fnoopenmp-use-tls");
      Args.AddAllArgs(CmdArgs, options::OPT_fopenmp_version_EQ);
      break;
    default:
      // By default, if Clang doesn't know how to generate useful OpenMP code
      // for a specific runtime library, we just don't pass the '-fopenmp' flag
      // down to the actual compilation.
      // FIXME: It would be better to have a mode which *only* omits IR
      // generation based on the OpenMP support so that we get consistent
      // semantic analysis, etc.
      break;
    }
  }

  const SanitizerArgs &Sanitize = getToolChain().getSanitizerArgs();
  Sanitize.addArgs(getToolChain(), Args, CmdArgs, InputType);

  // Report an error for -faltivec on anything other than PowerPC.
  if (const Arg *A = Args.getLastArg(options::OPT_faltivec)) {
    const llvm::Triple::ArchType Arch = getToolChain().getArch();
    if (!(Arch == llvm::Triple::ppc || Arch == llvm::Triple::ppc64 ||
          Arch == llvm::Triple::ppc64le))
      D.Diag(diag::err_drv_argument_only_allowed_with) << A->getAsString(Args)
                                                       << "ppc/ppc64/ppc64le";
  }

  // -fzvector is incompatible with -faltivec.
  if (Arg *A = Args.getLastArg(options::OPT_fzvector))
    if (Args.hasArg(options::OPT_faltivec))
      D.Diag(diag::err_drv_argument_not_allowed_with) << A->getAsString(Args)
                                                      << "-faltivec";

  if (getToolChain().SupportsProfiling())
    Args.AddLastArg(CmdArgs, options::OPT_pg);

  // -flax-vector-conversions is default.
  if (!Args.hasFlag(options::OPT_flax_vector_conversions,
                    options::OPT_fno_lax_vector_conversions))
    CmdArgs.push_back("-fno-lax-vector-conversions");

  if (Args.getLastArg(options::OPT_fapple_kext) ||
      (Args.hasArg(options::OPT_mkernel) && types::isCXX(InputType)))
    CmdArgs.push_back("-fapple-kext");

  Args.AddLastArg(CmdArgs, options::OPT_fobjc_sender_dependent_dispatch);
  Args.AddLastArg(CmdArgs, options::OPT_fdiagnostics_print_source_range_info);
  Args.AddLastArg(CmdArgs, options::OPT_fdiagnostics_parseable_fixits);
  Args.AddLastArg(CmdArgs, options::OPT_ftime_report);
  Args.AddLastArg(CmdArgs, options::OPT_ftrapv);

  if (Arg *A = Args.getLastArg(options::OPT_ftrapv_handler_EQ)) {
    CmdArgs.push_back("-ftrapv-handler");
    CmdArgs.push_back(A->getValue());
  }

  Args.AddLastArg(CmdArgs, options::OPT_ftrap_function_EQ);

  // -fno-strict-overflow implies -fwrapv if it isn't disabled, but
  // -fstrict-overflow won't turn off an explicitly enabled -fwrapv.
  if (Arg *A = Args.getLastArg(options::OPT_fwrapv, options::OPT_fno_wrapv)) {
    if (A->getOption().matches(options::OPT_fwrapv))
      CmdArgs.push_back("-fwrapv");
  } else if (Arg *A = Args.getLastArg(options::OPT_fstrict_overflow,
                                      options::OPT_fno_strict_overflow)) {
    if (A->getOption().matches(options::OPT_fno_strict_overflow))
      CmdArgs.push_back("-fwrapv");
  }

  if (Arg *A = Args.getLastArg(options::OPT_freroll_loops,
                               options::OPT_fno_reroll_loops))
    if (A->getOption().matches(options::OPT_freroll_loops))
      CmdArgs.push_back("-freroll-loops");

  Args.AddLastArg(CmdArgs, options::OPT_fwritable_strings);
  Args.AddLastArg(CmdArgs, options::OPT_funroll_loops,
                  options::OPT_fno_unroll_loops);

  Args.AddLastArg(CmdArgs, options::OPT_pthread);

  // -stack-protector=0 is default.
  unsigned StackProtectorLevel = 0;
  if (Arg *A = Args.getLastArg(options::OPT_fno_stack_protector,
                               options::OPT_fstack_protector_all,
                               options::OPT_fstack_protector_strong,
                               options::OPT_fstack_protector)) {
    if (A->getOption().matches(options::OPT_fstack_protector)) {
      StackProtectorLevel = std::max<unsigned>(
          LangOptions::SSPOn,
          getToolChain().GetDefaultStackProtectorLevel(KernelOrKext));
    } else if (A->getOption().matches(options::OPT_fstack_protector_strong))
      StackProtectorLevel = LangOptions::SSPStrong;
    else if (A->getOption().matches(options::OPT_fstack_protector_all))
      StackProtectorLevel = LangOptions::SSPReq;
  } else {
    StackProtectorLevel =
        getToolChain().GetDefaultStackProtectorLevel(KernelOrKext);
  }
  if (StackProtectorLevel) {
    CmdArgs.push_back("-stack-protector");
    CmdArgs.push_back(Args.MakeArgString(Twine(StackProtectorLevel)));
  }

  // --param ssp-buffer-size=
  for (const Arg *A : Args.filtered(options::OPT__param)) {
    StringRef Str(A->getValue());
    if (Str.startswith("ssp-buffer-size=")) {
      if (StackProtectorLevel) {
        CmdArgs.push_back("-stack-protector-buffer-size");
        // FIXME: Verify the argument is a valid integer.
        CmdArgs.push_back(Args.MakeArgString(Str.drop_front(16)));
      }
      A->claim();
    }
  }

  // Translate -mstackrealign
  if (Args.hasFlag(options::OPT_mstackrealign, options::OPT_mno_stackrealign,
                   false))
    CmdArgs.push_back(Args.MakeArgString("-mstackrealign"));

  if (Args.hasArg(options::OPT_mstack_alignment)) {
    StringRef alignment = Args.getLastArgValue(options::OPT_mstack_alignment);
    CmdArgs.push_back(Args.MakeArgString("-mstack-alignment=" + alignment));
  }

  if (Args.hasArg(options::OPT_mstack_probe_size)) {
    StringRef Size = Args.getLastArgValue(options::OPT_mstack_probe_size);

    if (!Size.empty())
      CmdArgs.push_back(Args.MakeArgString("-mstack-probe-size=" + Size));
    else
      CmdArgs.push_back("-mstack-probe-size=0");
  }

  switch (getToolChain().getArch()) {
  case llvm::Triple::aarch64:
  case llvm::Triple::aarch64_be:
  case llvm::Triple::arm:
  case llvm::Triple::armeb:
  case llvm::Triple::thumb:
  case llvm::Triple::thumbeb:
    CmdArgs.push_back("-fallow-half-arguments-and-returns");
    break;

  default:
    break;
  }

  if (Arg *A = Args.getLastArg(options::OPT_mrestrict_it,
                               options::OPT_mno_restrict_it)) {
    if (A->getOption().matches(options::OPT_mrestrict_it)) {
      CmdArgs.push_back("-backend-option");
      CmdArgs.push_back("-arm-restrict-it");
    } else {
      CmdArgs.push_back("-backend-option");
      CmdArgs.push_back("-arm-no-restrict-it");
    }
  } else if (Triple.isOSWindows() &&
             (Triple.getArch() == llvm::Triple::arm ||
              Triple.getArch() == llvm::Triple::thumb)) {
    // Windows on ARM expects restricted IT blocks
    CmdArgs.push_back("-backend-option");
    CmdArgs.push_back("-arm-restrict-it");
  }

  // Forward -cl options to -cc1
  if (Args.getLastArg(options::OPT_cl_opt_disable)) {
    CmdArgs.push_back("-cl-opt-disable");
  }
  if (Args.getLastArg(options::OPT_cl_strict_aliasing)) {
    CmdArgs.push_back("-cl-strict-aliasing");
  }
  if (Args.getLastArg(options::OPT_cl_single_precision_constant)) {
    CmdArgs.push_back("-cl-single-precision-constant");
  }
  if (Args.getLastArg(options::OPT_cl_finite_math_only)) {
    CmdArgs.push_back("-cl-finite-math-only");
  }
  if (Args.getLastArg(options::OPT_cl_kernel_arg_info)) {
    CmdArgs.push_back("-cl-kernel-arg-info");
  }
  if (Args.getLastArg(options::OPT_cl_unsafe_math_optimizations)) {
    CmdArgs.push_back("-cl-unsafe-math-optimizations");
  }
  if (Args.getLastArg(options::OPT_cl_fast_relaxed_math)) {
    CmdArgs.push_back("-cl-fast-relaxed-math");
  }
  if (Args.getLastArg(options::OPT_cl_mad_enable)) {
    CmdArgs.push_back("-cl-mad-enable");
  }
  if (Args.getLastArg(options::OPT_cl_no_signed_zeros)) {
    CmdArgs.push_back("-cl-no-signed-zeros");
  }
  if (Arg *A = Args.getLastArg(options::OPT_cl_std_EQ)) {
    std::string CLStdStr = "-cl-std=";
    CLStdStr += A->getValue();
    CmdArgs.push_back(Args.MakeArgString(CLStdStr));
  }
  if (Args.getLastArg(options::OPT_cl_denorms_are_zero)) {
    CmdArgs.push_back("-cl-denorms-are-zero");
  }

  // Forward -f options with positive and negative forms; we translate
  // these by hand.
  if (Arg *A = Args.getLastArg(options::OPT_fprofile_sample_use_EQ)) {
    StringRef fname = A->getValue();
    if (!llvm::sys::fs::exists(fname))
      D.Diag(diag::err_drv_no_such_file) << fname;
    else
      A->render(Args, CmdArgs);
  }

  // -fbuiltin is default unless -mkernel is used.
  bool UseBuiltins =
      Args.hasFlag(options::OPT_fbuiltin, options::OPT_fno_builtin,
                   !Args.hasArg(options::OPT_mkernel));
  if (!UseBuiltins)
    CmdArgs.push_back("-fno-builtin");

  // -ffreestanding implies -fno-builtin.
  if (Args.hasArg(options::OPT_ffreestanding))
    UseBuiltins = false;

  // Process the -fno-builtin-* options.
  for (const auto &Arg : Args) {
    const Option &O = Arg->getOption();
    if (!O.matches(options::OPT_fno_builtin_))
      continue;

    Arg->claim();
    // If -fno-builtin is specified, then there's no need to pass the option to
    // the frontend.
    if (!UseBuiltins)
      continue;

    StringRef FuncName = Arg->getValue();
    CmdArgs.push_back(Args.MakeArgString("-fno-builtin-" + FuncName));
  }

  if (!Args.hasFlag(options::OPT_fassume_sane_operator_new,
                    options::OPT_fno_assume_sane_operator_new))
    CmdArgs.push_back("-fno-assume-sane-operator-new");

  // -fblocks=0 is default.
  if (Args.hasFlag(options::OPT_fblocks, options::OPT_fno_blocks,
                   getToolChain().IsBlocksDefault()) ||
      (Args.hasArg(options::OPT_fgnu_runtime) &&
       Args.hasArg(options::OPT_fobjc_nonfragile_abi) &&
       !Args.hasArg(options::OPT_fno_blocks))) {
    CmdArgs.push_back("-fblocks");

    if (!Args.hasArg(options::OPT_fgnu_runtime) &&
        !getToolChain().hasBlocksRuntime())
      CmdArgs.push_back("-fblocks-runtime-optional");
  }

  // -fmodules enables the use of precompiled modules (off by default).
  // Users can pass -fno-cxx-modules to turn off modules support for
  // C++/Objective-C++ programs.
  bool HaveModules = false;
  if (Args.hasFlag(options::OPT_fmodules, options::OPT_fno_modules, false)) {
    bool AllowedInCXX = Args.hasFlag(options::OPT_fcxx_modules,
                                     options::OPT_fno_cxx_modules, true);
    if (AllowedInCXX || !types::isCXX(InputType)) {
      CmdArgs.push_back("-fmodules");
      HaveModules = true;
    }
  }

  // -fmodule-maps enables implicit reading of module map files. By default,
  // this is enabled if we are using precompiled modules.
  if (Args.hasFlag(options::OPT_fimplicit_module_maps,
                   options::OPT_fno_implicit_module_maps, HaveModules)) {
    CmdArgs.push_back("-fimplicit-module-maps");
  }

  // -fmodules-decluse checks that modules used are declared so (off by
  // default).
  if (Args.hasFlag(options::OPT_fmodules_decluse,
                   options::OPT_fno_modules_decluse, false)) {
    CmdArgs.push_back("-fmodules-decluse");
  }

  // -fmodules-strict-decluse is like -fmodule-decluse, but also checks that
  // all #included headers are part of modules.
  if (Args.hasFlag(options::OPT_fmodules_strict_decluse,
                   options::OPT_fno_modules_strict_decluse, false)) {
    CmdArgs.push_back("-fmodules-strict-decluse");
  }

  // -fno-implicit-modules turns off implicitly compiling modules on demand.
  if (!Args.hasFlag(options::OPT_fimplicit_modules,
                    options::OPT_fno_implicit_modules)) {
    CmdArgs.push_back("-fno-implicit-modules");
  } else if (HaveModules) {
    // -fmodule-cache-path specifies where our implicitly-built module files
    // should be written.
    SmallString<128> Path;
    if (Arg *A = Args.getLastArg(options::OPT_fmodules_cache_path))
      Path = A->getValue();
    if (C.isForDiagnostics()) {
      // When generating crash reports, we want to emit the modules along with
      // the reproduction sources, so we ignore any provided module path.
      Path = Output.getFilename();
      llvm::sys::path::replace_extension(Path, ".cache");
      llvm::sys::path::append(Path, "modules");
    } else if (Path.empty()) {
      // No module path was provided: use the default.
      llvm::sys::path::system_temp_directory(/*erasedOnReboot=*/false, Path);
      llvm::sys::path::append(Path, "org.llvm.clang.");
      appendUserToPath(Path);
      llvm::sys::path::append(Path, "ModuleCache");
    }
    const char Arg[] = "-fmodules-cache-path=";
    Path.insert(Path.begin(), Arg, Arg + strlen(Arg));
    CmdArgs.push_back(Args.MakeArgString(Path));
  }

  // -fmodule-name specifies the module that is currently being built (or
  // used for header checking by -fmodule-maps).
  Args.AddLastArg(CmdArgs, options::OPT_fmodule_name_EQ);

  // -fmodule-map-file can be used to specify files containing module
  // definitions.
  Args.AddAllArgs(CmdArgs, options::OPT_fmodule_map_file);

  // -fmodule-file can be used to specify files containing precompiled modules.
  if (HaveModules)
    Args.AddAllArgs(CmdArgs, options::OPT_fmodule_file);
  else
    Args.ClaimAllArgs(options::OPT_fmodule_file);

  // When building modules and generating crashdumps, we need to dump a module
  // dependency VFS alongside the output.
  if (HaveModules && C.isForDiagnostics()) {
    SmallString<128> VFSDir(Output.getFilename());
    llvm::sys::path::replace_extension(VFSDir, ".cache");
    // Add the cache directory as a temp so the crash diagnostics pick it up.
    C.addTempFile(Args.MakeArgString(VFSDir));

    llvm::sys::path::append(VFSDir, "vfs");
    CmdArgs.push_back("-module-dependency-dir");
    CmdArgs.push_back(Args.MakeArgString(VFSDir));
  }

  if (HaveModules)
    Args.AddLastArg(CmdArgs, options::OPT_fmodules_user_build_path);

  // Pass through all -fmodules-ignore-macro arguments.
  Args.AddAllArgs(CmdArgs, options::OPT_fmodules_ignore_macro);
  Args.AddLastArg(CmdArgs, options::OPT_fmodules_prune_interval);
  Args.AddLastArg(CmdArgs, options::OPT_fmodules_prune_after);

  Args.AddLastArg(CmdArgs, options::OPT_fbuild_session_timestamp);

  if (Arg *A = Args.getLastArg(options::OPT_fbuild_session_file)) {
    if (Args.hasArg(options::OPT_fbuild_session_timestamp))
      D.Diag(diag::err_drv_argument_not_allowed_with)
          << A->getAsString(Args) << "-fbuild-session-timestamp";

    llvm::sys::fs::file_status Status;
    if (llvm::sys::fs::status(A->getValue(), Status))
      D.Diag(diag::err_drv_no_such_file) << A->getValue();
    CmdArgs.push_back(Args.MakeArgString(
        "-fbuild-session-timestamp=" +
        Twine((uint64_t)Status.getLastModificationTime().toEpochTime())));
  }

  if (Args.getLastArg(options::OPT_fmodules_validate_once_per_build_session)) {
    if (!Args.getLastArg(options::OPT_fbuild_session_timestamp,
                         options::OPT_fbuild_session_file))
      D.Diag(diag::err_drv_modules_validate_once_requires_timestamp);

    Args.AddLastArg(CmdArgs,
                    options::OPT_fmodules_validate_once_per_build_session);
  }

  Args.AddLastArg(CmdArgs, options::OPT_fmodules_validate_system_headers);

  // -faccess-control is default.
  if (Args.hasFlag(options::OPT_fno_access_control,
                   options::OPT_faccess_control, false))
    CmdArgs.push_back("-fno-access-control");

  // -felide-constructors is the default.
  if (Args.hasFlag(options::OPT_fno_elide_constructors,
                   options::OPT_felide_constructors, false))
    CmdArgs.push_back("-fno-elide-constructors");

  ToolChain::RTTIMode RTTIMode = getToolChain().getRTTIMode();

  if (KernelOrKext || (types::isCXX(InputType) &&
                       (RTTIMode == ToolChain::RM_DisabledExplicitly ||
                        RTTIMode == ToolChain::RM_DisabledImplicitly)))
    CmdArgs.push_back("-fno-rtti");

  // -fshort-enums=0 is default for all architectures except Hexagon.
  if (Args.hasFlag(options::OPT_fshort_enums, options::OPT_fno_short_enums,
                   getToolChain().getArch() == llvm::Triple::hexagon))
    CmdArgs.push_back("-fshort-enums");

  // -fsigned-char is default.
  if (Arg *A = Args.getLastArg(
          options::OPT_fsigned_char, options::OPT_fno_signed_char,
          options::OPT_funsigned_char, options::OPT_fno_unsigned_char)) {
    if (A->getOption().matches(options::OPT_funsigned_char) ||
        A->getOption().matches(options::OPT_fno_signed_char)) {
      CmdArgs.push_back("-fno-signed-char");
    }
  } else if (!isSignedCharDefault(getToolChain().getTriple())) {
    CmdArgs.push_back("-fno-signed-char");
  }

  // -fuse-cxa-atexit is default.
  if (!Args.hasFlag(
          options::OPT_fuse_cxa_atexit, options::OPT_fno_use_cxa_atexit,
          !IsWindowsCygnus && !IsWindowsGNU &&
              getToolChain().getTriple().getOS() != llvm::Triple::Solaris &&
              getToolChain().getArch() != llvm::Triple::hexagon &&
              getToolChain().getArch() != llvm::Triple::xcore &&
              ((getToolChain().getTriple().getVendor() !=
                llvm::Triple::MipsTechnologies) ||
               getToolChain().getTriple().hasEnvironment())) ||
      KernelOrKext)
    CmdArgs.push_back("-fno-use-cxa-atexit");

  // -fms-extensions=0 is default.
  if (Args.hasFlag(options::OPT_fms_extensions, options::OPT_fno_ms_extensions,
                   IsWindowsMSVC))
    CmdArgs.push_back("-fms-extensions");

  // -fno-use-line-directives is default.
  if (Args.hasFlag(options::OPT_fuse_line_directives,
                   options::OPT_fno_use_line_directives, false))
    CmdArgs.push_back("-fuse-line-directives");

  // -fms-compatibility=0 is default.
  if (Args.hasFlag(options::OPT_fms_compatibility,
                   options::OPT_fno_ms_compatibility,
                   (IsWindowsMSVC &&
                    Args.hasFlag(options::OPT_fms_extensions,
                                 options::OPT_fno_ms_extensions, true))))
    CmdArgs.push_back("-fms-compatibility");

  // -fms-compatibility-version=18.00 is default.
  VersionTuple MSVT = visualstudio::getMSVCVersion(
      &D, getToolChain(), getToolChain().getTriple(), Args, IsWindowsMSVC);
  if (!MSVT.empty())
    CmdArgs.push_back(
        Args.MakeArgString("-fms-compatibility-version=" + MSVT.getAsString()));

  bool IsMSVC2015Compatible = MSVT.getMajor() >= 19;
  if (ImplyVCPPCXXVer) {
    StringRef LanguageStandard;
    if (const Arg *StdArg = Args.getLastArg(options::OPT__SLASH_std)) {
      LanguageStandard = llvm::StringSwitch<StringRef>(StdArg->getValue())
                             .Case("c++14", "-std=c++14")
                             .Case("c++latest", "-std=c++1z")
                             .Default("");
      if (LanguageStandard.empty())
        D.Diag(clang::diag::warn_drv_unused_argument)
            << StdArg->getAsString(Args);
    }

    if (LanguageStandard.empty()) {
      if (IsMSVC2015Compatible)
        LanguageStandard = "-std=c++14";
      else
        LanguageStandard = "-std=c++11";
    }

    CmdArgs.push_back(LanguageStandard.data());
  }

  // -fno-borland-extensions is default.
  if (Args.hasFlag(options::OPT_fborland_extensions,
                   options::OPT_fno_borland_extensions, false))
    CmdArgs.push_back("-fborland-extensions");

  // -fno-declspec is default, except for PS4.
  if (Args.hasFlag(options::OPT_fdeclspec, options::OPT_fno_declspec,
                   getToolChain().getTriple().isPS4()))
    CmdArgs.push_back("-fdeclspec");
  else if (Args.hasArg(options::OPT_fno_declspec))
    CmdArgs.push_back("-fno-declspec"); // Explicitly disabling __declspec.

  // -fthreadsafe-static is default, except for MSVC compatibility versions less
  // than 19.
  if (!Args.hasFlag(options::OPT_fthreadsafe_statics,
                    options::OPT_fno_threadsafe_statics,
                    !IsWindowsMSVC || IsMSVC2015Compatible))
    CmdArgs.push_back("-fno-threadsafe-statics");

  // -fno-delayed-template-parsing is default, except for Windows where MSVC STL
  // needs it.
  if (Args.hasFlag(options::OPT_fdelayed_template_parsing,
                   options::OPT_fno_delayed_template_parsing, IsWindowsMSVC))
    CmdArgs.push_back("-fdelayed-template-parsing");

  // -fgnu-keywords default varies depending on language; only pass if
  // specified.
  if (Arg *A = Args.getLastArg(options::OPT_fgnu_keywords,
                               options::OPT_fno_gnu_keywords))
    A->render(Args, CmdArgs);

  if (Args.hasFlag(options::OPT_fgnu89_inline, options::OPT_fno_gnu89_inline,
                   false))
    CmdArgs.push_back("-fgnu89-inline");

  if (Args.hasArg(options::OPT_fno_inline))
    CmdArgs.push_back("-fno-inline");

  if (Arg* InlineArg = Args.getLastArg(options::OPT_finline_functions,
                                       options::OPT_finline_hint_functions,
                                       options::OPT_fno_inline_functions))
    InlineArg->render(Args, CmdArgs);

  ObjCRuntime objcRuntime = AddObjCRuntimeArgs(Args, CmdArgs, rewriteKind);

  // -fobjc-dispatch-method is only relevant with the nonfragile-abi, and
  // legacy is the default. Except for deployment taget of 10.5,
  // next runtime is always legacy dispatch and -fno-objc-legacy-dispatch
  // gets ignored silently.
  if (objcRuntime.isNonFragile()) {
    if (!Args.hasFlag(options::OPT_fobjc_legacy_dispatch,
                      options::OPT_fno_objc_legacy_dispatch,
                      objcRuntime.isLegacyDispatchDefaultForArch(
                          getToolChain().getArch()))) {
      if (getToolChain().UseObjCMixedDispatch())
        CmdArgs.push_back("-fobjc-dispatch-method=mixed");
      else
        CmdArgs.push_back("-fobjc-dispatch-method=non-legacy");
    }
  }

  // When ObjectiveC legacy runtime is in effect on MacOSX,
  // turn on the option to do Array/Dictionary subscripting
  // by default.
  if (getToolChain().getArch() == llvm::Triple::x86 &&
      getToolChain().getTriple().isMacOSX() &&
      !getToolChain().getTriple().isMacOSXVersionLT(10, 7) &&
      objcRuntime.getKind() == ObjCRuntime::FragileMacOSX &&
      objcRuntime.isNeXTFamily())
    CmdArgs.push_back("-fobjc-subscripting-legacy-runtime");

  // -fencode-extended-block-signature=1 is default.
  if (getToolChain().IsEncodeExtendedBlockSignatureDefault()) {
    CmdArgs.push_back("-fencode-extended-block-signature");
  }

  // Allow -fno-objc-arr to trump -fobjc-arr/-fobjc-arc.
  // NOTE: This logic is duplicated in ToolChains.cpp.
  bool ARC = isObjCAutoRefCount(Args);
  if (ARC) {
    getToolChain().CheckObjCARC();

    CmdArgs.push_back("-fobjc-arc");

    // FIXME: It seems like this entire block, and several around it should be
    // wrapped in isObjC, but for now we just use it here as this is where it
    // was being used previously.
    if (types::isCXX(InputType) && types::isObjC(InputType)) {
      if (getToolChain().GetCXXStdlibType(Args) == ToolChain::CST_Libcxx)
        CmdArgs.push_back("-fobjc-arc-cxxlib=libc++");
      else
        CmdArgs.push_back("-fobjc-arc-cxxlib=libstdc++");
    }

    // Allow the user to enable full exceptions code emission.
    // We define off for Objective-CC, on for Objective-C++.
    if (Args.hasFlag(options::OPT_fobjc_arc_exceptions,
                     options::OPT_fno_objc_arc_exceptions,
                     /*default*/ types::isCXX(InputType)))
      CmdArgs.push_back("-fobjc-arc-exceptions");

  }

  // -fobjc-infer-related-result-type is the default, except in the Objective-C
  // rewriter.
  if (rewriteKind != RK_None)
    CmdArgs.push_back("-fno-objc-infer-related-result-type");

  // Handle -fobjc-gc and -fobjc-gc-only. They are exclusive, and -fobjc-gc-only
  // takes precedence.
  const Arg *GCArg = Args.getLastArg(options::OPT_fobjc_gc_only);
  if (!GCArg)
    GCArg = Args.getLastArg(options::OPT_fobjc_gc);
  if (GCArg) {
    if (ARC) {
      D.Diag(diag::err_drv_objc_gc_arr) << GCArg->getAsString(Args);
    } else if (getToolChain().SupportsObjCGC()) {
      GCArg->render(Args, CmdArgs);
    } else {
      // FIXME: We should move this to a hard error.
      D.Diag(diag::warn_drv_objc_gc_unsupported) << GCArg->getAsString(Args);
    }
  }

  // Pass down -fobjc-weak or -fno-objc-weak if present.
  if (types::isObjC(InputType)) {
    auto WeakArg = Args.getLastArg(options::OPT_fobjc_weak,
                                   options::OPT_fno_objc_weak);
    if (!WeakArg) {
      // nothing to do
    } else if (GCArg) {
      if (WeakArg->getOption().matches(options::OPT_fobjc_weak))
        D.Diag(diag::err_objc_weak_with_gc);
    } else if (!objcRuntime.allowsWeak()) {
      if (WeakArg->getOption().matches(options::OPT_fobjc_weak))
        D.Diag(diag::err_objc_weak_unsupported);
    } else {
      WeakArg->render(Args, CmdArgs);
    }
  }

  if (Args.hasFlag(options::OPT_fapplication_extension,
                   options::OPT_fno_application_extension, false))
    CmdArgs.push_back("-fapplication-extension");

  // Handle GCC-style exception args.
  if (!C.getDriver().IsCLMode())
    addExceptionArgs(Args, InputType, getToolChain(), KernelOrKext, objcRuntime,
                     CmdArgs);

  if (Args.hasArg(options::OPT_fsjlj_exceptions) ||
      getToolChain().UseSjLjExceptions(Args))
    CmdArgs.push_back("-fsjlj-exceptions");

  // C++ "sane" operator new.
  if (!Args.hasFlag(options::OPT_fassume_sane_operator_new,
                    options::OPT_fno_assume_sane_operator_new))
    CmdArgs.push_back("-fno-assume-sane-operator-new");

  // -fsized-deallocation is off by default, as it is an ABI-breaking change for
  // most platforms.
  if (Args.hasFlag(options::OPT_fsized_deallocation,
                   options::OPT_fno_sized_deallocation, false))
    CmdArgs.push_back("-fsized-deallocation");

  // -fconstant-cfstrings is default, and may be subject to argument translation
  // on Darwin.
  if (!Args.hasFlag(options::OPT_fconstant_cfstrings,
                    options::OPT_fno_constant_cfstrings) ||
      !Args.hasFlag(options::OPT_mconstant_cfstrings,
                    options::OPT_mno_constant_cfstrings))
    CmdArgs.push_back("-fno-constant-cfstrings");

  // -fshort-wchar default varies depending on platform; only
  // pass if specified.
  if (Arg *A = Args.getLastArg(options::OPT_fshort_wchar,
                               options::OPT_fno_short_wchar))
    A->render(Args, CmdArgs);

  // -fno-pascal-strings is default, only pass non-default.
  if (Args.hasFlag(options::OPT_fpascal_strings,
                   options::OPT_fno_pascal_strings, false))
    CmdArgs.push_back("-fpascal-strings");

  // Honor -fpack-struct= and -fpack-struct, if given. Note that
  // -fno-pack-struct doesn't apply to -fpack-struct=.
  if (Arg *A = Args.getLastArg(options::OPT_fpack_struct_EQ)) {
    std::string PackStructStr = "-fpack-struct=";
    PackStructStr += A->getValue();
    CmdArgs.push_back(Args.MakeArgString(PackStructStr));
  } else if (Args.hasFlag(options::OPT_fpack_struct,
                          options::OPT_fno_pack_struct, false)) {
    CmdArgs.push_back("-fpack-struct=1");
  }

  // Handle -fmax-type-align=N and -fno-type-align
  bool SkipMaxTypeAlign = Args.hasArg(options::OPT_fno_max_type_align);
  if (Arg *A = Args.getLastArg(options::OPT_fmax_type_align_EQ)) {
    if (!SkipMaxTypeAlign) {
      std::string MaxTypeAlignStr = "-fmax-type-align=";
      MaxTypeAlignStr += A->getValue();
      CmdArgs.push_back(Args.MakeArgString(MaxTypeAlignStr));
    }
  } else if (getToolChain().getTriple().isOSDarwin()) {
    if (!SkipMaxTypeAlign) {
      std::string MaxTypeAlignStr = "-fmax-type-align=16";
      CmdArgs.push_back(Args.MakeArgString(MaxTypeAlignStr));
    }
  }

  // -fcommon is the default unless compiling kernel code or the target says so
  bool NoCommonDefault =
      KernelOrKext || isNoCommonDefault(getToolChain().getTriple());
  if (!Args.hasFlag(options::OPT_fcommon, options::OPT_fno_common,
                    !NoCommonDefault))
    CmdArgs.push_back("-fno-common");

  // -fsigned-bitfields is default, and clang doesn't yet support
  // -funsigned-bitfields.
  if (!Args.hasFlag(options::OPT_fsigned_bitfields,
                    options::OPT_funsigned_bitfields))
    D.Diag(diag::warn_drv_clang_unsupported)
        << Args.getLastArg(options::OPT_funsigned_bitfields)->getAsString(Args);

  // -fsigned-bitfields is default, and clang doesn't support -fno-for-scope.
  if (!Args.hasFlag(options::OPT_ffor_scope, options::OPT_fno_for_scope))
    D.Diag(diag::err_drv_clang_unsupported)
        << Args.getLastArg(options::OPT_fno_for_scope)->getAsString(Args);

  // -finput_charset=UTF-8 is default. Reject others
  if (Arg *inputCharset = Args.getLastArg(options::OPT_finput_charset_EQ)) {
    StringRef value = inputCharset->getValue();
    if (value != "UTF-8")
      D.Diag(diag::err_drv_invalid_value) << inputCharset->getAsString(Args)
                                          << value;
  }

  // -fexec_charset=UTF-8 is default. Reject others
  if (Arg *execCharset = Args.getLastArg(options::OPT_fexec_charset_EQ)) {
    StringRef value = execCharset->getValue();
    if (value != "UTF-8")
      D.Diag(diag::err_drv_invalid_value) << execCharset->getAsString(Args)
                                          << value;
  }

  // -fcaret-diagnostics is default.
  if (!Args.hasFlag(options::OPT_fcaret_diagnostics,
                    options::OPT_fno_caret_diagnostics, true))
    CmdArgs.push_back("-fno-caret-diagnostics");

  // -fdiagnostics-fixit-info is default, only pass non-default.
  if (!Args.hasFlag(options::OPT_fdiagnostics_fixit_info,
                    options::OPT_fno_diagnostics_fixit_info))
    CmdArgs.push_back("-fno-diagnostics-fixit-info");

  // Enable -fdiagnostics-show-option by default.
  if (Args.hasFlag(options::OPT_fdiagnostics_show_option,
                   options::OPT_fno_diagnostics_show_option))
    CmdArgs.push_back("-fdiagnostics-show-option");

  if (const Arg *A =
          Args.getLastArg(options::OPT_fdiagnostics_show_category_EQ)) {
    CmdArgs.push_back("-fdiagnostics-show-category");
    CmdArgs.push_back(A->getValue());
  }

  if (const Arg *A = Args.getLastArg(options::OPT_fdiagnostics_format_EQ)) {
    CmdArgs.push_back("-fdiagnostics-format");
    CmdArgs.push_back(A->getValue());
  }

  if (Arg *A = Args.getLastArg(
          options::OPT_fdiagnostics_show_note_include_stack,
          options::OPT_fno_diagnostics_show_note_include_stack)) {
    if (A->getOption().matches(
            options::OPT_fdiagnostics_show_note_include_stack))
      CmdArgs.push_back("-fdiagnostics-show-note-include-stack");
    else
      CmdArgs.push_back("-fno-diagnostics-show-note-include-stack");
  }

  // Color diagnostics are parsed by the driver directly from argv
  // and later re-parsed to construct this job; claim any possible
  // color diagnostic here to avoid warn_drv_unused_argument and
  // diagnose bad OPT_fdiagnostics_color_EQ values.
  for (Arg *A : Args) {
    const Option &O = A->getOption();
    if (!O.matches(options::OPT_fcolor_diagnostics) &&
        !O.matches(options::OPT_fdiagnostics_color) &&
        !O.matches(options::OPT_fno_color_diagnostics) &&
        !O.matches(options::OPT_fno_diagnostics_color) &&
        !O.matches(options::OPT_fdiagnostics_color_EQ))
      continue;
    if (O.matches(options::OPT_fdiagnostics_color_EQ)) {
      StringRef Value(A->getValue());
      if (Value != "always" && Value != "never" && Value != "auto")
        getToolChain().getDriver().Diag(diag::err_drv_clang_unsupported)
              << ("-fdiagnostics-color=" + Value).str();
    }
    A->claim();
  }
  if (D.getDiags().getDiagnosticOptions().ShowColors)
    CmdArgs.push_back("-fcolor-diagnostics");

  if (Args.hasArg(options::OPT_fansi_escape_codes))
    CmdArgs.push_back("-fansi-escape-codes");

  if (!Args.hasFlag(options::OPT_fshow_source_location,
                    options::OPT_fno_show_source_location))
    CmdArgs.push_back("-fno-show-source-location");

  if (!Args.hasFlag(options::OPT_fshow_column, options::OPT_fno_show_column,
                    true))
    CmdArgs.push_back("-fno-show-column");

  if (!Args.hasFlag(options::OPT_fspell_checking,
                    options::OPT_fno_spell_checking))
    CmdArgs.push_back("-fno-spell-checking");

  // -fno-asm-blocks is default.
  if (Args.hasFlag(options::OPT_fasm_blocks, options::OPT_fno_asm_blocks,
                   false))
    CmdArgs.push_back("-fasm-blocks");

  // -fgnu-inline-asm is default.
  if (!Args.hasFlag(options::OPT_fgnu_inline_asm,
                    options::OPT_fno_gnu_inline_asm, true))
    CmdArgs.push_back("-fno-gnu-inline-asm");

  // Turn off vectorization support for GPU kernels for now
  if (!IsCXXAMPBackendJobAction(&JA) && !IsCXXAMPCPUBackendJobAction(&JA))  {

  // Enable vectorization per default according to the optimization level
  // selected. For optimization levels that want vectorization we use the alias
  // option to simplify the hasFlag logic.
  bool EnableVec = shouldEnableVectorizerAtOLevel(Args, false);
  OptSpecifier VectorizeAliasOption =
      EnableVec ? options::OPT_O_Group : options::OPT_fvectorize;
  if (Args.hasFlag(options::OPT_fvectorize, VectorizeAliasOption,
                   options::OPT_fno_vectorize, EnableVec))
    CmdArgs.push_back("-vectorize-loops");

  }

  // -fslp-vectorize is enabled based on the optimization level selected.
  bool EnableSLPVec = shouldEnableVectorizerAtOLevel(Args, true);
  OptSpecifier SLPVectAliasOption =
      EnableSLPVec ? options::OPT_O_Group : options::OPT_fslp_vectorize;
  if (Args.hasFlag(options::OPT_fslp_vectorize, SLPVectAliasOption,
                   options::OPT_fno_slp_vectorize, EnableSLPVec))
    CmdArgs.push_back("-vectorize-slp");

  // -fno-slp-vectorize-aggressive is default.
  if (Args.hasFlag(options::OPT_fslp_vectorize_aggressive,
                   options::OPT_fno_slp_vectorize_aggressive, false))
    CmdArgs.push_back("-vectorize-slp-aggressive");

  if (Arg *A = Args.getLastArg(options::OPT_fshow_overloads_EQ))
    A->render(Args, CmdArgs);

  if (Arg *A = Args.getLastArg(
          options::OPT_fsanitize_undefined_strip_path_components_EQ))
    A->render(Args, CmdArgs);

  // -fdollars-in-identifiers default varies depending on platform and
  // language; only pass if specified.
  if (Arg *A = Args.getLastArg(options::OPT_fdollars_in_identifiers,
                               options::OPT_fno_dollars_in_identifiers)) {
    if (A->getOption().matches(options::OPT_fdollars_in_identifiers))
      CmdArgs.push_back("-fdollars-in-identifiers");
    else
      CmdArgs.push_back("-fno-dollars-in-identifiers");
  }

  // -funit-at-a-time is default, and we don't support -fno-unit-at-a-time for
  // practical purposes.
  if (Arg *A = Args.getLastArg(options::OPT_funit_at_a_time,
                               options::OPT_fno_unit_at_a_time)) {
    if (A->getOption().matches(options::OPT_fno_unit_at_a_time))
      D.Diag(diag::warn_drv_clang_unsupported) << A->getAsString(Args);
  }

  if (Args.hasFlag(options::OPT_fapple_pragma_pack,
                   options::OPT_fno_apple_pragma_pack, false))
    CmdArgs.push_back("-fapple-pragma-pack");

  // le32-specific flags:
  //  -fno-math-builtin: clang should not convert math builtins to intrinsics
  //                     by default.
  if (getToolChain().getArch() == llvm::Triple::le32) {
    CmdArgs.push_back("-fno-math-builtin");
  }

// Default to -fno-builtin-str{cat,cpy} on Darwin for ARM.
//
// FIXME: Now that PR4941 has been fixed this can be enabled.
#if 0
  if (getToolChain().getTriple().isOSDarwin() &&
      (getToolChain().getArch() == llvm::Triple::arm ||
       getToolChain().getArch() == llvm::Triple::thumb)) {
    if (!Args.hasArg(options::OPT_fbuiltin_strcat))
      CmdArgs.push_back("-fno-builtin-strcat");
    if (!Args.hasArg(options::OPT_fbuiltin_strcpy))
      CmdArgs.push_back("-fno-builtin-strcpy");
  }
#endif

  // Enable rewrite includes if the user's asked for it or if we're generating
  // diagnostics.
  // TODO: Once -module-dependency-dir works with -frewrite-includes it'd be
  // nice to enable this when doing a crashdump for modules as well.
  if (Args.hasFlag(options::OPT_frewrite_includes,
                   options::OPT_fno_rewrite_includes, false) ||
      (C.isForDiagnostics() && !HaveModules))
    CmdArgs.push_back("-frewrite-includes");

  // Only allow -traditional or -traditional-cpp outside in preprocessing modes.
  if (Arg *A = Args.getLastArg(options::OPT_traditional,
                               options::OPT_traditional_cpp)) {
    if (isa<PreprocessJobAction>(JA))
      CmdArgs.push_back("-traditional-cpp");
    else
      D.Diag(diag::err_drv_clang_unsupported) << A->getAsString(Args);
  }

  Args.AddLastArg(CmdArgs, options::OPT_dM);
  Args.AddLastArg(CmdArgs, options::OPT_dD);

  // Handle serialized diagnostics.
  if (Arg *A = Args.getLastArg(options::OPT__serialize_diags)) {
    CmdArgs.push_back("-serialize-diagnostic-file");
    CmdArgs.push_back(Args.MakeArgString(A->getValue()));
  }

  if (Args.hasArg(options::OPT_fretain_comments_from_system_headers))
    CmdArgs.push_back("-fretain-comments-from-system-headers");

  // Forward -fcomment-block-commands to -cc1.
  Args.AddAllArgs(CmdArgs, options::OPT_fcomment_block_commands);
  // Forward -fparse-all-comments to -cc1.
  Args.AddAllArgs(CmdArgs, options::OPT_fparse_all_comments);

  // Turn -fplugin=name.so into -load name.so
  for (const Arg *A : Args.filtered(options::OPT_fplugin_EQ)) {
    CmdArgs.push_back("-load");
    CmdArgs.push_back(A->getValue());
    A->claim();
  }

  // Forward -Xclang arguments to -cc1, and -mllvm arguments to the LLVM option
  // parser.
  Args.AddAllArgValues(CmdArgs, options::OPT_Xclang);
  for (const Arg *A : Args.filtered(options::OPT_mllvm)) {
    A->claim();

    // We translate this by hand to the -cc1 argument, since nightly test uses
    // it and developers have been trained to spell it with -mllvm.
    if (StringRef(A->getValue(0)) == "-disable-llvm-optzns") {
      CmdArgs.push_back("-disable-llvm-optzns");
    } else
      A->render(Args, CmdArgs);
  }

  // With -save-temps, we want to save the unoptimized bitcode output from the
  // CompileJobAction, use -disable-llvm-passes to get pristine IR generated
  // by the frontend.
  // When -fembed-bitcode is enabled, optimized bitcode is emitted because it
  // has slightly different breakdown between stages.
  // FIXME: -fembed-bitcode -save-temps will save optimized bitcode instead of
  // pristine IR generated by the frontend. Ideally, a new compile action should
  // be added so both IR can be captured.
  if (C.getDriver().isSaveTempsEnabled() &&
      !C.getDriver().embedBitcodeEnabled() && isa<CompileJobAction>(JA))
    CmdArgs.push_back("-disable-llvm-passes");

  if (Output.getType() == types::TY_Dependencies) {
    // Handled with other dependency code.
  } else if (Output.isFilename()) {
    CmdArgs.push_back("-o");
    CmdArgs.push_back(Output.getFilename());
  } else {
    assert(Output.isNothing() && "Invalid output.");
  }

  addDashXForInput(Args, Input, CmdArgs);

  if (Input.isFilename())
    CmdArgs.push_back(Input.getFilename());
  else
    Input.getInputArg().renderAsInput(Args, CmdArgs);

  Args.AddAllArgs(CmdArgs, options::OPT_undef);

  const char *Exec = getToolChain().getDriver().getClangProgramPath();

  // Optionally embed the -cc1 level arguments into the debug info, for build
  // analysis.
  if (getToolChain().UseDwarfDebugFlags()) {
    ArgStringList OriginalArgs;
    for (const auto &Arg : Args)
      Arg->render(Args, OriginalArgs);

    SmallString<256> Flags;
    Flags += Exec;
    for (const char *OriginalArg : OriginalArgs) {
      SmallString<128> EscapedArg;
      EscapeSpacesAndBackslashes(OriginalArg, EscapedArg);
      Flags += " ";
      Flags += EscapedArg;
    }
    CmdArgs.push_back("-dwarf-debug-flags");
    CmdArgs.push_back(Args.MakeArgString(Flags));
  }

  // Add the split debug info name to the command lines here so we
  // can propagate it to the backend.
  bool SplitDwarf = SplitDwarfArg && getToolChain().getTriple().isOSLinux() &&
                    (isa<AssembleJobAction>(JA) || isa<CompileJobAction>(JA) ||
                     isa<BackendJobAction>(JA));
  const char *SplitDwarfOut;
  if (SplitDwarf) {
    CmdArgs.push_back("-split-dwarf-file");
    SplitDwarfOut = SplitDebugName(Args, Input);
    CmdArgs.push_back(SplitDwarfOut);
  }

  // Host-side cuda compilation receives device-side outputs as Inputs[1...].
  // Include them with -fcuda-include-gpubinary.
  if (IsCuda && Inputs.size() > 1)
    for (auto I = std::next(Inputs.begin()), E = Inputs.end(); I != E; ++I) {
      CmdArgs.push_back("-fcuda-include-gpubinary");
      CmdArgs.push_back(I->getFilename());
    }

  bool WholeProgramVTables =
      Args.hasFlag(options::OPT_fwhole_program_vtables,
                   options::OPT_fno_whole_program_vtables, false);
  if (WholeProgramVTables) {
    if (!D.isUsingLTO())
      D.Diag(diag::err_drv_argument_only_allowed_with)
          << "-fwhole-program-vtables"
          << "-flto";
    CmdArgs.push_back("-fwhole-program-vtables");
  }

  // C++ AMP-specific
  if (IsCXXAMPBackendJobAction(&JA) || IsCXXAMPCPUBackendJobAction(&JA) || IsHCHostBackendJobAction(&JA)) {
    CmdArgs.push_back("-emit-llvm-bc");
  }

  // Finally add the compile command to the compilation.
  if (Args.hasArg(options::OPT__SLASH_fallback) &&
      Output.getType() == types::TY_Object &&
      (InputType == types::TY_C || InputType == types::TY_CXX)) {
    auto CLCommand =
        getCLFallback()->GetCommand(C, JA, Output, Inputs, Args, LinkingOutput);
    C.addCommand(llvm::make_unique<FallbackCommand>(
        JA, *this, Exec, CmdArgs, Inputs, std::move(CLCommand)));
  } else if (Args.hasArg(options::OPT__SLASH_fallback) &&
             isa<PrecompileJobAction>(JA)) {
    // In /fallback builds, run the main compilation even if the pch generation
    // fails, so that the main compilation's fallback to cl.exe runs.
    C.addCommand(llvm::make_unique<ForceSuccessCommand>(JA, *this, Exec,
                                                        CmdArgs, Inputs));
  } else {
    C.addCommand(llvm::make_unique<Command>(JA, *this, Exec, CmdArgs, Inputs));
  }

  // Handle the debug info splitting at object creation time if we're
  // creating an object.
  // TODO: Currently only works on linux with newer objcopy.
  if (SplitDwarf && Output.getType() == types::TY_Object)
    SplitDebugInfo(getToolChain(), C, *this, JA, Args, Output, SplitDwarfOut);

  if (Arg *A = Args.getLastArg(options::OPT_pg))
    if (Args.hasArg(options::OPT_fomit_frame_pointer))
      D.Diag(diag::err_drv_argument_not_allowed_with) << "-fomit-frame-pointer"
                                                      << A->getAsString(Args);

  // Claim some arguments which clang supports automatically.

  // -fpch-preprocess is used with gcc to add a special marker in the output to
  // include the PCH file. Clang's PTH solution is completely transparent, so we
  // do not need to deal with it at all.
  Args.ClaimAllArgs(options::OPT_fpch_preprocess);

  // Claim some arguments which clang doesn't support, but we don't
  // care to warn the user about.
  Args.ClaimAllArgs(options::OPT_clang_ignored_f_Group);
  Args.ClaimAllArgs(options::OPT_clang_ignored_m_Group);

  // Disable warnings for clang -E -emit-llvm foo.c
  Args.ClaimAllArgs(options::OPT_emit_llvm);
}

/// Add options related to the Objective-C runtime/ABI.
///
/// Returns true if the runtime is non-fragile.
ObjCRuntime Clang::AddObjCRuntimeArgs(const ArgList &args,
                                      ArgStringList &cmdArgs,
                                      RewriteKind rewriteKind) const {
  // Look for the controlling runtime option.
  Arg *runtimeArg =
      args.getLastArg(options::OPT_fnext_runtime, options::OPT_fgnu_runtime,
                      options::OPT_fobjc_runtime_EQ);

  // Just forward -fobjc-runtime= to the frontend.  This supercedes
  // options about fragility.
  if (runtimeArg &&
      runtimeArg->getOption().matches(options::OPT_fobjc_runtime_EQ)) {
    ObjCRuntime runtime;
    StringRef value = runtimeArg->getValue();
    if (runtime.tryParse(value)) {
      getToolChain().getDriver().Diag(diag::err_drv_unknown_objc_runtime)
          << value;
    }

    runtimeArg->render(args, cmdArgs);
    return runtime;
  }

  // Otherwise, we'll need the ABI "version".  Version numbers are
  // slightly confusing for historical reasons:
  //   1 - Traditional "fragile" ABI
  //   2 - Non-fragile ABI, version 1
  //   3 - Non-fragile ABI, version 2
  unsigned objcABIVersion = 1;
  // If -fobjc-abi-version= is present, use that to set the version.
  if (Arg *abiArg = args.getLastArg(options::OPT_fobjc_abi_version_EQ)) {
    StringRef value = abiArg->getValue();
    if (value == "1")
      objcABIVersion = 1;
    else if (value == "2")
      objcABIVersion = 2;
    else if (value == "3")
      objcABIVersion = 3;
    else
      getToolChain().getDriver().Diag(diag::err_drv_clang_unsupported) << value;
  } else {
    // Otherwise, determine if we are using the non-fragile ABI.
    bool nonFragileABIIsDefault =
        (rewriteKind == RK_NonFragile ||
         (rewriteKind == RK_None &&
          getToolChain().IsObjCNonFragileABIDefault()));
    if (args.hasFlag(options::OPT_fobjc_nonfragile_abi,
                     options::OPT_fno_objc_nonfragile_abi,
                     nonFragileABIIsDefault)) {
// Determine the non-fragile ABI version to use.
#ifdef DISABLE_DEFAULT_NONFRAGILEABI_TWO
      unsigned nonFragileABIVersion = 1;
#else
      unsigned nonFragileABIVersion = 2;
#endif

      if (Arg *abiArg =
              args.getLastArg(options::OPT_fobjc_nonfragile_abi_version_EQ)) {
        StringRef value = abiArg->getValue();
        if (value == "1")
          nonFragileABIVersion = 1;
        else if (value == "2")
          nonFragileABIVersion = 2;
        else
          getToolChain().getDriver().Diag(diag::err_drv_clang_unsupported)
              << value;
      }

      objcABIVersion = 1 + nonFragileABIVersion;
    } else {
      objcABIVersion = 1;
    }
  }

  // We don't actually care about the ABI version other than whether
  // it's non-fragile.
  bool isNonFragile = objcABIVersion != 1;

  // If we have no runtime argument, ask the toolchain for its default runtime.
  // However, the rewriter only really supports the Mac runtime, so assume that.
  ObjCRuntime runtime;
  if (!runtimeArg) {
    switch (rewriteKind) {
    case RK_None:
      runtime = getToolChain().getDefaultObjCRuntime(isNonFragile);
      break;
    case RK_Fragile:
      runtime = ObjCRuntime(ObjCRuntime::FragileMacOSX, VersionTuple());
      break;
    case RK_NonFragile:
      runtime = ObjCRuntime(ObjCRuntime::MacOSX, VersionTuple());
      break;
    }

    // -fnext-runtime
  } else if (runtimeArg->getOption().matches(options::OPT_fnext_runtime)) {
    // On Darwin, make this use the default behavior for the toolchain.
    if (getToolChain().getTriple().isOSDarwin()) {
      runtime = getToolChain().getDefaultObjCRuntime(isNonFragile);

      // Otherwise, build for a generic macosx port.
    } else {
      runtime = ObjCRuntime(ObjCRuntime::MacOSX, VersionTuple());
    }

    // -fgnu-runtime
  } else {
    assert(runtimeArg->getOption().matches(options::OPT_fgnu_runtime));
    // Legacy behaviour is to target the gnustep runtime if we are in
    // non-fragile mode or the GCC runtime in fragile mode.
    if (isNonFragile)
      runtime = ObjCRuntime(ObjCRuntime::GNUstep, VersionTuple(1, 6));
    else
      runtime = ObjCRuntime(ObjCRuntime::GCC, VersionTuple());
  }

  cmdArgs.push_back(
      args.MakeArgString("-fobjc-runtime=" + runtime.getAsString()));
  return runtime;
}

static bool maybeConsumeDash(const std::string &EH, size_t &I) {
  bool HaveDash = (I + 1 < EH.size() && EH[I + 1] == '-');
  I += HaveDash;
  return !HaveDash;
}

namespace {
struct EHFlags {
  bool Synch = false;
  bool Asynch = false;
  bool NoUnwindC = false;
};
} // end anonymous namespace

/// /EH controls whether to run destructor cleanups when exceptions are
/// thrown.  There are three modifiers:
/// - s: Cleanup after "synchronous" exceptions, aka C++ exceptions.
/// - a: Cleanup after "asynchronous" exceptions, aka structured exceptions.
///      The 'a' modifier is unimplemented and fundamentally hard in LLVM IR.
/// - c: Assume that extern "C" functions are implicitly nounwind.
/// The default is /EHs-c-, meaning cleanups are disabled.
static EHFlags parseClangCLEHFlags(const Driver &D, const ArgList &Args) {
  EHFlags EH;

  std::vector<std::string> EHArgs =
      Args.getAllArgValues(options::OPT__SLASH_EH);
  for (auto EHVal : EHArgs) {
    for (size_t I = 0, E = EHVal.size(); I != E; ++I) {
      switch (EHVal[I]) {
      case 'a':
        EH.Asynch = maybeConsumeDash(EHVal, I);
        if (EH.Asynch)
          EH.Synch = false;
        continue;
      case 'c':
        EH.NoUnwindC = maybeConsumeDash(EHVal, I);
        continue;
      case 's':
        EH.Synch = maybeConsumeDash(EHVal, I);
        if (EH.Synch)
          EH.Asynch = false;
        continue;
      default:
        break;
      }
      D.Diag(clang::diag::err_drv_invalid_value) << "/EH" << EHVal;
      break;
    }
  }
  // The /GX, /GX- flags are only processed if there are not /EH flags.
  // The default is that /GX is not specified.
  if (EHArgs.empty() &&
      Args.hasFlag(options::OPT__SLASH_GX, options::OPT__SLASH_GX_,
                   /*default=*/false)) {
    EH.Synch = true;
    EH.NoUnwindC = true;
  }

  return EH;
}

void Clang::AddClangCLArgs(const ArgList &Args, types::ID InputType,
                           ArgStringList &CmdArgs,
                           codegenoptions::DebugInfoKind *DebugInfoKind,
                           bool *EmitCodeView) const {
  unsigned RTOptionID = options::OPT__SLASH_MT;

  if (Args.hasArg(options::OPT__SLASH_LDd))
    // The /LDd option implies /MTd. The dependent lib part can be overridden,
    // but defining _DEBUG is sticky.
    RTOptionID = options::OPT__SLASH_MTd;

  if (Arg *A = Args.getLastArg(options::OPT__SLASH_M_Group))
    RTOptionID = A->getOption().getID();

  StringRef FlagForCRT;
  switch (RTOptionID) {
  case options::OPT__SLASH_MD:
    if (Args.hasArg(options::OPT__SLASH_LDd))
      CmdArgs.push_back("-D_DEBUG");
    CmdArgs.push_back("-D_MT");
    CmdArgs.push_back("-D_DLL");
    FlagForCRT = "--dependent-lib=msvcrt";
    break;
  case options::OPT__SLASH_MDd:
    CmdArgs.push_back("-D_DEBUG");
    CmdArgs.push_back("-D_MT");
    CmdArgs.push_back("-D_DLL");
    FlagForCRT = "--dependent-lib=msvcrtd";
    break;
  case options::OPT__SLASH_MT:
    if (Args.hasArg(options::OPT__SLASH_LDd))
      CmdArgs.push_back("-D_DEBUG");
    CmdArgs.push_back("-D_MT");
    CmdArgs.push_back("-flto-visibility-public-std");
    FlagForCRT = "--dependent-lib=libcmt";
    break;
  case options::OPT__SLASH_MTd:
    CmdArgs.push_back("-D_DEBUG");
    CmdArgs.push_back("-D_MT");
    CmdArgs.push_back("-flto-visibility-public-std");
    FlagForCRT = "--dependent-lib=libcmtd";
    break;
  default:
    llvm_unreachable("Unexpected option ID.");
  }

  if (Args.hasArg(options::OPT__SLASH_Zl)) {
    CmdArgs.push_back("-D_VC_NODEFAULTLIB");
  } else {
    CmdArgs.push_back(FlagForCRT.data());

    // This provides POSIX compatibility (maps 'open' to '_open'), which most
    // users want.  The /Za flag to cl.exe turns this off, but it's not
    // implemented in clang.
    CmdArgs.push_back("--dependent-lib=oldnames");
  }

  // Both /showIncludes and /E (and /EP) write to stdout. Allowing both
  // would produce interleaved output, so ignore /showIncludes in such cases.
  if (!Args.hasArg(options::OPT_E) && !Args.hasArg(options::OPT__SLASH_EP))
    if (Arg *A = Args.getLastArg(options::OPT_show_includes))
      A->render(Args, CmdArgs);

  // This controls whether or not we emit RTTI data for polymorphic types.
  if (Args.hasFlag(options::OPT__SLASH_GR_, options::OPT__SLASH_GR,
                   /*default=*/false))
    CmdArgs.push_back("-fno-rtti-data");

  // This controls whether or not we emit stack-protector instrumentation.
  // In MSVC, Buffer Security Check (/GS) is on by default.
  if (Args.hasFlag(options::OPT__SLASH_GS, options::OPT__SLASH_GS_,
                   /*default=*/true)) {
    CmdArgs.push_back("-stack-protector");
    CmdArgs.push_back(Args.MakeArgString(Twine(LangOptions::SSPStrong)));
  }

  // Emit CodeView if -Z7 or -Zd are present.
  if (Arg *DebugInfoArg =
          Args.getLastArg(options::OPT__SLASH_Z7, options::OPT__SLASH_Zd)) {
    *EmitCodeView = true;
    if (DebugInfoArg->getOption().matches(options::OPT__SLASH_Z7))
      *DebugInfoKind = codegenoptions::LimitedDebugInfo;
    else
      *DebugInfoKind = codegenoptions::DebugLineTablesOnly;
    CmdArgs.push_back("-gcodeview");
  } else {
    *EmitCodeView = false;
  }

  const Driver &D = getToolChain().getDriver();
  EHFlags EH = parseClangCLEHFlags(D, Args);
  if (EH.Synch || EH.Asynch) {
    if (types::isCXX(InputType))
      CmdArgs.push_back("-fcxx-exceptions");
    CmdArgs.push_back("-fexceptions");
  }
  if (types::isCXX(InputType) && EH.Synch && EH.NoUnwindC)
    CmdArgs.push_back("-fexternc-nounwind");

  // /EP should expand to -E -P.
  if (Args.hasArg(options::OPT__SLASH_EP)) {
    CmdArgs.push_back("-E");
    CmdArgs.push_back("-P");
  }

  unsigned VolatileOptionID;
  if (getToolChain().getArch() == llvm::Triple::x86_64 ||
      getToolChain().getArch() == llvm::Triple::x86)
    VolatileOptionID = options::OPT__SLASH_volatile_ms;
  else
    VolatileOptionID = options::OPT__SLASH_volatile_iso;

  if (Arg *A = Args.getLastArg(options::OPT__SLASH_volatile_Group))
    VolatileOptionID = A->getOption().getID();

  if (VolatileOptionID == options::OPT__SLASH_volatile_ms)
    CmdArgs.push_back("-fms-volatile");

  Arg *MostGeneralArg = Args.getLastArg(options::OPT__SLASH_vmg);
  Arg *BestCaseArg = Args.getLastArg(options::OPT__SLASH_vmb);
  if (MostGeneralArg && BestCaseArg)
    D.Diag(clang::diag::err_drv_argument_not_allowed_with)
        << MostGeneralArg->getAsString(Args) << BestCaseArg->getAsString(Args);

  if (MostGeneralArg) {
    Arg *SingleArg = Args.getLastArg(options::OPT__SLASH_vms);
    Arg *MultipleArg = Args.getLastArg(options::OPT__SLASH_vmm);
    Arg *VirtualArg = Args.getLastArg(options::OPT__SLASH_vmv);

    Arg *FirstConflict = SingleArg ? SingleArg : MultipleArg;
    Arg *SecondConflict = VirtualArg ? VirtualArg : MultipleArg;
    if (FirstConflict && SecondConflict && FirstConflict != SecondConflict)
      D.Diag(clang::diag::err_drv_argument_not_allowed_with)
          << FirstConflict->getAsString(Args)
          << SecondConflict->getAsString(Args);

    if (SingleArg)
      CmdArgs.push_back("-fms-memptr-rep=single");
    else if (MultipleArg)
      CmdArgs.push_back("-fms-memptr-rep=multiple");
    else
      CmdArgs.push_back("-fms-memptr-rep=virtual");
  }

  if (Args.getLastArg(options::OPT__SLASH_Gd))
     CmdArgs.push_back("-fdefault-calling-conv=cdecl");
  else if (Args.getLastArg(options::OPT__SLASH_Gr))
     CmdArgs.push_back("-fdefault-calling-conv=fastcall");
  else if (Args.getLastArg(options::OPT__SLASH_Gz))
     CmdArgs.push_back("-fdefault-calling-conv=stdcall");
  else if (Args.getLastArg(options::OPT__SLASH_Gv))
     CmdArgs.push_back("-fdefault-calling-conv=vectorcall");

  if (Arg *A = Args.getLastArg(options::OPT_vtordisp_mode_EQ))
    A->render(Args, CmdArgs);

  if (!Args.hasArg(options::OPT_fdiagnostics_format_EQ)) {
    CmdArgs.push_back("-fdiagnostics-format");
    if (Args.hasArg(options::OPT__SLASH_fallback))
      CmdArgs.push_back("msvc-fallback");
    else
      CmdArgs.push_back("msvc");
  }
}

visualstudio::Compiler *Clang::getCLFallback() const {
  if (!CLFallback)
    CLFallback.reset(new visualstudio::Compiler(getToolChain()));
  return CLFallback.get();
}

void ClangAs::AddMIPSTargetArgs(const ArgList &Args,
                                ArgStringList &CmdArgs) const {
  StringRef CPUName;
  StringRef ABIName;
  const llvm::Triple &Triple = getToolChain().getTriple();
  mips::getMipsCPUAndABI(Args, Triple, CPUName, ABIName);

  CmdArgs.push_back("-target-abi");
  CmdArgs.push_back(ABIName.data());
}

void ClangAs::ConstructJob(Compilation &C, const JobAction &JA,
                           const InputInfo &Output, const InputInfoList &Inputs,
                           const ArgList &Args,
                           const char *LinkingOutput) const {
  ArgStringList CmdArgs;

  assert(Inputs.size() == 1 && "Unexpected number of inputs.");
  const InputInfo &Input = Inputs[0];

  std::string TripleStr =
      getToolChain().ComputeEffectiveClangTriple(Args, Input.getType());
  const llvm::Triple Triple(TripleStr);

  // Don't warn about "clang -w -c foo.s"
  Args.ClaimAllArgs(options::OPT_w);
  // and "clang -emit-llvm -c foo.s"
  Args.ClaimAllArgs(options::OPT_emit_llvm);

  claimNoWarnArgs(Args);

  // Invoke ourselves in -cc1as mode.
  //
  // FIXME: Implement custom jobs for internal actions.
  CmdArgs.push_back("-cc1as");

  // Add the "effective" target triple.
  CmdArgs.push_back("-triple");
  CmdArgs.push_back(Args.MakeArgString(TripleStr));

  // Set the output mode, we currently only expect to be used as a real
  // assembler.
  CmdArgs.push_back("-filetype");
  CmdArgs.push_back("obj");

  // Set the main file name, so that debug info works even with
  // -save-temps or preprocessed assembly.
  CmdArgs.push_back("-main-file-name");
  CmdArgs.push_back(Clang::getBaseInputName(Args, Input));

  // Add the target cpu
  std::string CPU = getCPUName(Args, Triple, /*FromAs*/ true);
  if (!CPU.empty()) {
    CmdArgs.push_back("-target-cpu");
    CmdArgs.push_back(Args.MakeArgString(CPU));
  }

  // Add the target features
  getTargetFeatures(getToolChain(), Triple, Args, CmdArgs, true);

  // Ignore explicit -force_cpusubtype_ALL option.
  (void)Args.hasArg(options::OPT_force__cpusubtype__ALL);

  // Pass along any -I options so we get proper .include search paths.
  Args.AddAllArgs(CmdArgs, options::OPT_I_Group);

  // Determine the original source input.
  const Action *SourceAction = &JA;
  while (SourceAction->getKind() != Action::InputClass) {
    assert(!SourceAction->getInputs().empty() && "unexpected root action!");
    SourceAction = SourceAction->getInputs()[0];
  }

  // Forward -g and handle debug info related flags, assuming we are dealing
  // with an actual assembly file.
  bool WantDebug = false;
  unsigned DwarfVersion = 0;
  Args.ClaimAllArgs(options::OPT_g_Group);
  if (Arg *A = Args.getLastArg(options::OPT_g_Group)) {
    WantDebug = !A->getOption().matches(options::OPT_g0) &&
                !A->getOption().matches(options::OPT_ggdb0);
    if (WantDebug)
      DwarfVersion = DwarfVersionNum(A->getSpelling());
  }
  if (DwarfVersion == 0)
    DwarfVersion = getToolChain().GetDefaultDwarfVersion();

  codegenoptions::DebugInfoKind DebugInfoKind = codegenoptions::NoDebugInfo;

  if (SourceAction->getType() == types::TY_Asm ||
      SourceAction->getType() == types::TY_PP_Asm) {
    // You might think that it would be ok to set DebugInfoKind outside of
    // the guard for source type, however there is a test which asserts
    // that some assembler invocation receives no -debug-info-kind,
    // and it's not clear whether that test is just overly restrictive.
    DebugInfoKind = (WantDebug ? codegenoptions::LimitedDebugInfo
                               : codegenoptions::NoDebugInfo);
    // Add the -fdebug-compilation-dir flag if needed.
    addDebugCompDirArg(Args, CmdArgs);

    // Set the AT_producer to the clang version when using the integrated
    // assembler on assembly source files.
    CmdArgs.push_back("-dwarf-debug-producer");
    CmdArgs.push_back(Args.MakeArgString(getClangFullVersion()));

    // And pass along -I options
    Args.AddAllArgs(CmdArgs, options::OPT_I);
  }
  RenderDebugEnablingArgs(Args, CmdArgs, DebugInfoKind, DwarfVersion,
                          llvm::DebuggerKind::Default);

  // Handle -fPIC et al -- the relocation-model affects the assembler
  // for some targets.
  llvm::Reloc::Model RelocationModel;
  unsigned PICLevel;
  bool IsPIE;
  std::tie(RelocationModel, PICLevel, IsPIE) =
      ParsePICArgs(getToolChain(), Triple, Args);

  const char *RMName = RelocationModelName(RelocationModel);
  if (RMName) {
    CmdArgs.push_back("-mrelocation-model");
    CmdArgs.push_back(RMName);
  }

  // Optionally embed the -cc1as level arguments into the debug info, for build
  // analysis.
  if (getToolChain().UseDwarfDebugFlags()) {
    ArgStringList OriginalArgs;
    for (const auto &Arg : Args)
      Arg->render(Args, OriginalArgs);

    SmallString<256> Flags;
    const char *Exec = getToolChain().getDriver().getClangProgramPath();
    Flags += Exec;
    for (const char *OriginalArg : OriginalArgs) {
      SmallString<128> EscapedArg;
      EscapeSpacesAndBackslashes(OriginalArg, EscapedArg);
      Flags += " ";
      Flags += EscapedArg;
    }
    CmdArgs.push_back("-dwarf-debug-flags");
    CmdArgs.push_back(Args.MakeArgString(Flags));
  }

  // FIXME: Add -static support, once we have it.

  // Add target specific flags.
  switch (getToolChain().getArch()) {
  default:
    break;

  case llvm::Triple::mips:
  case llvm::Triple::mipsel:
  case llvm::Triple::mips64:
  case llvm::Triple::mips64el:
    AddMIPSTargetArgs(Args, CmdArgs);
    break;
  }

  // Consume all the warning flags. Usually this would be handled more
  // gracefully by -cc1 (warning about unknown warning flags, etc) but -cc1as
  // doesn't handle that so rather than warning about unused flags that are
  // actually used, we'll lie by omission instead.
  // FIXME: Stop lying and consume only the appropriate driver flags
  Args.ClaimAllArgs(options::OPT_W_Group);

  CollectArgsForIntegratedAssembler(C, Args, CmdArgs,
                                    getToolChain().getDriver());

  Args.AddAllArgs(CmdArgs, options::OPT_mllvm);

  assert(Output.isFilename() && "Unexpected lipo output.");
  CmdArgs.push_back("-o");
  CmdArgs.push_back(Output.getFilename());

  assert(Input.isFilename() && "Invalid input.");
  CmdArgs.push_back(Input.getFilename());

  const char *Exec = getToolChain().getDriver().getClangProgramPath();
  C.addCommand(llvm::make_unique<Command>(JA, *this, Exec, CmdArgs, Inputs));

  // Handle the debug info splitting at object creation time if we're
  // creating an object.
  // TODO: Currently only works on linux with newer objcopy.
  if (Args.hasArg(options::OPT_gsplit_dwarf) &&
      getToolChain().getTriple().isOSLinux())
    SplitDebugInfo(getToolChain(), C, *this, JA, Args, Output,
                   SplitDebugName(Args, Input));
}

void GnuTool::anchor() {}

void gcc::Common::ConstructJob(Compilation &C, const JobAction &JA,
                               const InputInfo &Output,
                               const InputInfoList &Inputs, const ArgList &Args,
                               const char *LinkingOutput) const {
  const Driver &D = getToolChain().getDriver();
  ArgStringList CmdArgs;

  for (const auto &A : Args) {
    if (forwardToGCC(A->getOption())) {
      // It is unfortunate that we have to claim here, as this means
      // we will basically never report anything interesting for
      // platforms using a generic gcc, even if we are just using gcc
      // to get to the assembler.
      A->claim();

      // Don't forward any -g arguments to assembly steps.
      if (isa<AssembleJobAction>(JA) &&
          A->getOption().matches(options::OPT_g_Group))
        continue;

      // Don't forward any -W arguments to assembly and link steps.
      if ((isa<AssembleJobAction>(JA) || isa<LinkJobAction>(JA)) &&
          A->getOption().matches(options::OPT_W_Group))
        continue;

      A->render(Args, CmdArgs);
    }
  }

  RenderExtraToolArgs(JA, CmdArgs);

  // If using a driver driver, force the arch.
  if (getToolChain().getTriple().isOSDarwin()) {
    CmdArgs.push_back("-arch");
    CmdArgs.push_back(
        Args.MakeArgString(getToolChain().getDefaultUniversalArchName()));
  }

  // Try to force gcc to match the tool chain we want, if we recognize
  // the arch.
  //
  // FIXME: The triple class should directly provide the information we want
  // here.
  switch (getToolChain().getArch()) {
  default:
    break;
  case llvm::Triple::x86:
  case llvm::Triple::ppc:
    CmdArgs.push_back("-m32");
    break;
  case llvm::Triple::x86_64:
  case llvm::Triple::ppc64:
  case llvm::Triple::ppc64le:
    CmdArgs.push_back("-m64");
    break;
  case llvm::Triple::sparcel:
    CmdArgs.push_back("-EL");
    break;
  }

  if (Output.isFilename()) {
    CmdArgs.push_back("-o");
    CmdArgs.push_back(Output.getFilename());
  } else {
    assert(Output.isNothing() && "Unexpected output");
    CmdArgs.push_back("-fsyntax-only");
  }

  Args.AddAllArgValues(CmdArgs, options::OPT_Wa_COMMA, options::OPT_Xassembler);

  // Only pass -x if gcc will understand it; otherwise hope gcc
  // understands the suffix correctly. The main use case this would go
  // wrong in is for linker inputs if they happened to have an odd
  // suffix; really the only way to get this to happen is a command
  // like '-x foobar a.c' which will treat a.c like a linker input.
  //
  // FIXME: For the linker case specifically, can we safely convert
  // inputs into '-Wl,' options?
  for (const auto &II : Inputs) {
    // Don't try to pass LLVM or AST inputs to a generic gcc.
    if (types::isLLVMIR(II.getType()))
      D.Diag(diag::err_drv_no_linker_llvm_support)
          << getToolChain().getTripleString();
    else if (II.getType() == types::TY_AST)
      D.Diag(diag::err_drv_no_ast_support) << getToolChain().getTripleString();
    else if (II.getType() == types::TY_ModuleFile)
      D.Diag(diag::err_drv_no_module_support)
          << getToolChain().getTripleString();

    if (types::canTypeBeUserSpecified(II.getType())) {
      CmdArgs.push_back("-x");
      CmdArgs.push_back(types::getTypeName(II.getType()));
    }

    if (II.isFilename())
      CmdArgs.push_back(II.getFilename());
    else {
      const Arg &A = II.getInputArg();

      // Reverse translate some rewritten options.
      if (A.getOption().matches(options::OPT_Z_reserved_lib_stdcxx)) {
        CmdArgs.push_back("-lstdc++");
        continue;
      }

      // Don't render as input, we need gcc to do the translations.
      A.render(Args, CmdArgs);
    }
  }

  const std::string &customGCCName = D.getCCCGenericGCCName();
  const char *GCCName;
  if (!customGCCName.empty())
    GCCName = customGCCName.c_str();
  else if (D.CCCIsCXX()) {
    GCCName = "g++";
  } else
    GCCName = "gcc";

  const char *Exec = Args.MakeArgString(getToolChain().GetProgramPath(GCCName));
  C.addCommand(llvm::make_unique<Command>(JA, *this, Exec, CmdArgs, Inputs));
}

void gcc::Preprocessor::RenderExtraToolArgs(const JobAction &JA,
                                            ArgStringList &CmdArgs) const {
  CmdArgs.push_back("-E");
}

void gcc::Compiler::RenderExtraToolArgs(const JobAction &JA,
                                        ArgStringList &CmdArgs) const {
  const Driver &D = getToolChain().getDriver();

  switch (JA.getType()) {
  // If -flto, etc. are present then make sure not to force assembly output.
  case types::TY_LLVM_IR:
  case types::TY_LTO_IR:
  case types::TY_LLVM_BC:
  case types::TY_LTO_BC:
    CmdArgs.push_back("-c");
    break;
  // We assume we've got an "integrated" assembler in that gcc will produce an
  // object file itself.
  case types::TY_Object:
    CmdArgs.push_back("-c");
    break;
  case types::TY_PP_Asm:
    CmdArgs.push_back("-S");
    break;
  case types::TY_Nothing:
    CmdArgs.push_back("-fsyntax-only");
    break;
  default:
    D.Diag(diag::err_drv_invalid_gcc_output_type) << getTypeName(JA.getType());
  }
}

void gcc::Linker::RenderExtraToolArgs(const JobAction &JA,
                                      ArgStringList &CmdArgs) const {
  // The types are (hopefully) good enough.
}

// Hexagon tools start.
void hexagon::Assembler::RenderExtraToolArgs(const JobAction &JA,
                                             ArgStringList &CmdArgs) const {
}

void hexagon::Assembler::ConstructJob(Compilation &C, const JobAction &JA,
                                      const InputInfo &Output,
                                      const InputInfoList &Inputs,
                                      const ArgList &Args,
                                      const char *LinkingOutput) const {
  claimNoWarnArgs(Args);

  auto &HTC = static_cast<const toolchains::HexagonToolChain&>(getToolChain());
  const Driver &D = HTC.getDriver();
  ArgStringList CmdArgs;

  std::string MArchString = "-march=hexagon";
  CmdArgs.push_back(Args.MakeArgString(MArchString));

  RenderExtraToolArgs(JA, CmdArgs);

  std::string AsName = "hexagon-llvm-mc";
  std::string MCpuString = "-mcpu=hexagon" +
        toolchains::HexagonToolChain::GetTargetCPUVersion(Args).str();
  CmdArgs.push_back("-filetype=obj");
  CmdArgs.push_back(Args.MakeArgString(MCpuString));

  if (Output.isFilename()) {
    CmdArgs.push_back("-o");
    CmdArgs.push_back(Output.getFilename());
  } else {
    assert(Output.isNothing() && "Unexpected output");
    CmdArgs.push_back("-fsyntax-only");
  }

  if (auto G = toolchains::HexagonToolChain::getSmallDataThreshold(Args)) {
    std::string N = llvm::utostr(G.getValue());
    CmdArgs.push_back(Args.MakeArgString(std::string("-gpsize=") + N));
  }

  Args.AddAllArgValues(CmdArgs, options::OPT_Wa_COMMA, options::OPT_Xassembler);

  // Only pass -x if gcc will understand it; otherwise hope gcc
  // understands the suffix correctly. The main use case this would go
  // wrong in is for linker inputs if they happened to have an odd
  // suffix; really the only way to get this to happen is a command
  // like '-x foobar a.c' which will treat a.c like a linker input.
  //
  // FIXME: For the linker case specifically, can we safely convert
  // inputs into '-Wl,' options?
  for (const auto &II : Inputs) {
    // Don't try to pass LLVM or AST inputs to a generic gcc.
    if (types::isLLVMIR(II.getType()))
      D.Diag(clang::diag::err_drv_no_linker_llvm_support)
          << HTC.getTripleString();
    else if (II.getType() == types::TY_AST)
      D.Diag(clang::diag::err_drv_no_ast_support)
          << HTC.getTripleString();
    else if (II.getType() == types::TY_ModuleFile)
      D.Diag(diag::err_drv_no_module_support)
          << HTC.getTripleString();

    if (II.isFilename())
      CmdArgs.push_back(II.getFilename());
    else
      // Don't render as input, we need gcc to do the translations.
      // FIXME: What is this?
      II.getInputArg().render(Args, CmdArgs);
  }

  auto *Exec = Args.MakeArgString(HTC.GetProgramPath(AsName.c_str()));
  C.addCommand(llvm::make_unique<Command>(JA, *this, Exec, CmdArgs, Inputs));
}

void hexagon::Linker::RenderExtraToolArgs(const JobAction &JA,
                                          ArgStringList &CmdArgs) const {
}

static void
constructHexagonLinkArgs(Compilation &C, const JobAction &JA,
                         const toolchains::HexagonToolChain &HTC,
                         const InputInfo &Output, const InputInfoList &Inputs,
                         const ArgList &Args, ArgStringList &CmdArgs,
                         const char *LinkingOutput) {

  const Driver &D = HTC.getDriver();

  //----------------------------------------------------------------------------
  //
  //----------------------------------------------------------------------------
  bool IsStatic = Args.hasArg(options::OPT_static);
  bool IsShared = Args.hasArg(options::OPT_shared);
  bool IsPIE = Args.hasArg(options::OPT_pie);
  bool IncStdLib = !Args.hasArg(options::OPT_nostdlib);
  bool IncStartFiles = !Args.hasArg(options::OPT_nostartfiles);
  bool IncDefLibs = !Args.hasArg(options::OPT_nodefaultlibs);
  bool UseG0 = false;
  bool UseShared = IsShared && !IsStatic;

  //----------------------------------------------------------------------------
  // Silence warnings for various options
  //----------------------------------------------------------------------------
  Args.ClaimAllArgs(options::OPT_g_Group);
  Args.ClaimAllArgs(options::OPT_emit_llvm);
  Args.ClaimAllArgs(options::OPT_w); // Other warning options are already
                                     // handled somewhere else.
  Args.ClaimAllArgs(options::OPT_static_libgcc);

  //----------------------------------------------------------------------------
  //
  //----------------------------------------------------------------------------
  if (Args.hasArg(options::OPT_s))
    CmdArgs.push_back("-s");

  if (Args.hasArg(options::OPT_r))
    CmdArgs.push_back("-r");

  for (const auto &Opt : HTC.ExtraOpts)
    CmdArgs.push_back(Opt.c_str());

  CmdArgs.push_back("-march=hexagon");
  std::string CpuVer =
        toolchains::HexagonToolChain::GetTargetCPUVersion(Args).str();
  std::string MCpuString = "-mcpu=hexagon" + CpuVer;
  CmdArgs.push_back(Args.MakeArgString(MCpuString));

  if (IsShared) {
    CmdArgs.push_back("-shared");
    // The following should be the default, but doing as hexagon-gcc does.
    CmdArgs.push_back("-call_shared");
  }

  if (IsStatic)
    CmdArgs.push_back("-static");

  if (IsPIE && !IsShared)
    CmdArgs.push_back("-pie");

  if (auto G = toolchains::HexagonToolChain::getSmallDataThreshold(Args)) {
    std::string N = llvm::utostr(G.getValue());
    CmdArgs.push_back(Args.MakeArgString(std::string("-G") + N));
    UseG0 = G.getValue() == 0;
  }

  //----------------------------------------------------------------------------
  //
  //----------------------------------------------------------------------------
  CmdArgs.push_back("-o");
  CmdArgs.push_back(Output.getFilename());

  //----------------------------------------------------------------------------
  // moslib
  //----------------------------------------------------------------------------
  std::vector<std::string> OsLibs;
  bool HasStandalone = false;

  for (const Arg *A : Args.filtered(options::OPT_moslib_EQ)) {
    A->claim();
    OsLibs.emplace_back(A->getValue());
    HasStandalone = HasStandalone || (OsLibs.back() == "standalone");
  }
  if (OsLibs.empty()) {
    OsLibs.push_back("standalone");
    HasStandalone = true;
  }

  //----------------------------------------------------------------------------
  // Start Files
  //----------------------------------------------------------------------------
  const std::string MCpuSuffix = "/" + CpuVer;
  const std::string MCpuG0Suffix = MCpuSuffix + "/G0";
  const std::string RootDir =
      HTC.getHexagonTargetDir(D.InstalledDir, D.PrefixDirs) + "/";
  const std::string StartSubDir =
      "hexagon/lib" + (UseG0 ? MCpuG0Suffix : MCpuSuffix);

  auto Find = [&HTC] (const std::string &RootDir, const std::string &SubDir,
                      const char *Name) -> std::string {
    std::string RelName = SubDir + Name;
    std::string P = HTC.GetFilePath(RelName.c_str());
    if (llvm::sys::fs::exists(P))
      return P;
    return RootDir + RelName;
  };

  if (IncStdLib && IncStartFiles) {
    if (!IsShared) {
      if (HasStandalone) {
        std::string Crt0SA = Find(RootDir, StartSubDir, "/crt0_standalone.o");
        CmdArgs.push_back(Args.MakeArgString(Crt0SA));
      }
      std::string Crt0 = Find(RootDir, StartSubDir, "/crt0.o");
      CmdArgs.push_back(Args.MakeArgString(Crt0));
    }
    std::string Init = UseShared
          ? Find(RootDir, StartSubDir + "/pic", "/initS.o")
          : Find(RootDir, StartSubDir, "/init.o");
    CmdArgs.push_back(Args.MakeArgString(Init));
  }

  //----------------------------------------------------------------------------
  // Library Search Paths
  //----------------------------------------------------------------------------
  const ToolChain::path_list &LibPaths = HTC.getFilePaths();
  for (const auto &LibPath : LibPaths)
    CmdArgs.push_back(Args.MakeArgString(StringRef("-L") + LibPath));

  //----------------------------------------------------------------------------
  //
  //----------------------------------------------------------------------------
  Args.AddAllArgs(CmdArgs,
                  {options::OPT_T_Group, options::OPT_e, options::OPT_s,
                   options::OPT_t, options::OPT_u_Group});

  AddLinkerInputs(HTC, Inputs, Args, CmdArgs);

  //----------------------------------------------------------------------------
  // Libraries
  //----------------------------------------------------------------------------
  if (IncStdLib && IncDefLibs) {
    if (D.CCCIsCXX()) {
      HTC.AddCXXStdlibLibArgs(Args, CmdArgs);
      CmdArgs.push_back("-lm");
    }

    CmdArgs.push_back("--start-group");

    if (!IsShared) {
      for (const std::string &Lib : OsLibs)
        CmdArgs.push_back(Args.MakeArgString("-l" + Lib));
      CmdArgs.push_back("-lc");
    }
    CmdArgs.push_back("-lgcc");

    CmdArgs.push_back("--end-group");
  }

  //----------------------------------------------------------------------------
  // End files
  //----------------------------------------------------------------------------
  if (IncStdLib && IncStartFiles) {
    std::string Fini = UseShared
          ? Find(RootDir, StartSubDir + "/pic", "/finiS.o")
          : Find(RootDir, StartSubDir, "/fini.o");
    CmdArgs.push_back(Args.MakeArgString(Fini));
  }
}

void hexagon::Linker::ConstructJob(Compilation &C, const JobAction &JA,
                                   const InputInfo &Output,
                                   const InputInfoList &Inputs,
                                   const ArgList &Args,
                                   const char *LinkingOutput) const {
  auto &HTC = static_cast<const toolchains::HexagonToolChain&>(getToolChain());

  ArgStringList CmdArgs;
  constructHexagonLinkArgs(C, JA, HTC, Output, Inputs, Args, CmdArgs,
                           LinkingOutput);

  std::string Linker = HTC.GetProgramPath("hexagon-link");
  C.addCommand(llvm::make_unique<Command>(JA, *this, Args.MakeArgString(Linker),
                                          CmdArgs, Inputs));
}
// Hexagon tools end.

void amdgpu::Linker::ConstructJob(Compilation &C, const JobAction &JA,
                                  const InputInfo &Output,
                                  const InputInfoList &Inputs,
                                  const ArgList &Args,
                                  const char *LinkingOutput) const {

  std::string Linker = getToolChain().GetProgramPath(getShortName());
  ArgStringList CmdArgs;
  AddLinkerInputs(getToolChain(), Inputs, Args, CmdArgs);
  CmdArgs.push_back("-shared");
  CmdArgs.push_back("-o");
  CmdArgs.push_back(Output.getFilename());
  C.addCommand(llvm::make_unique<Command>(JA, *this, Args.MakeArgString(Linker),
                                          CmdArgs, Inputs));
}
// AMDGPU tools end.

wasm::Linker::Linker(const ToolChain &TC)
  : GnuTool("wasm::Linker", "lld", TC) {}

bool wasm::Linker::isLinkJob() const {
  return true;
}

bool wasm::Linker::hasIntegratedCPP() const {
  return false;
}

void wasm::Linker::ConstructJob(Compilation &C, const JobAction &JA,
                                const InputInfo &Output,
                                const InputInfoList &Inputs,
                                const ArgList &Args,
                                const char *LinkingOutput) const {

  const ToolChain &ToolChain = getToolChain();
  const Driver &D = ToolChain.getDriver();
  const char *Linker = Args.MakeArgString(ToolChain.GetLinkerPath());
  ArgStringList CmdArgs;
  CmdArgs.push_back("-flavor");
  CmdArgs.push_back("ld");

  // Enable garbage collection of unused input sections by default, since code
  // size is of particular importance. This is significantly facilitated by
  // the enabling of -ffunction-sections and -fdata-sections in
  // Clang::ConstructJob.
  if (areOptimizationsEnabled(Args))
    CmdArgs.push_back("--gc-sections");

  if (Args.hasArg(options::OPT_rdynamic))
    CmdArgs.push_back("-export-dynamic");
  if (Args.hasArg(options::OPT_s))
    CmdArgs.push_back("--strip-all");
  if (Args.hasArg(options::OPT_shared))
    CmdArgs.push_back("-shared");
  if (Args.hasArg(options::OPT_static))
    CmdArgs.push_back("-Bstatic");

  Args.AddAllArgs(CmdArgs, options::OPT_L);
  ToolChain.AddFilePathLibArgs(Args, CmdArgs);

  if (!Args.hasArg(options::OPT_nostdlib, options::OPT_nostartfiles)) {
    if (Args.hasArg(options::OPT_shared))
      CmdArgs.push_back(Args.MakeArgString(ToolChain.GetFilePath("rcrt1.o")));
    else if (Args.hasArg(options::OPT_pie))
      CmdArgs.push_back(Args.MakeArgString(ToolChain.GetFilePath("Scrt1.o")));
    else
      CmdArgs.push_back(Args.MakeArgString(ToolChain.GetFilePath("crt1.o")));

    CmdArgs.push_back(Args.MakeArgString(ToolChain.GetFilePath("crti.o")));
  }

  AddLinkerInputs(ToolChain, Inputs, Args, CmdArgs);

  if (!Args.hasArg(options::OPT_nostdlib, options::OPT_nodefaultlibs)) {
    if (D.CCCIsCXX())
      ToolChain.AddCXXStdlibLibArgs(Args, CmdArgs);

    if (Args.hasArg(options::OPT_pthread))
      CmdArgs.push_back("-lpthread");

    CmdArgs.push_back("-lc");
    CmdArgs.push_back("-lcompiler_rt");
  }

  if (!Args.hasArg(options::OPT_nostdlib, options::OPT_nostartfiles))
    CmdArgs.push_back(Args.MakeArgString(ToolChain.GetFilePath("crtn.o")));

  CmdArgs.push_back("-o");
  CmdArgs.push_back(Output.getFilename());

  C.addCommand(llvm::make_unique<Command>(JA, *this, Linker, CmdArgs, Inputs));
}

const std::string arm::getARMArch(StringRef Arch, const llvm::Triple &Triple) {
  std::string MArch;
  if (!Arch.empty())
    MArch = Arch;
  else
    MArch = Triple.getArchName();
  MArch = StringRef(MArch).split("+").first.lower();

  // Handle -march=native.
  if (MArch == "native") {
    std::string CPU = llvm::sys::getHostCPUName();
    if (CPU != "generic") {
      // Translate the native cpu into the architecture suffix for that CPU.
      StringRef Suffix = arm::getLLVMArchSuffixForARM(CPU, MArch, Triple);
      // If there is no valid architecture suffix for this CPU we don't know how
      // to handle it, so return no architecture.
      if (Suffix.empty())
        MArch = "";
      else
        MArch = std::string("arm") + Suffix.str();
    }
  }

  return MArch;
}

/// Get the (LLVM) name of the minimum ARM CPU for the arch we are targeting.
StringRef arm::getARMCPUForMArch(StringRef Arch, const llvm::Triple &Triple) {
  std::string MArch = getARMArch(Arch, Triple);
  // getARMCPUForArch defaults to the triple if MArch is empty, but empty MArch
  // here means an -march=native that we can't handle, so instead return no CPU.
  if (MArch.empty())
    return StringRef();

  // We need to return an empty string here on invalid MArch values as the
  // various places that call this function can't cope with a null result.
  return Triple.getARMCPUForArch(MArch);
}

/// getARMTargetCPU - Get the (LLVM) name of the ARM cpu we are targeting.
std::string arm::getARMTargetCPU(StringRef CPU, StringRef Arch,
                                 const llvm::Triple &Triple) {
  // FIXME: Warn on inconsistent use of -mcpu and -march.
  // If we have -mcpu=, use that.
  if (!CPU.empty()) {
    std::string MCPU = StringRef(CPU).split("+").first.lower();
    // Handle -mcpu=native.
    if (MCPU == "native")
      return llvm::sys::getHostCPUName();
    else
      return MCPU;
  }

  return getARMCPUForMArch(Arch, Triple);
}

/// getLLVMArchSuffixForARM - Get the LLVM arch name to use for a particular
/// CPU  (or Arch, if CPU is generic).
// FIXME: This is redundant with -mcpu, why does LLVM use this.
StringRef arm::getLLVMArchSuffixForARM(StringRef CPU, StringRef Arch,
                                       const llvm::Triple &Triple) {
  unsigned ArchKind;
  if (CPU == "generic") {
    std::string ARMArch = tools::arm::getARMArch(Arch, Triple);
    ArchKind = llvm::ARM::parseArch(ARMArch);
    if (ArchKind == llvm::ARM::AK_INVALID)
      // In case of generic Arch, i.e. "arm",
      // extract arch from default cpu of the Triple
      ArchKind = llvm::ARM::parseCPUArch(Triple.getARMCPUForArch(ARMArch));
  } else {
    // FIXME: horrible hack to get around the fact that Cortex-A7 is only an
    // armv7k triple if it's actually been specified via "-arch armv7k".
    ArchKind = (Arch == "armv7k" || Arch == "thumbv7k")
                          ? (unsigned)llvm::ARM::AK_ARMV7K
                          : llvm::ARM::parseCPUArch(CPU);
  }
  if (ArchKind == llvm::ARM::AK_INVALID)
    return "";
  return llvm::ARM::getSubArch(ArchKind);
}

void arm::appendEBLinkFlags(const ArgList &Args, ArgStringList &CmdArgs,
                            const llvm::Triple &Triple) {
  if (Args.hasArg(options::OPT_r))
    return;

  // ARMv7 (and later) and ARMv6-M do not support BE-32, so instruct the linker
  // to generate BE-8 executables.
  if (getARMSubArchVersionNumber(Triple) >= 7 || isARMMProfile(Triple))
    CmdArgs.push_back("--be8");
}

mips::NanEncoding mips::getSupportedNanEncoding(StringRef &CPU) {
  // Strictly speaking, mips32r2 and mips64r2 are NanLegacy-only since Nan2008
  // was first introduced in Release 3. However, other compilers have
  // traditionally allowed it for Release 2 so we should do the same.
  return (NanEncoding)llvm::StringSwitch<int>(CPU)
      .Case("mips1", NanLegacy)
      .Case("mips2", NanLegacy)
      .Case("mips3", NanLegacy)
      .Case("mips4", NanLegacy)
      .Case("mips5", NanLegacy)
      .Case("mips32", NanLegacy)
      .Case("mips32r2", NanLegacy | Nan2008)
      .Case("mips32r3", NanLegacy | Nan2008)
      .Case("mips32r5", NanLegacy | Nan2008)
      .Case("mips32r6", Nan2008)
      .Case("mips64", NanLegacy)
      .Case("mips64r2", NanLegacy | Nan2008)
      .Case("mips64r3", NanLegacy | Nan2008)
      .Case("mips64r5", NanLegacy | Nan2008)
      .Case("mips64r6", Nan2008)
      .Default(NanLegacy);
}

bool mips::hasCompactBranches(StringRef &CPU) {
  // mips32r6 and mips64r6 have compact branches.
  return llvm::StringSwitch<bool>(CPU)
      .Case("mips32r6", true)
      .Case("mips64r6", true)
      .Default(false);
}

bool mips::hasMipsAbiArg(const ArgList &Args, const char *Value) {
  Arg *A = Args.getLastArg(options::OPT_mabi_EQ);
  return A && (A->getValue() == StringRef(Value));
}

bool mips::isUCLibc(const ArgList &Args) {
  Arg *A = Args.getLastArg(options::OPT_m_libc_Group);
  return A && A->getOption().matches(options::OPT_muclibc);
}

bool mips::isNaN2008(const ArgList &Args, const llvm::Triple &Triple) {
  if (Arg *NaNArg = Args.getLastArg(options::OPT_mnan_EQ))
    return llvm::StringSwitch<bool>(NaNArg->getValue())
        .Case("2008", true)
        .Case("legacy", false)
        .Default(false);

  // NaN2008 is the default for MIPS32r6/MIPS64r6.
  return llvm::StringSwitch<bool>(getCPUName(Args, Triple))
      .Cases("mips32r6", "mips64r6", true)
      .Default(false);

  return false;
}

bool mips::isFP64ADefault(const llvm::Triple &Triple, StringRef CPUName) {
  if (!Triple.isAndroid())
    return false;

  // Android MIPS32R6 defaults to FP64A.
  return llvm::StringSwitch<bool>(CPUName)
      .Case("mips32r6", true)
      .Default(false);
}

bool mips::isFPXXDefault(const llvm::Triple &Triple, StringRef CPUName,
                         StringRef ABIName, mips::FloatABI FloatABI) {
  if (Triple.getVendor() != llvm::Triple::ImaginationTechnologies &&
      Triple.getVendor() != llvm::Triple::MipsTechnologies &&
      !Triple.isAndroid())
    return false;

  if (ABIName != "32")
    return false;

  // FPXX shouldn't be used if either -msoft-float or -mfloat-abi=soft is
  // present.
  if (FloatABI == mips::FloatABI::Soft)
    return false;

  return llvm::StringSwitch<bool>(CPUName)
      .Cases("mips2", "mips3", "mips4", "mips5", true)
      .Cases("mips32", "mips32r2", "mips32r3", "mips32r5", true)
      .Cases("mips64", "mips64r2", "mips64r3", "mips64r5", true)
      .Default(false);
}

bool mips::shouldUseFPXX(const ArgList &Args, const llvm::Triple &Triple,
                         StringRef CPUName, StringRef ABIName,
                         mips::FloatABI FloatABI) {
  bool UseFPXX = isFPXXDefault(Triple, CPUName, ABIName, FloatABI);

  // FPXX shouldn't be used if -msingle-float is present.
  if (Arg *A = Args.getLastArg(options::OPT_msingle_float,
                               options::OPT_mdouble_float))
    if (A->getOption().matches(options::OPT_msingle_float))
      UseFPXX = false;

  return UseFPXX;
}

llvm::Triple::ArchType darwin::getArchTypeForMachOArchName(StringRef Str) {
  // See arch(3) and llvm-gcc's driver-driver.c. We don't implement support for
  // archs which Darwin doesn't use.

  // The matching this routine does is fairly pointless, since it is neither the
  // complete architecture list, nor a reasonable subset. The problem is that
  // historically the driver driver accepts this and also ties its -march=
  // handling to the architecture name, so we need to be careful before removing
  // support for it.

  // This code must be kept in sync with Clang's Darwin specific argument
  // translation.

  return llvm::StringSwitch<llvm::Triple::ArchType>(Str)
      .Cases("ppc", "ppc601", "ppc603", "ppc604", "ppc604e", llvm::Triple::ppc)
      .Cases("ppc750", "ppc7400", "ppc7450", "ppc970", llvm::Triple::ppc)
      .Case("ppc64", llvm::Triple::ppc64)
      .Cases("i386", "i486", "i486SX", "i586", "i686", llvm::Triple::x86)
      .Cases("pentium", "pentpro", "pentIIm3", "pentIIm5", "pentium4",
             llvm::Triple::x86)
      .Cases("x86_64", "x86_64h", llvm::Triple::x86_64)
      // This is derived from the driver driver.
      .Cases("arm", "armv4t", "armv5", "armv6", "armv6m", llvm::Triple::arm)
      .Cases("armv7", "armv7em", "armv7k", "armv7m", llvm::Triple::arm)
      .Cases("armv7s", "xscale", llvm::Triple::arm)
      .Case("arm64", llvm::Triple::aarch64)
      .Case("r600", llvm::Triple::r600)
      .Case("amdgcn", llvm::Triple::amdgcn)
      .Case("nvptx", llvm::Triple::nvptx)
      .Case("nvptx64", llvm::Triple::nvptx64)
      .Case("amdil", llvm::Triple::amdil)
      .Case("spir", llvm::Triple::spir)
      .Default(llvm::Triple::UnknownArch);
}

void darwin::setTripleTypeForMachOArchName(llvm::Triple &T, StringRef Str) {
  const llvm::Triple::ArchType Arch = getArchTypeForMachOArchName(Str);
  T.setArch(Arch);

  if (Str == "x86_64h")
    T.setArchName(Str);
  else if (Str == "armv6m" || Str == "armv7m" || Str == "armv7em") {
    T.setOS(llvm::Triple::UnknownOS);
    T.setObjectFormat(llvm::Triple::MachO);
  }
}

const char *Clang::getBaseInputName(const ArgList &Args,
                                    const InputInfo &Input) {
  return Args.MakeArgString(llvm::sys::path::filename(Input.getBaseInput()));
}

const char *Clang::getBaseInputStem(const ArgList &Args,
                                    const InputInfoList &Inputs) {
  const char *Str = getBaseInputName(Args, Inputs[0]);

  if (const char *End = strrchr(Str, '.'))
    return Args.MakeArgString(std::string(Str, End));

  return Str;
}

const char *Clang::getDependencyFileName(const ArgList &Args,
                                         const InputInfoList &Inputs) {
  // FIXME: Think about this more.
  std::string Res;

  if (Arg *OutputOpt = Args.getLastArg(options::OPT_o)) {
    std::string Str(OutputOpt->getValue());
    Res = Str.substr(0, Str.rfind('.'));
  } else {
    Res = getBaseInputStem(Args, Inputs);
  }
  return Args.MakeArgString(Res + ".d");
}

void cloudabi::Linker::ConstructJob(Compilation &C, const JobAction &JA,
                                    const InputInfo &Output,
                                    const InputInfoList &Inputs,
                                    const ArgList &Args,
                                    const char *LinkingOutput) const {
  const ToolChain &ToolChain = getToolChain();
  const Driver &D = ToolChain.getDriver();
  ArgStringList CmdArgs;

  // Silence warning for "clang -g foo.o -o foo"
  Args.ClaimAllArgs(options::OPT_g_Group);
  // and "clang -emit-llvm foo.o -o foo"
  Args.ClaimAllArgs(options::OPT_emit_llvm);
  // and for "clang -w foo.o -o foo". Other warning options are already
  // handled somewhere else.
  Args.ClaimAllArgs(options::OPT_w);

  if (!D.SysRoot.empty())
    CmdArgs.push_back(Args.MakeArgString("--sysroot=" + D.SysRoot));

  // CloudABI only supports static linkage.
  CmdArgs.push_back("-Bstatic");

  // CloudABI uses Position Independent Executables exclusively.
  CmdArgs.push_back("-pie");
  CmdArgs.push_back("--no-dynamic-linker");
  CmdArgs.push_back("-zrelro");

  CmdArgs.push_back("--eh-frame-hdr");
  CmdArgs.push_back("--gc-sections");

  if (Output.isFilename()) {
    CmdArgs.push_back("-o");
    CmdArgs.push_back(Output.getFilename());
  } else {
    assert(Output.isNothing() && "Invalid output.");
  }

  if (!Args.hasArg(options::OPT_nostdlib, options::OPT_nostartfiles)) {
    CmdArgs.push_back(Args.MakeArgString(ToolChain.GetFilePath("crt0.o")));
    CmdArgs.push_back(Args.MakeArgString(ToolChain.GetFilePath("crtbegin.o")));
  }

  Args.AddAllArgs(CmdArgs, options::OPT_L);
  ToolChain.AddFilePathLibArgs(Args, CmdArgs);
  Args.AddAllArgs(CmdArgs,
                  {options::OPT_T_Group, options::OPT_e, options::OPT_s,
                   options::OPT_t, options::OPT_Z_Flag, options::OPT_r});

  if (D.isUsingLTO())
    AddGoldPlugin(ToolChain, Args, CmdArgs, D.getLTOMode() == LTOK_Thin);

  AddLinkerInputs(ToolChain, Inputs, Args, CmdArgs);

  if (!Args.hasArg(options::OPT_nostdlib, options::OPT_nodefaultlibs)) {
    if (D.CCCIsCXX())
      ToolChain.AddCXXStdlibLibArgs(Args, CmdArgs);
    CmdArgs.push_back("-lc");
    CmdArgs.push_back("-lcompiler_rt");
  }

  if (!Args.hasArg(options::OPT_nostdlib, options::OPT_nostartfiles))
    CmdArgs.push_back(Args.MakeArgString(ToolChain.GetFilePath("crtend.o")));

  const char *Exec = Args.MakeArgString(ToolChain.GetLinkerPath());
  C.addCommand(llvm::make_unique<Command>(JA, *this, Exec, CmdArgs, Inputs));
}

void darwin::Assembler::ConstructJob(Compilation &C, const JobAction &JA,
                                     const InputInfo &Output,
                                     const InputInfoList &Inputs,
                                     const ArgList &Args,
                                     const char *LinkingOutput) const {
  ArgStringList CmdArgs;

  assert(Inputs.size() == 1 && "Unexpected number of inputs.");
  const InputInfo &Input = Inputs[0];

  // Determine the original source input.
  const Action *SourceAction = &JA;
  while (SourceAction->getKind() != Action::InputClass) {
    assert(!SourceAction->getInputs().empty() && "unexpected root action!");
    SourceAction = SourceAction->getInputs()[0];
  }

  // If -fno-integrated-as is used add -Q to the darwin assember driver to make
  // sure it runs its system assembler not clang's integrated assembler.
  // Applicable to darwin11+ and Xcode 4+.  darwin<10 lacked integrated-as.
  // FIXME: at run-time detect assembler capabilities or rely on version
  // information forwarded by -target-assembler-version.
  if (Args.hasArg(options::OPT_fno_integrated_as)) {
    const llvm::Triple &T(getToolChain().getTriple());
    if (!(T.isMacOSX() && T.isMacOSXVersionLT(10, 7)))
      CmdArgs.push_back("-Q");
  }

  // Forward -g, assuming we are dealing with an actual assembly file.
  if (SourceAction->getType() == types::TY_Asm ||
      SourceAction->getType() == types::TY_PP_Asm) {
    if (Args.hasArg(options::OPT_gstabs))
      CmdArgs.push_back("--gstabs");
    else if (Args.hasArg(options::OPT_g_Group))
      CmdArgs.push_back("-g");
  }

  // Derived from asm spec.
  AddMachOArch(Args, CmdArgs);

  // Use -force_cpusubtype_ALL on x86 by default.
  if (getToolChain().getArch() == llvm::Triple::x86 ||
      getToolChain().getArch() == llvm::Triple::x86_64 ||
      Args.hasArg(options::OPT_force__cpusubtype__ALL))
    CmdArgs.push_back("-force_cpusubtype_ALL");

  if (getToolChain().getArch() != llvm::Triple::x86_64 &&
      (((Args.hasArg(options::OPT_mkernel) ||
         Args.hasArg(options::OPT_fapple_kext)) &&
        getMachOToolChain().isKernelStatic()) ||
       Args.hasArg(options::OPT_static)))
    CmdArgs.push_back("-static");

  Args.AddAllArgValues(CmdArgs, options::OPT_Wa_COMMA, options::OPT_Xassembler);

  assert(Output.isFilename() && "Unexpected lipo output.");
  CmdArgs.push_back("-o");
  CmdArgs.push_back(Output.getFilename());

  assert(Input.isFilename() && "Invalid input.");
  CmdArgs.push_back(Input.getFilename());

  // asm_final spec is empty.

  const char *Exec = Args.MakeArgString(getToolChain().GetProgramPath("as"));
  C.addCommand(llvm::make_unique<Command>(JA, *this, Exec, CmdArgs, Inputs));
}

void darwin::MachOTool::anchor() {}

void darwin::MachOTool::AddMachOArch(const ArgList &Args,
                                     ArgStringList &CmdArgs) const {
  StringRef ArchName = getMachOToolChain().getMachOArchName(Args);

  // Derived from darwin_arch spec.
  CmdArgs.push_back("-arch");
  CmdArgs.push_back(Args.MakeArgString(ArchName));

  // FIXME: Is this needed anymore?
  if (ArchName == "arm")
    CmdArgs.push_back("-force_cpusubtype_ALL");
}

bool darwin::Linker::NeedsTempPath(const InputInfoList &Inputs) const {
  // We only need to generate a temp path for LTO if we aren't compiling object
  // files. When compiling source files, we run 'dsymutil' after linking. We
  // don't run 'dsymutil' when compiling object files.
  for (const auto &Input : Inputs)
    if (Input.getType() != types::TY_Object)
      return true;

  return false;
}

void darwin::Linker::AddLinkArgs(Compilation &C, const ArgList &Args,
                                 ArgStringList &CmdArgs,
                                 const InputInfoList &Inputs) const {
  const Driver &D = getToolChain().getDriver();
  const toolchains::MachO &MachOTC = getMachOToolChain();

  unsigned Version[5] = {0, 0, 0, 0, 0};
  if (Arg *A = Args.getLastArg(options::OPT_mlinker_version_EQ)) {
    if (!Driver::GetReleaseVersion(A->getValue(), Version))
      D.Diag(diag::err_drv_invalid_version_number) << A->getAsString(Args);
  }

  // Newer linkers support -demangle. Pass it if supported and not disabled by
  // the user.
  if (Version[0] >= 100 && !Args.hasArg(options::OPT_Z_Xlinker__no_demangle))
    CmdArgs.push_back("-demangle");

  if (Args.hasArg(options::OPT_rdynamic) && Version[0] >= 137)
    CmdArgs.push_back("-export_dynamic");

  // If we are using App Extension restrictions, pass a flag to the linker
  // telling it that the compiled code has been audited.
  if (Args.hasFlag(options::OPT_fapplication_extension,
                   options::OPT_fno_application_extension, false))
    CmdArgs.push_back("-application_extension");

  if (D.isUsingLTO()) {
    // If we are using LTO, then automatically create a temporary file path for
    // the linker to use, so that it's lifetime will extend past a possible
    // dsymutil step.
    if (Version[0] >= 116 && NeedsTempPath(Inputs)) {
      const char *TmpPath = C.getArgs().MakeArgString(
          D.GetTemporaryPath("cc", types::getTypeTempSuffix(types::TY_Object)));
      C.addTempFile(TmpPath);
      CmdArgs.push_back("-object_path_lto");
      CmdArgs.push_back(TmpPath);
    }

    // Use -lto_library option to specify the libLTO.dylib path. Try to find
    // it in clang installed libraries. If not found, the option is not used
    // and 'ld' will use its default mechanism to search for libLTO.dylib.
    if (Version[0] >= 133) {
      // Search for libLTO in <InstalledDir>/../lib/libLTO.dylib
      StringRef P = llvm::sys::path::parent_path(D.getInstalledDir());
      SmallString<128> LibLTOPath(P);
      llvm::sys::path::append(LibLTOPath, "lib");
      llvm::sys::path::append(LibLTOPath, "libLTO.dylib");
      if (llvm::sys::fs::exists(LibLTOPath)) {
        CmdArgs.push_back("-lto_library");
        CmdArgs.push_back(C.getArgs().MakeArgString(LibLTOPath));
      } else {
        D.Diag(diag::warn_drv_lto_libpath);
      }
    }
  }

  // Derived from the "link" spec.
  Args.AddAllArgs(CmdArgs, options::OPT_static);
  if (!Args.hasArg(options::OPT_static))
    CmdArgs.push_back("-dynamic");
  if (Args.hasArg(options::OPT_fgnu_runtime)) {
    // FIXME: gcc replaces -lobjc in forward args with -lobjc-gnu
    // here. How do we wish to handle such things?
  }

  if (!Args.hasArg(options::OPT_dynamiclib)) {
    AddMachOArch(Args, CmdArgs);
    // FIXME: Why do this only on this path?
    Args.AddLastArg(CmdArgs, options::OPT_force__cpusubtype__ALL);

    Args.AddLastArg(CmdArgs, options::OPT_bundle);
    Args.AddAllArgs(CmdArgs, options::OPT_bundle__loader);
    Args.AddAllArgs(CmdArgs, options::OPT_client__name);

    Arg *A;
    if ((A = Args.getLastArg(options::OPT_compatibility__version)) ||
        (A = Args.getLastArg(options::OPT_current__version)) ||
        (A = Args.getLastArg(options::OPT_install__name)))
      D.Diag(diag::err_drv_argument_only_allowed_with) << A->getAsString(Args)
                                                       << "-dynamiclib";

    Args.AddLastArg(CmdArgs, options::OPT_force__flat__namespace);
    Args.AddLastArg(CmdArgs, options::OPT_keep__private__externs);
    Args.AddLastArg(CmdArgs, options::OPT_private__bundle);
  } else {
    CmdArgs.push_back("-dylib");

    Arg *A;
    if ((A = Args.getLastArg(options::OPT_bundle)) ||
        (A = Args.getLastArg(options::OPT_bundle__loader)) ||
        (A = Args.getLastArg(options::OPT_client__name)) ||
        (A = Args.getLastArg(options::OPT_force__flat__namespace)) ||
        (A = Args.getLastArg(options::OPT_keep__private__externs)) ||
        (A = Args.getLastArg(options::OPT_private__bundle)))
      D.Diag(diag::err_drv_argument_not_allowed_with) << A->getAsString(Args)
                                                      << "-dynamiclib";

    Args.AddAllArgsTranslated(CmdArgs, options::OPT_compatibility__version,
                              "-dylib_compatibility_version");
    Args.AddAllArgsTranslated(CmdArgs, options::OPT_current__version,
                              "-dylib_current_version");

    AddMachOArch(Args, CmdArgs);

    Args.AddAllArgsTranslated(CmdArgs, options::OPT_install__name,
                              "-dylib_install_name");
  }

  Args.AddLastArg(CmdArgs, options::OPT_all__load);
  Args.AddAllArgs(CmdArgs, options::OPT_allowable__client);
  Args.AddLastArg(CmdArgs, options::OPT_bind__at__load);
  if (MachOTC.isTargetIOSBased())
    Args.AddLastArg(CmdArgs, options::OPT_arch__errors__fatal);
  Args.AddLastArg(CmdArgs, options::OPT_dead__strip);
  Args.AddLastArg(CmdArgs, options::OPT_no__dead__strip__inits__and__terms);
  Args.AddAllArgs(CmdArgs, options::OPT_dylib__file);
  Args.AddLastArg(CmdArgs, options::OPT_dynamic);
  Args.AddAllArgs(CmdArgs, options::OPT_exported__symbols__list);
  Args.AddLastArg(CmdArgs, options::OPT_flat__namespace);
  Args.AddAllArgs(CmdArgs, options::OPT_force__load);
  Args.AddAllArgs(CmdArgs, options::OPT_headerpad__max__install__names);
  Args.AddAllArgs(CmdArgs, options::OPT_image__base);
  Args.AddAllArgs(CmdArgs, options::OPT_init);

  // Add the deployment target.
  MachOTC.addMinVersionArgs(Args, CmdArgs);

  Args.AddLastArg(CmdArgs, options::OPT_nomultidefs);
  Args.AddLastArg(CmdArgs, options::OPT_multi__module);
  Args.AddLastArg(CmdArgs, options::OPT_single__module);
  Args.AddAllArgs(CmdArgs, options::OPT_multiply__defined);
  Args.AddAllArgs(CmdArgs, options::OPT_multiply__defined__unused);

  if (const Arg *A =
          Args.getLastArg(options::OPT_fpie, options::OPT_fPIE,
                          options::OPT_fno_pie, options::OPT_fno_PIE)) {
    if (A->getOption().matches(options::OPT_fpie) ||
        A->getOption().matches(options::OPT_fPIE))
      CmdArgs.push_back("-pie");
    else
      CmdArgs.push_back("-no_pie");
  }
  // for embed-bitcode, use -bitcode_bundle in linker command
  if (C.getDriver().embedBitcodeEnabled() ||
      C.getDriver().embedBitcodeMarkerOnly()) {
    // Check if the toolchain supports bitcode build flow.
    if (MachOTC.SupportsEmbeddedBitcode())
      CmdArgs.push_back("-bitcode_bundle");
    else
      D.Diag(diag::err_drv_bitcode_unsupported_on_toolchain);
  }

  Args.AddLastArg(CmdArgs, options::OPT_prebind);
  Args.AddLastArg(CmdArgs, options::OPT_noprebind);
  Args.AddLastArg(CmdArgs, options::OPT_nofixprebinding);
  Args.AddLastArg(CmdArgs, options::OPT_prebind__all__twolevel__modules);
  Args.AddLastArg(CmdArgs, options::OPT_read__only__relocs);
  Args.AddAllArgs(CmdArgs, options::OPT_sectcreate);
  Args.AddAllArgs(CmdArgs, options::OPT_sectorder);
  Args.AddAllArgs(CmdArgs, options::OPT_seg1addr);
  Args.AddAllArgs(CmdArgs, options::OPT_segprot);
  Args.AddAllArgs(CmdArgs, options::OPT_segaddr);
  Args.AddAllArgs(CmdArgs, options::OPT_segs__read__only__addr);
  Args.AddAllArgs(CmdArgs, options::OPT_segs__read__write__addr);
  Args.AddAllArgs(CmdArgs, options::OPT_seg__addr__table);
  Args.AddAllArgs(CmdArgs, options::OPT_seg__addr__table__filename);
  Args.AddAllArgs(CmdArgs, options::OPT_sub__library);
  Args.AddAllArgs(CmdArgs, options::OPT_sub__umbrella);

  // Give --sysroot= preference, over the Apple specific behavior to also use
  // --isysroot as the syslibroot.
  StringRef sysroot = C.getSysRoot();
  if (sysroot != "") {
    CmdArgs.push_back("-syslibroot");
    CmdArgs.push_back(C.getArgs().MakeArgString(sysroot));
  } else if (const Arg *A = Args.getLastArg(options::OPT_isysroot)) {
    CmdArgs.push_back("-syslibroot");
    CmdArgs.push_back(A->getValue());
  }

  Args.AddLastArg(CmdArgs, options::OPT_twolevel__namespace);
  Args.AddLastArg(CmdArgs, options::OPT_twolevel__namespace__hints);
  Args.AddAllArgs(CmdArgs, options::OPT_umbrella);
  Args.AddAllArgs(CmdArgs, options::OPT_undefined);
  Args.AddAllArgs(CmdArgs, options::OPT_unexported__symbols__list);
  Args.AddAllArgs(CmdArgs, options::OPT_weak__reference__mismatches);
  Args.AddLastArg(CmdArgs, options::OPT_X_Flag);
  Args.AddAllArgs(CmdArgs, options::OPT_y);
  Args.AddLastArg(CmdArgs, options::OPT_w);
  Args.AddAllArgs(CmdArgs, options::OPT_pagezero__size);
  Args.AddAllArgs(CmdArgs, options::OPT_segs__read__);
  Args.AddLastArg(CmdArgs, options::OPT_seglinkedit);
  Args.AddLastArg(CmdArgs, options::OPT_noseglinkedit);
  Args.AddAllArgs(CmdArgs, options::OPT_sectalign);
  Args.AddAllArgs(CmdArgs, options::OPT_sectobjectsymbols);
  Args.AddAllArgs(CmdArgs, options::OPT_segcreate);
  Args.AddLastArg(CmdArgs, options::OPT_whyload);
  Args.AddLastArg(CmdArgs, options::OPT_whatsloaded);
  Args.AddAllArgs(CmdArgs, options::OPT_dylinker__install__name);
  Args.AddLastArg(CmdArgs, options::OPT_dylinker);
  Args.AddLastArg(CmdArgs, options::OPT_Mach);
}

void darwin::Linker::ConstructJob(Compilation &C, const JobAction &JA,
                                  const InputInfo &Output,
                                  const InputInfoList &Inputs,
                                  const ArgList &Args,
                                  const char *LinkingOutput) const {
  assert(Output.getType() == types::TY_Image && "Invalid linker output type.");

  // If the number of arguments surpasses the system limits, we will encode the
  // input files in a separate file, shortening the command line. To this end,
  // build a list of input file names that can be passed via a file with the
  // -filelist linker option.
  llvm::opt::ArgStringList InputFileList;

  // The logic here is derived from gcc's behavior; most of which
  // comes from specs (starting with link_command). Consult gcc for
  // more information.
  ArgStringList CmdArgs;

  /// Hack(tm) to ignore linking errors when we are doing ARC migration.
  if (Args.hasArg(options::OPT_ccc_arcmt_check,
                  options::OPT_ccc_arcmt_migrate)) {
    for (const auto &Arg : Args)
      Arg->claim();
    const char *Exec =
        Args.MakeArgString(getToolChain().GetProgramPath("touch"));
    CmdArgs.push_back(Output.getFilename());
    C.addCommand(llvm::make_unique<Command>(JA, *this, Exec, CmdArgs, None));
    return;
  }

  // I'm not sure why this particular decomposition exists in gcc, but
  // we follow suite for ease of comparison.
  AddLinkArgs(C, Args, CmdArgs, Inputs);

  // It seems that the 'e' option is completely ignored for dynamic executables
  // (the default), and with static executables, the last one wins, as expected.
  Args.AddAllArgs(CmdArgs, {options::OPT_d_Flag, options::OPT_s, options::OPT_t,
                            options::OPT_Z_Flag, options::OPT_u_Group,
                            options::OPT_e, options::OPT_r});

  // Forward -ObjC when either -ObjC or -ObjC++ is used, to force loading
  // members of static archive libraries which implement Objective-C classes or
  // categories.
  if (Args.hasArg(options::OPT_ObjC) || Args.hasArg(options::OPT_ObjCXX))
    CmdArgs.push_back("-ObjC");

  CmdArgs.push_back("-o");
  CmdArgs.push_back(Output.getFilename());

  if (!Args.hasArg(options::OPT_nostdlib, options::OPT_nostartfiles))
    getMachOToolChain().addStartObjectFileArgs(Args, CmdArgs);

  // SafeStack requires its own runtime libraries
  // These libraries should be linked first, to make sure the
  // __safestack_init constructor executes before everything else
  if (getToolChain().getSanitizerArgs().needsSafeStackRt()) {
    getMachOToolChain().AddLinkRuntimeLib(Args, CmdArgs,
                                          "libclang_rt.safestack_osx.a",
                                          /*AlwaysLink=*/true);
  }

  Args.AddAllArgs(CmdArgs, options::OPT_L);

  AddLinkerInputs(getToolChain(), Inputs, Args, CmdArgs);
  // Build the input file for -filelist (list of linker input files) in case we
  // need it later
  for (const auto &II : Inputs) {
    if (!II.isFilename()) {
      // This is a linker input argument.
      // We cannot mix input arguments and file names in a -filelist input, thus
      // we prematurely stop our list (remaining files shall be passed as
      // arguments).
      if (InputFileList.size() > 0)
        break;

      continue;
    }

    InputFileList.push_back(II.getFilename());
  }

  if (!Args.hasArg(options::OPT_nostdlib, options::OPT_nodefaultlibs))
    addOpenMPRuntime(CmdArgs, getToolChain(), Args);

  if (isObjCRuntimeLinked(Args) &&
      !Args.hasArg(options::OPT_nostdlib, options::OPT_nodefaultlibs)) {
    // We use arclite library for both ARC and subscripting support.
    getMachOToolChain().AddLinkARCArgs(Args, CmdArgs);

    CmdArgs.push_back("-framework");
    CmdArgs.push_back("Foundation");
    // Link libobj.
    CmdArgs.push_back("-lobjc");
  }

  if (LinkingOutput) {
    CmdArgs.push_back("-arch_multiple");
    CmdArgs.push_back("-final_output");
    CmdArgs.push_back(LinkingOutput);
  }

  if (Args.hasArg(options::OPT_fnested_functions))
    CmdArgs.push_back("-allow_stack_execute");

  getMachOToolChain().addProfileRTLibs(Args, CmdArgs);

  if (!Args.hasArg(options::OPT_nostdlib, options::OPT_nodefaultlibs)) {
    if (getToolChain().getDriver().CCCIsCXX())
      getToolChain().AddCXXStdlibLibArgs(Args, CmdArgs);

    // link_ssp spec is empty.

    // Let the tool chain choose which runtime library to link.
    getMachOToolChain().AddLinkRuntimeLibArgs(Args, CmdArgs);
  }

  if (!Args.hasArg(options::OPT_nostdlib, options::OPT_nostartfiles)) {
    // endfile_spec is empty.
  }

  Args.AddAllArgs(CmdArgs, options::OPT_T_Group);
  Args.AddAllArgs(CmdArgs, options::OPT_F);

  // -iframework should be forwarded as -F.
  for (const Arg *A : Args.filtered(options::OPT_iframework))
    CmdArgs.push_back(Args.MakeArgString(std::string("-F") + A->getValue()));

  if (!Args.hasArg(options::OPT_nostdlib, options::OPT_nodefaultlibs)) {
    if (Arg *A = Args.getLastArg(options::OPT_fveclib)) {
      if (A->getValue() == StringRef("Accelerate")) {
        CmdArgs.push_back("-framework");
        CmdArgs.push_back("Accelerate");
      }
    }
  }

  const char *Exec = Args.MakeArgString(getToolChain().GetLinkerPath());
  std::unique_ptr<Command> Cmd =
      llvm::make_unique<Command>(JA, *this, Exec, CmdArgs, Inputs);
  Cmd->setInputFileList(std::move(InputFileList));
  C.addCommand(std::move(Cmd));
}

void darwin::Lipo::ConstructJob(Compilation &C, const JobAction &JA,
                                const InputInfo &Output,
                                const InputInfoList &Inputs,
                                const ArgList &Args,
                                const char *LinkingOutput) const {
  ArgStringList CmdArgs;

  CmdArgs.push_back("-create");
  assert(Output.isFilename() && "Unexpected lipo output.");

  CmdArgs.push_back("-output");
  CmdArgs.push_back(Output.getFilename());

  for (const auto &II : Inputs) {
    assert(II.isFilename() && "Unexpected lipo input.");
    CmdArgs.push_back(II.getFilename());
  }

  const char *Exec = Args.MakeArgString(getToolChain().GetProgramPath("lipo"));
  C.addCommand(llvm::make_unique<Command>(JA, *this, Exec, CmdArgs, Inputs));
}

void darwin::Dsymutil::ConstructJob(Compilation &C, const JobAction &JA,
                                    const InputInfo &Output,
                                    const InputInfoList &Inputs,
                                    const ArgList &Args,
                                    const char *LinkingOutput) const {
  ArgStringList CmdArgs;

  CmdArgs.push_back("-o");
  CmdArgs.push_back(Output.getFilename());

  assert(Inputs.size() == 1 && "Unable to handle multiple inputs.");
  const InputInfo &Input = Inputs[0];
  assert(Input.isFilename() && "Unexpected dsymutil input.");
  CmdArgs.push_back(Input.getFilename());

  const char *Exec =
      Args.MakeArgString(getToolChain().GetProgramPath("dsymutil"));
  C.addCommand(llvm::make_unique<Command>(JA, *this, Exec, CmdArgs, Inputs));
}

void darwin::VerifyDebug::ConstructJob(Compilation &C, const JobAction &JA,
                                       const InputInfo &Output,
                                       const InputInfoList &Inputs,
                                       const ArgList &Args,
                                       const char *LinkingOutput) const {
  ArgStringList CmdArgs;
  CmdArgs.push_back("--verify");
  CmdArgs.push_back("--debug-info");
  CmdArgs.push_back("--eh-frame");
  CmdArgs.push_back("--quiet");

  assert(Inputs.size() == 1 && "Unable to handle multiple inputs.");
  const InputInfo &Input = Inputs[0];
  assert(Input.isFilename() && "Unexpected verify input");

  // Grabbing the output of the earlier dsymutil run.
  CmdArgs.push_back(Input.getFilename());

  const char *Exec =
      Args.MakeArgString(getToolChain().GetProgramPath("dwarfdump"));
  C.addCommand(llvm::make_unique<Command>(JA, *this, Exec, CmdArgs, Inputs));
}

void solaris::Assembler::ConstructJob(Compilation &C, const JobAction &JA,
                                      const InputInfo &Output,
                                      const InputInfoList &Inputs,
                                      const ArgList &Args,
                                      const char *LinkingOutput) const {
  claimNoWarnArgs(Args);
  ArgStringList CmdArgs;

  Args.AddAllArgValues(CmdArgs, options::OPT_Wa_COMMA, options::OPT_Xassembler);

  CmdArgs.push_back("-o");
  CmdArgs.push_back(Output.getFilename());

  for (const auto &II : Inputs)
    CmdArgs.push_back(II.getFilename());

  const char *Exec = Args.MakeArgString(getToolChain().GetProgramPath("as"));
  C.addCommand(llvm::make_unique<Command>(JA, *this, Exec, CmdArgs, Inputs));
}

void solaris::Linker::ConstructJob(Compilation &C, const JobAction &JA,
                                   const InputInfo &Output,
                                   const InputInfoList &Inputs,
                                   const ArgList &Args,
                                   const char *LinkingOutput) const {
  ArgStringList CmdArgs;

  // Demangle C++ names in errors
  CmdArgs.push_back("-C");

  if (!Args.hasArg(options::OPT_nostdlib, options::OPT_shared)) {
    CmdArgs.push_back("-e");
    CmdArgs.push_back("_start");
  }

  if (Args.hasArg(options::OPT_static)) {
    CmdArgs.push_back("-Bstatic");
    CmdArgs.push_back("-dn");
  } else {
    CmdArgs.push_back("-Bdynamic");
    if (Args.hasArg(options::OPT_shared)) {
      CmdArgs.push_back("-shared");
    } else {
      CmdArgs.push_back("--dynamic-linker");
      CmdArgs.push_back(
          Args.MakeArgString(getToolChain().GetFilePath("ld.so.1")));
    }
  }

  if (Output.isFilename()) {
    CmdArgs.push_back("-o");
    CmdArgs.push_back(Output.getFilename());
  } else {
    assert(Output.isNothing() && "Invalid output.");
  }

  if (!Args.hasArg(options::OPT_nostdlib, options::OPT_nostartfiles)) {
    if (!Args.hasArg(options::OPT_shared))
      CmdArgs.push_back(
          Args.MakeArgString(getToolChain().GetFilePath("crt1.o")));

    CmdArgs.push_back(Args.MakeArgString(getToolChain().GetFilePath("crti.o")));
    CmdArgs.push_back(
        Args.MakeArgString(getToolChain().GetFilePath("values-Xa.o")));
    CmdArgs.push_back(
        Args.MakeArgString(getToolChain().GetFilePath("crtbegin.o")));
  }

  getToolChain().AddFilePathLibArgs(Args, CmdArgs);

  Args.AddAllArgs(CmdArgs, {options::OPT_L, options::OPT_T_Group,
                            options::OPT_e, options::OPT_r});

  AddLinkerInputs(getToolChain(), Inputs, Args, CmdArgs);

  if (!Args.hasArg(options::OPT_nostdlib, options::OPT_nodefaultlibs)) {
    if (getToolChain().getDriver().CCCIsCXX())
      getToolChain().AddCXXStdlibLibArgs(Args, CmdArgs);
    CmdArgs.push_back("-lgcc_s");
    CmdArgs.push_back("-lc");
    if (!Args.hasArg(options::OPT_shared)) {
      CmdArgs.push_back("-lgcc");
      CmdArgs.push_back("-lm");
    }
  }

  if (!Args.hasArg(options::OPT_nostdlib, options::OPT_nostartfiles)) {
    CmdArgs.push_back(
        Args.MakeArgString(getToolChain().GetFilePath("crtend.o")));
  }
  CmdArgs.push_back(Args.MakeArgString(getToolChain().GetFilePath("crtn.o")));

  getToolChain().addProfileRTLibs(Args, CmdArgs);

  const char *Exec = Args.MakeArgString(getToolChain().GetLinkerPath());
  C.addCommand(llvm::make_unique<Command>(JA, *this, Exec, CmdArgs, Inputs));
}

void openbsd::Assembler::ConstructJob(Compilation &C, const JobAction &JA,
                                      const InputInfo &Output,
                                      const InputInfoList &Inputs,
                                      const ArgList &Args,
                                      const char *LinkingOutput) const {
  claimNoWarnArgs(Args);
  ArgStringList CmdArgs;

  switch (getToolChain().getArch()) {
  case llvm::Triple::x86:
    // When building 32-bit code on OpenBSD/amd64, we have to explicitly
    // instruct as in the base system to assemble 32-bit code.
    CmdArgs.push_back("--32");
    break;

  case llvm::Triple::ppc:
    CmdArgs.push_back("-mppc");
    CmdArgs.push_back("-many");
    break;

  case llvm::Triple::sparc:
  case llvm::Triple::sparcel: {
    CmdArgs.push_back("-32");
    std::string CPU = getCPUName(Args, getToolChain().getTriple());
    CmdArgs.push_back(getSparcAsmModeForCPU(CPU, getToolChain().getTriple()));
    AddAssemblerKPIC(getToolChain(), Args, CmdArgs);
    break;
  }

  case llvm::Triple::sparcv9: {
    CmdArgs.push_back("-64");
    std::string CPU = getCPUName(Args, getToolChain().getTriple());
    CmdArgs.push_back(getSparcAsmModeForCPU(CPU, getToolChain().getTriple()));
    AddAssemblerKPIC(getToolChain(), Args, CmdArgs);
    break;
  }

  case llvm::Triple::mips64:
  case llvm::Triple::mips64el: {
    StringRef CPUName;
    StringRef ABIName;
    mips::getMipsCPUAndABI(Args, getToolChain().getTriple(), CPUName, ABIName);

    CmdArgs.push_back("-mabi");
    CmdArgs.push_back(getGnuCompatibleMipsABIName(ABIName).data());

    if (getToolChain().getArch() == llvm::Triple::mips64)
      CmdArgs.push_back("-EB");
    else
      CmdArgs.push_back("-EL");

    AddAssemblerKPIC(getToolChain(), Args, CmdArgs);
    break;
  }

  default:
    break;
  }

  Args.AddAllArgValues(CmdArgs, options::OPT_Wa_COMMA, options::OPT_Xassembler);

  CmdArgs.push_back("-o");
  CmdArgs.push_back(Output.getFilename());

  for (const auto &II : Inputs)
    CmdArgs.push_back(II.getFilename());

  const char *Exec = Args.MakeArgString(getToolChain().GetProgramPath("as"));
  C.addCommand(llvm::make_unique<Command>(JA, *this, Exec, CmdArgs, Inputs));
}

void openbsd::Linker::ConstructJob(Compilation &C, const JobAction &JA,
                                   const InputInfo &Output,
                                   const InputInfoList &Inputs,
                                   const ArgList &Args,
                                   const char *LinkingOutput) const {
  const Driver &D = getToolChain().getDriver();
  ArgStringList CmdArgs;

  // Silence warning for "clang -g foo.o -o foo"
  Args.ClaimAllArgs(options::OPT_g_Group);
  // and "clang -emit-llvm foo.o -o foo"
  Args.ClaimAllArgs(options::OPT_emit_llvm);
  // and for "clang -w foo.o -o foo". Other warning options are already
  // handled somewhere else.
  Args.ClaimAllArgs(options::OPT_w);

  if (getToolChain().getArch() == llvm::Triple::mips64)
    CmdArgs.push_back("-EB");
  else if (getToolChain().getArch() == llvm::Triple::mips64el)
    CmdArgs.push_back("-EL");

  if (!Args.hasArg(options::OPT_nostdlib, options::OPT_shared)) {
    CmdArgs.push_back("-e");
    CmdArgs.push_back("__start");
  }

  if (Args.hasArg(options::OPT_static)) {
    CmdArgs.push_back("-Bstatic");
  } else {
    if (Args.hasArg(options::OPT_rdynamic))
      CmdArgs.push_back("-export-dynamic");
    CmdArgs.push_back("--eh-frame-hdr");
    CmdArgs.push_back("-Bdynamic");
    if (Args.hasArg(options::OPT_shared)) {
      CmdArgs.push_back("-shared");
    } else {
      CmdArgs.push_back("-dynamic-linker");
      CmdArgs.push_back("/usr/libexec/ld.so");
    }
  }

  if (Args.hasArg(options::OPT_nopie))
    CmdArgs.push_back("-nopie");

  if (Output.isFilename()) {
    CmdArgs.push_back("-o");
    CmdArgs.push_back(Output.getFilename());
  } else {
    assert(Output.isNothing() && "Invalid output.");
  }

  if (!Args.hasArg(options::OPT_nostdlib, options::OPT_nostartfiles)) {
    if (!Args.hasArg(options::OPT_shared)) {
      if (Args.hasArg(options::OPT_pg))
        CmdArgs.push_back(
            Args.MakeArgString(getToolChain().GetFilePath("gcrt0.o")));
      else
        CmdArgs.push_back(
            Args.MakeArgString(getToolChain().GetFilePath("crt0.o")));
      CmdArgs.push_back(
          Args.MakeArgString(getToolChain().GetFilePath("crtbegin.o")));
    } else {
      CmdArgs.push_back(
          Args.MakeArgString(getToolChain().GetFilePath("crtbeginS.o")));
    }
  }

  std::string Triple = getToolChain().getTripleString();
  if (Triple.substr(0, 6) == "x86_64")
    Triple.replace(0, 6, "amd64");
  CmdArgs.push_back(
      Args.MakeArgString("-L/usr/lib/gcc-lib/" + Triple + "/4.2.1"));

  Args.AddAllArgs(CmdArgs, {options::OPT_L, options::OPT_T_Group,
                            options::OPT_e, options::OPT_s, options::OPT_t,
                            options::OPT_Z_Flag, options::OPT_r});

  AddLinkerInputs(getToolChain(), Inputs, Args, CmdArgs);

  if (!Args.hasArg(options::OPT_nostdlib, options::OPT_nodefaultlibs)) {
    if (D.CCCIsCXX()) {
      getToolChain().AddCXXStdlibLibArgs(Args, CmdArgs);
      if (Args.hasArg(options::OPT_pg))
        CmdArgs.push_back("-lm_p");
      else
        CmdArgs.push_back("-lm");
    }

    // FIXME: For some reason GCC passes -lgcc before adding
    // the default system libraries. Just mimic this for now.
    CmdArgs.push_back("-lgcc");

    if (Args.hasArg(options::OPT_pthread)) {
      if (!Args.hasArg(options::OPT_shared) && Args.hasArg(options::OPT_pg))
        CmdArgs.push_back("-lpthread_p");
      else
        CmdArgs.push_back("-lpthread");
    }

    if (!Args.hasArg(options::OPT_shared)) {
      if (Args.hasArg(options::OPT_pg))
        CmdArgs.push_back("-lc_p");
      else
        CmdArgs.push_back("-lc");
    }

    CmdArgs.push_back("-lgcc");
  }

  if (!Args.hasArg(options::OPT_nostdlib, options::OPT_nostartfiles)) {
    if (!Args.hasArg(options::OPT_shared))
      CmdArgs.push_back(
          Args.MakeArgString(getToolChain().GetFilePath("crtend.o")));
    else
      CmdArgs.push_back(
          Args.MakeArgString(getToolChain().GetFilePath("crtendS.o")));
  }

  const char *Exec = Args.MakeArgString(getToolChain().GetLinkerPath());
  C.addCommand(llvm::make_unique<Command>(JA, *this, Exec, CmdArgs, Inputs));
}

void bitrig::Assembler::ConstructJob(Compilation &C, const JobAction &JA,
                                     const InputInfo &Output,
                                     const InputInfoList &Inputs,
                                     const ArgList &Args,
                                     const char *LinkingOutput) const {
  claimNoWarnArgs(Args);
  ArgStringList CmdArgs;

  Args.AddAllArgValues(CmdArgs, options::OPT_Wa_COMMA, options::OPT_Xassembler);

  CmdArgs.push_back("-o");
  CmdArgs.push_back(Output.getFilename());

  for (const auto &II : Inputs)
    CmdArgs.push_back(II.getFilename());

  const char *Exec = Args.MakeArgString(getToolChain().GetProgramPath("as"));
  C.addCommand(llvm::make_unique<Command>(JA, *this, Exec, CmdArgs, Inputs));
}

void bitrig::Linker::ConstructJob(Compilation &C, const JobAction &JA,
                                  const InputInfo &Output,
                                  const InputInfoList &Inputs,
                                  const ArgList &Args,
                                  const char *LinkingOutput) const {
  const Driver &D = getToolChain().getDriver();
  ArgStringList CmdArgs;

  if (!Args.hasArg(options::OPT_nostdlib, options::OPT_shared)) {
    CmdArgs.push_back("-e");
    CmdArgs.push_back("__start");
  }

  if (Args.hasArg(options::OPT_static)) {
    CmdArgs.push_back("-Bstatic");
  } else {
    if (Args.hasArg(options::OPT_rdynamic))
      CmdArgs.push_back("-export-dynamic");
    CmdArgs.push_back("--eh-frame-hdr");
    CmdArgs.push_back("-Bdynamic");
    if (Args.hasArg(options::OPT_shared)) {
      CmdArgs.push_back("-shared");
    } else {
      CmdArgs.push_back("-dynamic-linker");
      CmdArgs.push_back("/usr/libexec/ld.so");
    }
  }

  if (Output.isFilename()) {
    CmdArgs.push_back("-o");
    CmdArgs.push_back(Output.getFilename());
  } else {
    assert(Output.isNothing() && "Invalid output.");
  }

  if (!Args.hasArg(options::OPT_nostdlib, options::OPT_nostartfiles)) {
    if (!Args.hasArg(options::OPT_shared)) {
      if (Args.hasArg(options::OPT_pg))
        CmdArgs.push_back(
            Args.MakeArgString(getToolChain().GetFilePath("gcrt0.o")));
      else
        CmdArgs.push_back(
            Args.MakeArgString(getToolChain().GetFilePath("crt0.o")));
      CmdArgs.push_back(
          Args.MakeArgString(getToolChain().GetFilePath("crtbegin.o")));
    } else {
      CmdArgs.push_back(
          Args.MakeArgString(getToolChain().GetFilePath("crtbeginS.o")));
    }
  }

  Args.AddAllArgs(CmdArgs,
                  {options::OPT_L, options::OPT_T_Group, options::OPT_e});

  AddLinkerInputs(getToolChain(), Inputs, Args, CmdArgs);

  if (!Args.hasArg(options::OPT_nostdlib, options::OPT_nodefaultlibs)) {
    if (D.CCCIsCXX()) {
      getToolChain().AddCXXStdlibLibArgs(Args, CmdArgs);
      if (Args.hasArg(options::OPT_pg))
        CmdArgs.push_back("-lm_p");
      else
        CmdArgs.push_back("-lm");
    }

    if (Args.hasArg(options::OPT_pthread)) {
      if (!Args.hasArg(options::OPT_shared) && Args.hasArg(options::OPT_pg))
        CmdArgs.push_back("-lpthread_p");
      else
        CmdArgs.push_back("-lpthread");
    }

    if (!Args.hasArg(options::OPT_shared)) {
      if (Args.hasArg(options::OPT_pg))
        CmdArgs.push_back("-lc_p");
      else
        CmdArgs.push_back("-lc");
    }

    StringRef MyArch;
    switch (getToolChain().getArch()) {
    case llvm::Triple::arm:
      MyArch = "arm";
      break;
    case llvm::Triple::x86:
      MyArch = "i386";
      break;
    case llvm::Triple::x86_64:
      MyArch = "amd64";
      break;
    default:
      llvm_unreachable("Unsupported architecture");
    }
    CmdArgs.push_back(Args.MakeArgString("-lclang_rt." + MyArch));
  }

  if (!Args.hasArg(options::OPT_nostdlib, options::OPT_nostartfiles)) {
    if (!Args.hasArg(options::OPT_shared))
      CmdArgs.push_back(
          Args.MakeArgString(getToolChain().GetFilePath("crtend.o")));
    else
      CmdArgs.push_back(
          Args.MakeArgString(getToolChain().GetFilePath("crtendS.o")));
  }

  const char *Exec = Args.MakeArgString(getToolChain().GetLinkerPath());
  C.addCommand(llvm::make_unique<Command>(JA, *this, Exec, CmdArgs, Inputs));
}

void freebsd::Assembler::ConstructJob(Compilation &C, const JobAction &JA,
                                      const InputInfo &Output,
                                      const InputInfoList &Inputs,
                                      const ArgList &Args,
                                      const char *LinkingOutput) const {
  claimNoWarnArgs(Args);
  ArgStringList CmdArgs;

  // When building 32-bit code on FreeBSD/amd64, we have to explicitly
  // instruct as in the base system to assemble 32-bit code.
  switch (getToolChain().getArch()) {
  default:
    break;
  case llvm::Triple::x86:
    CmdArgs.push_back("--32");
    break;
  case llvm::Triple::ppc:
    CmdArgs.push_back("-a32");
    break;
  case llvm::Triple::mips:
  case llvm::Triple::mipsel:
  case llvm::Triple::mips64:
  case llvm::Triple::mips64el: {
    StringRef CPUName;
    StringRef ABIName;
    mips::getMipsCPUAndABI(Args, getToolChain().getTriple(), CPUName, ABIName);

    CmdArgs.push_back("-march");
    CmdArgs.push_back(CPUName.data());

    CmdArgs.push_back("-mabi");
    CmdArgs.push_back(getGnuCompatibleMipsABIName(ABIName).data());

    if (getToolChain().getArch() == llvm::Triple::mips ||
        getToolChain().getArch() == llvm::Triple::mips64)
      CmdArgs.push_back("-EB");
    else
      CmdArgs.push_back("-EL");

    if (Arg *A = Args.getLastArg(options::OPT_G)) {
      StringRef v = A->getValue();
      CmdArgs.push_back(Args.MakeArgString("-G" + v));
      A->claim();
    }

    AddAssemblerKPIC(getToolChain(), Args, CmdArgs);
    break;
  }
  case llvm::Triple::arm:
  case llvm::Triple::armeb:
  case llvm::Triple::thumb:
  case llvm::Triple::thumbeb: {
    arm::FloatABI ABI = arm::getARMFloatABI(getToolChain(), Args);

    if (ABI == arm::FloatABI::Hard)
      CmdArgs.push_back("-mfpu=vfp");
    else
      CmdArgs.push_back("-mfpu=softvfp");

    switch (getToolChain().getTriple().getEnvironment()) {
    case llvm::Triple::GNUEABIHF:
    case llvm::Triple::GNUEABI:
    case llvm::Triple::EABI:
      CmdArgs.push_back("-meabi=5");
      break;

    default:
      CmdArgs.push_back("-matpcs");
    }
    break;
  }
  case llvm::Triple::sparc:
  case llvm::Triple::sparcel:
  case llvm::Triple::sparcv9: {
    std::string CPU = getCPUName(Args, getToolChain().getTriple());
    CmdArgs.push_back(getSparcAsmModeForCPU(CPU, getToolChain().getTriple()));
    AddAssemblerKPIC(getToolChain(), Args, CmdArgs);
    break;
  }
  }

  Args.AddAllArgValues(CmdArgs, options::OPT_Wa_COMMA, options::OPT_Xassembler);

  CmdArgs.push_back("-o");
  CmdArgs.push_back(Output.getFilename());

  for (const auto &II : Inputs)
    CmdArgs.push_back(II.getFilename());

  const char *Exec = Args.MakeArgString(getToolChain().GetProgramPath("as"));
  C.addCommand(llvm::make_unique<Command>(JA, *this, Exec, CmdArgs, Inputs));
}

void freebsd::Linker::ConstructJob(Compilation &C, const JobAction &JA,
                                   const InputInfo &Output,
                                   const InputInfoList &Inputs,
                                   const ArgList &Args,
                                   const char *LinkingOutput) const {
  const toolchains::FreeBSD &ToolChain =
      static_cast<const toolchains::FreeBSD &>(getToolChain());
  const Driver &D = ToolChain.getDriver();
  const llvm::Triple::ArchType Arch = ToolChain.getArch();
  const bool IsPIE =
      !Args.hasArg(options::OPT_shared) &&
      (Args.hasArg(options::OPT_pie) || ToolChain.isPIEDefault());
  ArgStringList CmdArgs;

  // Silence warning for "clang -g foo.o -o foo"
  Args.ClaimAllArgs(options::OPT_g_Group);
  // and "clang -emit-llvm foo.o -o foo"
  Args.ClaimAllArgs(options::OPT_emit_llvm);
  // and for "clang -w foo.o -o foo". Other warning options are already
  // handled somewhere else.
  Args.ClaimAllArgs(options::OPT_w);

  if (!D.SysRoot.empty())
    CmdArgs.push_back(Args.MakeArgString("--sysroot=" + D.SysRoot));

  if (IsPIE)
    CmdArgs.push_back("-pie");

  CmdArgs.push_back("--eh-frame-hdr");
  if (Args.hasArg(options::OPT_static)) {
    CmdArgs.push_back("-Bstatic");
  } else {
    if (Args.hasArg(options::OPT_rdynamic))
      CmdArgs.push_back("-export-dynamic");
    if (Args.hasArg(options::OPT_shared)) {
      CmdArgs.push_back("-Bshareable");
    } else {
      CmdArgs.push_back("-dynamic-linker");
      CmdArgs.push_back("/libexec/ld-elf.so.1");
    }
    if (ToolChain.getTriple().getOSMajorVersion() >= 9) {
      if (Arch == llvm::Triple::arm || Arch == llvm::Triple::sparc ||
          Arch == llvm::Triple::x86 || Arch == llvm::Triple::x86_64) {
        CmdArgs.push_back("--hash-style=both");
      }
    }
    CmdArgs.push_back("--enable-new-dtags");
  }

  // When building 32-bit code on FreeBSD/amd64, we have to explicitly
  // instruct ld in the base system to link 32-bit code.
  if (Arch == llvm::Triple::x86) {
    CmdArgs.push_back("-m");
    CmdArgs.push_back("elf_i386_fbsd");
  }

  if (Arch == llvm::Triple::ppc) {
    CmdArgs.push_back("-m");
    CmdArgs.push_back("elf32ppc_fbsd");
  }

  if (Arg *A = Args.getLastArg(options::OPT_G)) {
    if (ToolChain.getArch() == llvm::Triple::mips ||
      ToolChain.getArch() == llvm::Triple::mipsel ||
      ToolChain.getArch() == llvm::Triple::mips64 ||
      ToolChain.getArch() == llvm::Triple::mips64el) {
      StringRef v = A->getValue();
      CmdArgs.push_back(Args.MakeArgString("-G" + v));
      A->claim();
    }
  }

  if (Output.isFilename()) {
    CmdArgs.push_back("-o");
    CmdArgs.push_back(Output.getFilename());
  } else {
    assert(Output.isNothing() && "Invalid output.");
  }

  if (!Args.hasArg(options::OPT_nostdlib, options::OPT_nostartfiles)) {
    const char *crt1 = nullptr;
    if (!Args.hasArg(options::OPT_shared)) {
      if (Args.hasArg(options::OPT_pg))
        crt1 = "gcrt1.o";
      else if (IsPIE)
        crt1 = "Scrt1.o";
      else
        crt1 = "crt1.o";
    }
    if (crt1)
      CmdArgs.push_back(Args.MakeArgString(ToolChain.GetFilePath(crt1)));

    CmdArgs.push_back(Args.MakeArgString(ToolChain.GetFilePath("crti.o")));

    const char *crtbegin = nullptr;
    if (Args.hasArg(options::OPT_static))
      crtbegin = "crtbeginT.o";
    else if (Args.hasArg(options::OPT_shared) || IsPIE)
      crtbegin = "crtbeginS.o";
    else
      crtbegin = "crtbegin.o";

    CmdArgs.push_back(Args.MakeArgString(ToolChain.GetFilePath(crtbegin)));
  }

  Args.AddAllArgs(CmdArgs, options::OPT_L);
  ToolChain.AddFilePathLibArgs(Args, CmdArgs);
  Args.AddAllArgs(CmdArgs, options::OPT_T_Group);
  Args.AddAllArgs(CmdArgs, options::OPT_e);
  Args.AddAllArgs(CmdArgs, options::OPT_s);
  Args.AddAllArgs(CmdArgs, options::OPT_t);
  Args.AddAllArgs(CmdArgs, options::OPT_Z_Flag);
  Args.AddAllArgs(CmdArgs, options::OPT_r);

  if (D.isUsingLTO())
    AddGoldPlugin(ToolChain, Args, CmdArgs, D.getLTOMode() == LTOK_Thin);

  bool NeedsSanitizerDeps = addSanitizerRuntimes(ToolChain, Args, CmdArgs);
  AddLinkerInputs(ToolChain, Inputs, Args, CmdArgs);

  if (!Args.hasArg(options::OPT_nostdlib, options::OPT_nodefaultlibs)) {
    addOpenMPRuntime(CmdArgs, ToolChain, Args);
    if (D.CCCIsCXX()) {
      ToolChain.AddCXXStdlibLibArgs(Args, CmdArgs);
      if (Args.hasArg(options::OPT_pg))
        CmdArgs.push_back("-lm_p");
      else
        CmdArgs.push_back("-lm");
    }
    if (NeedsSanitizerDeps)
      linkSanitizerRuntimeDeps(ToolChain, CmdArgs);
    // FIXME: For some reason GCC passes -lgcc and -lgcc_s before adding
    // the default system libraries. Just mimic this for now.
    if (Args.hasArg(options::OPT_pg))
      CmdArgs.push_back("-lgcc_p");
    else
      CmdArgs.push_back("-lgcc");
    if (Args.hasArg(options::OPT_static)) {
      CmdArgs.push_back("-lgcc_eh");
    } else if (Args.hasArg(options::OPT_pg)) {
      CmdArgs.push_back("-lgcc_eh_p");
    } else {
      CmdArgs.push_back("--as-needed");
      CmdArgs.push_back("-lgcc_s");
      CmdArgs.push_back("--no-as-needed");
    }

    if (Args.hasArg(options::OPT_pthread)) {
      if (Args.hasArg(options::OPT_pg))
        CmdArgs.push_back("-lpthread_p");
      else
        CmdArgs.push_back("-lpthread");
    }

    if (Args.hasArg(options::OPT_pg)) {
      if (Args.hasArg(options::OPT_shared))
        CmdArgs.push_back("-lc");
      else
        CmdArgs.push_back("-lc_p");
      CmdArgs.push_back("-lgcc_p");
    } else {
      CmdArgs.push_back("-lc");
      CmdArgs.push_back("-lgcc");
    }

    if (Args.hasArg(options::OPT_static)) {
      CmdArgs.push_back("-lgcc_eh");
    } else if (Args.hasArg(options::OPT_pg)) {
      CmdArgs.push_back("-lgcc_eh_p");
    } else {
      CmdArgs.push_back("--as-needed");
      CmdArgs.push_back("-lgcc_s");
      CmdArgs.push_back("--no-as-needed");
    }
  }

  if (!Args.hasArg(options::OPT_nostdlib, options::OPT_nostartfiles)) {
    if (Args.hasArg(options::OPT_shared) || IsPIE)
      CmdArgs.push_back(Args.MakeArgString(ToolChain.GetFilePath("crtendS.o")));
    else
      CmdArgs.push_back(Args.MakeArgString(ToolChain.GetFilePath("crtend.o")));
    CmdArgs.push_back(Args.MakeArgString(ToolChain.GetFilePath("crtn.o")));
  }

  ToolChain.addProfileRTLibs(Args, CmdArgs);

  const char *Exec = Args.MakeArgString(getToolChain().GetLinkerPath());
  C.addCommand(llvm::make_unique<Command>(JA, *this, Exec, CmdArgs, Inputs));
}

void netbsd::Assembler::ConstructJob(Compilation &C, const JobAction &JA,
                                     const InputInfo &Output,
                                     const InputInfoList &Inputs,
                                     const ArgList &Args,
                                     const char *LinkingOutput) const {
  claimNoWarnArgs(Args);
  ArgStringList CmdArgs;

  // GNU as needs different flags for creating the correct output format
  // on architectures with different ABIs or optional feature sets.
  switch (getToolChain().getArch()) {
  case llvm::Triple::x86:
    CmdArgs.push_back("--32");
    break;
  case llvm::Triple::arm:
  case llvm::Triple::armeb:
  case llvm::Triple::thumb:
  case llvm::Triple::thumbeb: {
    StringRef MArch, MCPU;
    getARMArchCPUFromArgs(Args, MArch, MCPU, /*FromAs*/ true);
    std::string Arch =
        arm::getARMTargetCPU(MCPU, MArch, getToolChain().getTriple());
    CmdArgs.push_back(Args.MakeArgString("-mcpu=" + Arch));
    break;
  }

  case llvm::Triple::mips:
  case llvm::Triple::mipsel:
  case llvm::Triple::mips64:
  case llvm::Triple::mips64el: {
    StringRef CPUName;
    StringRef ABIName;
    mips::getMipsCPUAndABI(Args, getToolChain().getTriple(), CPUName, ABIName);

    CmdArgs.push_back("-march");
    CmdArgs.push_back(CPUName.data());

    CmdArgs.push_back("-mabi");
    CmdArgs.push_back(getGnuCompatibleMipsABIName(ABIName).data());

    if (getToolChain().getArch() == llvm::Triple::mips ||
        getToolChain().getArch() == llvm::Triple::mips64)
      CmdArgs.push_back("-EB");
    else
      CmdArgs.push_back("-EL");

    AddAssemblerKPIC(getToolChain(), Args, CmdArgs);
    break;
  }

  case llvm::Triple::sparc:
  case llvm::Triple::sparcel: {
    CmdArgs.push_back("-32");
    std::string CPU = getCPUName(Args, getToolChain().getTriple());
    CmdArgs.push_back(getSparcAsmModeForCPU(CPU, getToolChain().getTriple()));
    AddAssemblerKPIC(getToolChain(), Args, CmdArgs);
    break;
  }

  case llvm::Triple::sparcv9: {
    CmdArgs.push_back("-64");
    std::string CPU = getCPUName(Args, getToolChain().getTriple());
    CmdArgs.push_back(getSparcAsmModeForCPU(CPU, getToolChain().getTriple()));
    AddAssemblerKPIC(getToolChain(), Args, CmdArgs);
    break;
  }

  default:
    break;
  }

  Args.AddAllArgValues(CmdArgs, options::OPT_Wa_COMMA, options::OPT_Xassembler);

  CmdArgs.push_back("-o");
  CmdArgs.push_back(Output.getFilename());

  for (const auto &II : Inputs)
    CmdArgs.push_back(II.getFilename());

  const char *Exec = Args.MakeArgString((getToolChain().GetProgramPath("as")));
  C.addCommand(llvm::make_unique<Command>(JA, *this, Exec, CmdArgs, Inputs));
}

void netbsd::Linker::ConstructJob(Compilation &C, const JobAction &JA,
                                  const InputInfo &Output,
                                  const InputInfoList &Inputs,
                                  const ArgList &Args,
                                  const char *LinkingOutput) const {
  const Driver &D = getToolChain().getDriver();
  ArgStringList CmdArgs;

  if (!D.SysRoot.empty())
    CmdArgs.push_back(Args.MakeArgString("--sysroot=" + D.SysRoot));

  CmdArgs.push_back("--eh-frame-hdr");
  if (Args.hasArg(options::OPT_static)) {
    CmdArgs.push_back("-Bstatic");
  } else {
    if (Args.hasArg(options::OPT_rdynamic))
      CmdArgs.push_back("-export-dynamic");
    if (Args.hasArg(options::OPT_shared)) {
      CmdArgs.push_back("-Bshareable");
    } else {
      Args.AddAllArgs(CmdArgs, options::OPT_pie);
      CmdArgs.push_back("-dynamic-linker");
      CmdArgs.push_back("/libexec/ld.elf_so");
    }
  }

  // Many NetBSD architectures support more than one ABI.
  // Determine the correct emulation for ld.
  switch (getToolChain().getArch()) {
  case llvm::Triple::x86:
    CmdArgs.push_back("-m");
    CmdArgs.push_back("elf_i386");
    break;
  case llvm::Triple::arm:
  case llvm::Triple::thumb:
    CmdArgs.push_back("-m");
    switch (getToolChain().getTriple().getEnvironment()) {
    case llvm::Triple::EABI:
    case llvm::Triple::GNUEABI:
      CmdArgs.push_back("armelf_nbsd_eabi");
      break;
    case llvm::Triple::EABIHF:
    case llvm::Triple::GNUEABIHF:
      CmdArgs.push_back("armelf_nbsd_eabihf");
      break;
    default:
      CmdArgs.push_back("armelf_nbsd");
      break;
    }
    break;
  case llvm::Triple::armeb:
  case llvm::Triple::thumbeb:
    arm::appendEBLinkFlags(
        Args, CmdArgs,
        llvm::Triple(getToolChain().ComputeEffectiveClangTriple(Args)));
    CmdArgs.push_back("-m");
    switch (getToolChain().getTriple().getEnvironment()) {
    case llvm::Triple::EABI:
    case llvm::Triple::GNUEABI:
      CmdArgs.push_back("armelfb_nbsd_eabi");
      break;
    case llvm::Triple::EABIHF:
    case llvm::Triple::GNUEABIHF:
      CmdArgs.push_back("armelfb_nbsd_eabihf");
      break;
    default:
      CmdArgs.push_back("armelfb_nbsd");
      break;
    }
    break;
  case llvm::Triple::mips64:
  case llvm::Triple::mips64el:
    if (mips::hasMipsAbiArg(Args, "32")) {
      CmdArgs.push_back("-m");
      if (getToolChain().getArch() == llvm::Triple::mips64)
        CmdArgs.push_back("elf32btsmip");
      else
        CmdArgs.push_back("elf32ltsmip");
    } else if (mips::hasMipsAbiArg(Args, "64")) {
      CmdArgs.push_back("-m");
      if (getToolChain().getArch() == llvm::Triple::mips64)
        CmdArgs.push_back("elf64btsmip");
      else
        CmdArgs.push_back("elf64ltsmip");
    }
    break;
  case llvm::Triple::ppc:
    CmdArgs.push_back("-m");
    CmdArgs.push_back("elf32ppc_nbsd");
    break;

  case llvm::Triple::ppc64:
  case llvm::Triple::ppc64le:
    CmdArgs.push_back("-m");
    CmdArgs.push_back("elf64ppc");
    break;

  case llvm::Triple::sparc:
    CmdArgs.push_back("-m");
    CmdArgs.push_back("elf32_sparc");
    break;

  case llvm::Triple::sparcv9:
    CmdArgs.push_back("-m");
    CmdArgs.push_back("elf64_sparc");
    break;

  default:
    break;
  }

  if (Output.isFilename()) {
    CmdArgs.push_back("-o");
    CmdArgs.push_back(Output.getFilename());
  } else {
    assert(Output.isNothing() && "Invalid output.");
  }

  if (!Args.hasArg(options::OPT_nostdlib, options::OPT_nostartfiles)) {
    if (!Args.hasArg(options::OPT_shared)) {
      CmdArgs.push_back(
          Args.MakeArgString(getToolChain().GetFilePath("crt0.o")));
    }
    CmdArgs.push_back(
        Args.MakeArgString(getToolChain().GetFilePath("crti.o")));
    if (Args.hasArg(options::OPT_shared) || Args.hasArg(options::OPT_pie)) {
      CmdArgs.push_back(
          Args.MakeArgString(getToolChain().GetFilePath("crtbeginS.o")));
    } else {
      CmdArgs.push_back(
          Args.MakeArgString(getToolChain().GetFilePath("crtbegin.o")));
    }
  }

  Args.AddAllArgs(CmdArgs, options::OPT_L);
  Args.AddAllArgs(CmdArgs, options::OPT_T_Group);
  Args.AddAllArgs(CmdArgs, options::OPT_e);
  Args.AddAllArgs(CmdArgs, options::OPT_s);
  Args.AddAllArgs(CmdArgs, options::OPT_t);
  Args.AddAllArgs(CmdArgs, options::OPT_Z_Flag);
  Args.AddAllArgs(CmdArgs, options::OPT_r);

  AddLinkerInputs(getToolChain(), Inputs, Args, CmdArgs);

  unsigned Major, Minor, Micro;
  getToolChain().getTriple().getOSVersion(Major, Minor, Micro);
  bool useLibgcc = true;
  if (Major >= 7 || Major == 0) {
    switch (getToolChain().getArch()) {
    case llvm::Triple::aarch64:
    case llvm::Triple::arm:
    case llvm::Triple::armeb:
    case llvm::Triple::thumb:
    case llvm::Triple::thumbeb:
    case llvm::Triple::ppc:
    case llvm::Triple::ppc64:
    case llvm::Triple::ppc64le:
    case llvm::Triple::sparc:
    case llvm::Triple::sparcv9:
    case llvm::Triple::x86:
    case llvm::Triple::x86_64:
      useLibgcc = false;
      break;
    default:
      break;
    }
  }

  if (!Args.hasArg(options::OPT_nostdlib, options::OPT_nodefaultlibs)) {
    addOpenMPRuntime(CmdArgs, getToolChain(), Args);
    if (D.CCCIsCXX()) {
      getToolChain().AddCXXStdlibLibArgs(Args, CmdArgs);
      CmdArgs.push_back("-lm");
    }
    if (Args.hasArg(options::OPT_pthread))
      CmdArgs.push_back("-lpthread");
    CmdArgs.push_back("-lc");

    if (useLibgcc) {
      if (Args.hasArg(options::OPT_static)) {
        // libgcc_eh depends on libc, so resolve as much as possible,
        // pull in any new requirements from libc and then get the rest
        // of libgcc.
        CmdArgs.push_back("-lgcc_eh");
        CmdArgs.push_back("-lc");
        CmdArgs.push_back("-lgcc");
      } else {
        CmdArgs.push_back("-lgcc");
        CmdArgs.push_back("--as-needed");
        CmdArgs.push_back("-lgcc_s");
        CmdArgs.push_back("--no-as-needed");
      }
    }
  }

  if (!Args.hasArg(options::OPT_nostdlib, options::OPT_nostartfiles)) {
    if (Args.hasArg(options::OPT_shared) || Args.hasArg(options::OPT_pie))
      CmdArgs.push_back(
          Args.MakeArgString(getToolChain().GetFilePath("crtendS.o")));
    else
      CmdArgs.push_back(
          Args.MakeArgString(getToolChain().GetFilePath("crtend.o")));
    CmdArgs.push_back(Args.MakeArgString(getToolChain().GetFilePath("crtn.o")));
  }

  getToolChain().addProfileRTLibs(Args, CmdArgs);

  const char *Exec = Args.MakeArgString(getToolChain().GetLinkerPath());
  C.addCommand(llvm::make_unique<Command>(JA, *this, Exec, CmdArgs, Inputs));
}

void gnutools::Assembler::ConstructJob(Compilation &C, const JobAction &JA,
                                       const InputInfo &Output,
                                       const InputInfoList &Inputs,
                                       const ArgList &Args,
                                       const char *LinkingOutput) const {
  claimNoWarnArgs(Args);

  std::string TripleStr = getToolChain().ComputeEffectiveClangTriple(Args);
  llvm::Triple Triple = llvm::Triple(TripleStr);

  ArgStringList CmdArgs;

  llvm::Reloc::Model RelocationModel;
  unsigned PICLevel;
  bool IsPIE;
  std::tie(RelocationModel, PICLevel, IsPIE) =
      ParsePICArgs(getToolChain(), Triple, Args);

  switch (getToolChain().getArch()) {
  default:
    break;
  // Add --32/--64 to make sure we get the format we want.
  // This is incomplete
  case llvm::Triple::x86:
    CmdArgs.push_back("--32");
    break;
  case llvm::Triple::x86_64:
    if (getToolChain().getTriple().getEnvironment() == llvm::Triple::GNUX32)
      CmdArgs.push_back("--x32");
    else
      CmdArgs.push_back("--64");
    break;
  case llvm::Triple::ppc:
    CmdArgs.push_back("-a32");
    CmdArgs.push_back("-mppc");
    CmdArgs.push_back("-many");
    break;
  case llvm::Triple::ppc64:
    CmdArgs.push_back("-a64");
    CmdArgs.push_back("-mppc64");
    CmdArgs.push_back("-many");
    break;
  case llvm::Triple::ppc64le:
    CmdArgs.push_back("-a64");
    CmdArgs.push_back("-mppc64");
    CmdArgs.push_back("-many");
    CmdArgs.push_back("-mlittle-endian");
    break;
  case llvm::Triple::sparc:
  case llvm::Triple::sparcel: {
    CmdArgs.push_back("-32");
    std::string CPU = getCPUName(Args, getToolChain().getTriple());
    CmdArgs.push_back(getSparcAsmModeForCPU(CPU, getToolChain().getTriple()));
    AddAssemblerKPIC(getToolChain(), Args, CmdArgs);
    break;
  }
  case llvm::Triple::sparcv9: {
    CmdArgs.push_back("-64");
    std::string CPU = getCPUName(Args, getToolChain().getTriple());
    CmdArgs.push_back(getSparcAsmModeForCPU(CPU, getToolChain().getTriple()));
    AddAssemblerKPIC(getToolChain(), Args, CmdArgs);
    break;
  }
  case llvm::Triple::arm:
  case llvm::Triple::armeb:
  case llvm::Triple::thumb:
  case llvm::Triple::thumbeb: {
    const llvm::Triple &Triple2 = getToolChain().getTriple();
    switch (Triple2.getSubArch()) {
    case llvm::Triple::ARMSubArch_v7:
      CmdArgs.push_back("-mfpu=neon");
      break;
    case llvm::Triple::ARMSubArch_v8:
      CmdArgs.push_back("-mfpu=crypto-neon-fp-armv8");
      break;
    default:
      break;
    }

    switch (arm::getARMFloatABI(getToolChain(), Args)) {
    case arm::FloatABI::Invalid: llvm_unreachable("must have an ABI!");
    case arm::FloatABI::Soft:
      CmdArgs.push_back(Args.MakeArgString("-mfloat-abi=soft"));
      break;
    case arm::FloatABI::SoftFP:
      CmdArgs.push_back(Args.MakeArgString("-mfloat-abi=softfp"));
      break;
    case arm::FloatABI::Hard:
      CmdArgs.push_back(Args.MakeArgString("-mfloat-abi=hard"));
      break;
    }

    Args.AddLastArg(CmdArgs, options::OPT_march_EQ);

    // FIXME: remove krait check when GNU tools support krait cpu
    // for now replace it with -mcpu=cortex-a15 to avoid a lower
    // march from being picked in the absence of a cpu flag.
    Arg *A;
    if ((A = Args.getLastArg(options::OPT_mcpu_EQ)) &&
        StringRef(A->getValue()).lower() == "krait")
      CmdArgs.push_back("-mcpu=cortex-a15");
    else
      Args.AddLastArg(CmdArgs, options::OPT_mcpu_EQ);
    Args.AddLastArg(CmdArgs, options::OPT_mfpu_EQ);
    break;
  }
  case llvm::Triple::mips:
  case llvm::Triple::mipsel:
  case llvm::Triple::mips64:
  case llvm::Triple::mips64el: {
    StringRef CPUName;
    StringRef ABIName;
    mips::getMipsCPUAndABI(Args, getToolChain().getTriple(), CPUName, ABIName);
    ABIName = getGnuCompatibleMipsABIName(ABIName);

    CmdArgs.push_back("-march");
    CmdArgs.push_back(CPUName.data());

    CmdArgs.push_back("-mabi");
    CmdArgs.push_back(ABIName.data());

    // -mno-shared should be emitted unless -fpic, -fpie, -fPIC, -fPIE,
    // or -mshared (not implemented) is in effect.
    if (RelocationModel == llvm::Reloc::Static)
      CmdArgs.push_back("-mno-shared");

    // LLVM doesn't support -mplt yet and acts as if it is always given.
    // However, -mplt has no effect with the N64 ABI.
    CmdArgs.push_back(ABIName == "64" ? "-KPIC" : "-call_nonpic");

    if (getToolChain().getArch() == llvm::Triple::mips ||
        getToolChain().getArch() == llvm::Triple::mips64)
      CmdArgs.push_back("-EB");
    else
      CmdArgs.push_back("-EL");

    if (Arg *A = Args.getLastArg(options::OPT_mnan_EQ)) {
      if (StringRef(A->getValue()) == "2008")
        CmdArgs.push_back(Args.MakeArgString("-mnan=2008"));
    }

    // Add the last -mfp32/-mfpxx/-mfp64 or -mfpxx if it is enabled by default.
    if (Arg *A = Args.getLastArg(options::OPT_mfp32, options::OPT_mfpxx,
                                 options::OPT_mfp64)) {
      A->claim();
      A->render(Args, CmdArgs);
    } else if (mips::shouldUseFPXX(
                   Args, getToolChain().getTriple(), CPUName, ABIName,
                   getMipsFloatABI(getToolChain().getDriver(), Args)))
      CmdArgs.push_back("-mfpxx");

    // Pass on -mmips16 or -mno-mips16. However, the assembler equivalent of
    // -mno-mips16 is actually -no-mips16.
    if (Arg *A =
            Args.getLastArg(options::OPT_mips16, options::OPT_mno_mips16)) {
      if (A->getOption().matches(options::OPT_mips16)) {
        A->claim();
        A->render(Args, CmdArgs);
      } else {
        A->claim();
        CmdArgs.push_back("-no-mips16");
      }
    }

    Args.AddLastArg(CmdArgs, options::OPT_mmicromips,
                    options::OPT_mno_micromips);
    Args.AddLastArg(CmdArgs, options::OPT_mdsp, options::OPT_mno_dsp);
    Args.AddLastArg(CmdArgs, options::OPT_mdspr2, options::OPT_mno_dspr2);

    if (Arg *A = Args.getLastArg(options::OPT_mmsa, options::OPT_mno_msa)) {
      // Do not use AddLastArg because not all versions of MIPS assembler
      // support -mmsa / -mno-msa options.
      if (A->getOption().matches(options::OPT_mmsa))
        CmdArgs.push_back(Args.MakeArgString("-mmsa"));
    }

    Args.AddLastArg(CmdArgs, options::OPT_mhard_float,
                    options::OPT_msoft_float);

    Args.AddLastArg(CmdArgs, options::OPT_mdouble_float,
                    options::OPT_msingle_float);

    Args.AddLastArg(CmdArgs, options::OPT_modd_spreg,
                    options::OPT_mno_odd_spreg);

    AddAssemblerKPIC(getToolChain(), Args, CmdArgs);
    break;
  }
  case llvm::Triple::systemz: {
    // Always pass an -march option, since our default of z10 is later
    // than the GNU assembler's default.
    StringRef CPUName = getSystemZTargetCPU(Args);
    CmdArgs.push_back(Args.MakeArgString("-march=" + CPUName));
    break;
  }
  }

  Args.AddAllArgs(CmdArgs, options::OPT_I);
  Args.AddAllArgValues(CmdArgs, options::OPT_Wa_COMMA, options::OPT_Xassembler);

  CmdArgs.push_back("-o");
  CmdArgs.push_back(Output.getFilename());

  for (const auto &II : Inputs)
    CmdArgs.push_back(II.getFilename());

  const char *Exec = Args.MakeArgString(getToolChain().GetProgramPath("as"));
  C.addCommand(llvm::make_unique<Command>(JA, *this, Exec, CmdArgs, Inputs));

  // Handle the debug info splitting at object creation time if we're
  // creating an object.
  // TODO: Currently only works on linux with newer objcopy.
  if (Args.hasArg(options::OPT_gsplit_dwarf) &&
      getToolChain().getTriple().isOSLinux())
    SplitDebugInfo(getToolChain(), C, *this, JA, Args, Output,
                   SplitDebugName(Args, Inputs[0]));
}

static void AddLibgcc(const llvm::Triple &Triple, const Driver &D,
                      ArgStringList &CmdArgs, const ArgList &Args) {
  bool isAndroid = Triple.isAndroid();
  bool isCygMing = Triple.isOSCygMing();
  bool IsIAMCU = Triple.isOSIAMCU();
  bool StaticLibgcc = Args.hasArg(options::OPT_static_libgcc) ||
                      Args.hasArg(options::OPT_static);
  if (!D.CCCIsCXX())
    CmdArgs.push_back("-lgcc");

  if (StaticLibgcc || isAndroid) {
    if (D.CCCIsCXX())
      CmdArgs.push_back("-lgcc");
  } else {
    if (!D.CCCIsCXX() && !isCygMing)
      CmdArgs.push_back("--as-needed");
    CmdArgs.push_back("-lgcc_s");
    if (!D.CCCIsCXX() && !isCygMing)
      CmdArgs.push_back("--no-as-needed");
  }

  if (StaticLibgcc && !isAndroid && !IsIAMCU)
    CmdArgs.push_back("-lgcc_eh");
  else if (!Args.hasArg(options::OPT_shared) && D.CCCIsCXX())
    CmdArgs.push_back("-lgcc");

  // According to Android ABI, we have to link with libdl if we are
  // linking with non-static libgcc.
  //
  // NOTE: This fixes a link error on Android MIPS as well.  The non-static
  // libgcc for MIPS relies on _Unwind_Find_FDE and dl_iterate_phdr from libdl.
  if (isAndroid && !StaticLibgcc)
    CmdArgs.push_back("-ldl");
}

static void AddRunTimeLibs(const ToolChain &TC, const Driver &D,
                           ArgStringList &CmdArgs, const ArgList &Args) {
  // Make use of compiler-rt if --rtlib option is used
  ToolChain::RuntimeLibType RLT = TC.GetRuntimeLibType(Args);

  switch (RLT) {
  case ToolChain::RLT_CompilerRT:
    switch (TC.getTriple().getOS()) {
    default:
      llvm_unreachable("unsupported OS");
    case llvm::Triple::Win32:
    case llvm::Triple::Linux:
      addClangRT(TC, Args, CmdArgs);
      break;
    }
    break;
  case ToolChain::RLT_Libgcc:
    // Make sure libgcc is not used under MSVC environment by default
    if (TC.getTriple().isKnownWindowsMSVCEnvironment()) {
      // Issue error diagnostic if libgcc is explicitly specified
      // through command line as --rtlib option argument.
      if (Args.hasArg(options::OPT_rtlib_EQ)) {
        TC.getDriver().Diag(diag::err_drv_unsupported_rtlib_for_platform)
            << Args.getLastArg(options::OPT_rtlib_EQ)->getValue() << "MSVC";
      }
    } else
      AddLibgcc(TC.getTriple(), D, CmdArgs, Args);
    break;
  }
}

static const char *getLDMOption(const llvm::Triple &T, const ArgList &Args) {
  switch (T.getArch()) {
  case llvm::Triple::x86:
    if (T.isOSIAMCU())
      return "elf_iamcu";
    return "elf_i386";
  case llvm::Triple::aarch64:
    return "aarch64linux";
  case llvm::Triple::aarch64_be:
    return "aarch64_be_linux";
  case llvm::Triple::arm:
  case llvm::Triple::thumb:
    return "armelf_linux_eabi";
  case llvm::Triple::armeb:
  case llvm::Triple::thumbeb:
    return "armelfb_linux_eabi";
  case llvm::Triple::ppc:
    return "elf32ppclinux";
  case llvm::Triple::ppc64:
    return "elf64ppc";
  case llvm::Triple::ppc64le:
    return "elf64lppc";
  case llvm::Triple::sparc:
  case llvm::Triple::sparcel:
    return "elf32_sparc";
  case llvm::Triple::sparcv9:
    return "elf64_sparc";
  case llvm::Triple::mips:
    return "elf32btsmip";
  case llvm::Triple::mipsel:
    return "elf32ltsmip";
  case llvm::Triple::mips64:
    if (mips::hasMipsAbiArg(Args, "n32"))
      return "elf32btsmipn32";
    return "elf64btsmip";
  case llvm::Triple::mips64el:
    if (mips::hasMipsAbiArg(Args, "n32"))
      return "elf32ltsmipn32";
    return "elf64ltsmip";
  case llvm::Triple::systemz:
    return "elf64_s390";
  case llvm::Triple::x86_64:
    if (T.getEnvironment() == llvm::Triple::GNUX32)
      return "elf32_x86_64";
    return "elf_x86_64";
  default:
    llvm_unreachable("Unexpected arch");
  }
}

void gnutools::Linker::ConstructLinkerJob(Compilation &C, const JobAction &JA,
                                    const InputInfo &Output,
                                    const InputInfoList &Inputs,
                                    const ArgList &Args,
                                    const char *LinkingOutput,
                                    ArgStringList &CmdArgs) const {
  const toolchains::Linux &ToolChain =
      static_cast<const toolchains::Linux &>(getToolChain());
  const Driver &D = ToolChain.getDriver();

  std::string TripleStr = getToolChain().ComputeEffectiveClangTriple(Args);
  llvm::Triple Triple = llvm::Triple(TripleStr);

  const llvm::Triple::ArchType Arch = ToolChain.getArch();
  const bool isAndroid = ToolChain.getTriple().isAndroid();
  const bool IsIAMCU = ToolChain.getTriple().isOSIAMCU();
  const bool IsPIE =
      !Args.hasArg(options::OPT_shared) && !Args.hasArg(options::OPT_static) &&
      (Args.hasArg(options::OPT_pie) || ToolChain.isPIEDefault());
  const bool HasCRTBeginEndFiles =
      ToolChain.getTriple().hasEnvironment() ||
      (ToolChain.getTriple().getVendor() != llvm::Triple::MipsTechnologies);

  // Silence warning for "clang -g foo.o -o foo"
  Args.ClaimAllArgs(options::OPT_g_Group);
  // and "clang -emit-llvm foo.o -o foo"
  Args.ClaimAllArgs(options::OPT_emit_llvm);
  // and for "clang -w foo.o -o foo". Other warning options are already
  // handled somewhere else.
  Args.ClaimAllArgs(options::OPT_w);

  const char *Exec = Args.MakeArgString(ToolChain.GetLinkerPath());
  if (llvm::sys::path::filename(Exec) == "lld") {
    CmdArgs.push_back("-flavor");
    CmdArgs.push_back("old-gnu");
    CmdArgs.push_back("-target");
    CmdArgs.push_back(Args.MakeArgString(getToolChain().getTripleString()));
  }

  if (!D.SysRoot.empty())
    CmdArgs.push_back(Args.MakeArgString("--sysroot=" + D.SysRoot));

  if (IsPIE)
    CmdArgs.push_back("-pie");

  if (Args.hasArg(options::OPT_rdynamic))
    CmdArgs.push_back("-export-dynamic");

  if (Args.hasArg(options::OPT_s))
    CmdArgs.push_back("-s");

  if (Arch == llvm::Triple::armeb || Arch == llvm::Triple::thumbeb)
    arm::appendEBLinkFlags(Args, CmdArgs, Triple);

  for (const auto &Opt : ToolChain.ExtraOpts)
    CmdArgs.push_back(Opt.c_str());

  if (!Args.hasArg(options::OPT_static)) {
    CmdArgs.push_back("--eh-frame-hdr");
  }

  CmdArgs.push_back("-m");
  CmdArgs.push_back(getLDMOption(ToolChain.getTriple(), Args));

  if (Args.hasArg(options::OPT_static)) {
    if (Arch == llvm::Triple::arm || Arch == llvm::Triple::armeb ||
        Arch == llvm::Triple::thumb || Arch == llvm::Triple::thumbeb)
      CmdArgs.push_back("-Bstatic");
    else
      CmdArgs.push_back("-static");
  } else if (Args.hasArg(options::OPT_shared)) {
    CmdArgs.push_back("-shared");
  }

  if (!Args.hasArg(options::OPT_static)) {
    if (Args.hasArg(options::OPT_rdynamic))
      CmdArgs.push_back("-export-dynamic");

    if (!Args.hasArg(options::OPT_shared)) {
      const std::string Loader =
          D.DyldPrefix + ToolChain.getDynamicLinker(Args);
      CmdArgs.push_back("-dynamic-linker");
      CmdArgs.push_back(Args.MakeArgString(Loader));
    }
  }

  CmdArgs.push_back("-o");
  CmdArgs.push_back(Output.getFilename());

  if (!Args.hasArg(options::OPT_nostdlib, options::OPT_nostartfiles)) {
    if (!isAndroid && !IsIAMCU) {
      const char *crt1 = nullptr;
      if (!Args.hasArg(options::OPT_shared)) {
        if (Args.hasArg(options::OPT_pg))
          crt1 = "gcrt1.o";
        else if (IsPIE)
          crt1 = "Scrt1.o";
        else
          crt1 = "crt1.o";
      }
      if (crt1)
        CmdArgs.push_back(Args.MakeArgString(ToolChain.GetFilePath(crt1)));

      CmdArgs.push_back(Args.MakeArgString(ToolChain.GetFilePath("crti.o")));
    }

    if (IsIAMCU)
      CmdArgs.push_back(Args.MakeArgString(ToolChain.GetFilePath("crt0.o")));
    else {
      const char *crtbegin;
      if (Args.hasArg(options::OPT_static))
        crtbegin = isAndroid ? "crtbegin_static.o" : "crtbeginT.o";
      else if (Args.hasArg(options::OPT_shared))
        crtbegin = isAndroid ? "crtbegin_so.o" : "crtbeginS.o";
      else if (IsPIE)
        crtbegin = isAndroid ? "crtbegin_dynamic.o" : "crtbeginS.o";
      else
        crtbegin = isAndroid ? "crtbegin_dynamic.o" : "crtbegin.o";

      if (HasCRTBeginEndFiles)
        CmdArgs.push_back(Args.MakeArgString(ToolChain.GetFilePath(crtbegin)));
    }

    // Add crtfastmath.o if available and fast math is enabled.
    ToolChain.AddFastMathRuntimeIfAvailable(Args, CmdArgs);
  }

  Args.AddAllArgs(CmdArgs, options::OPT_L);
  Args.AddAllArgs(CmdArgs, options::OPT_u);

  ToolChain.AddFilePathLibArgs(Args, CmdArgs);

  if (D.isUsingLTO())
    AddGoldPlugin(ToolChain, Args, CmdArgs, D.getLTOMode() == LTOK_Thin);

  if (Args.hasArg(options::OPT_Z_Xlinker__no_demangle))
    CmdArgs.push_back("--no-demangle");

  bool NeedsSanitizerDeps = addSanitizerRuntimes(ToolChain, Args, CmdArgs);
  AddLinkerInputs(ToolChain, Inputs, Args, CmdArgs);
  // The profile runtime also needs access to system libraries.
  getToolChain().addProfileRTLibs(Args, CmdArgs);

  if (D.CCCIsCXX() &&
      !Args.hasArg(options::OPT_nostdlib, options::OPT_nodefaultlibs)) {
    bool OnlyLibstdcxxStatic = Args.hasArg(options::OPT_static_libstdcxx) &&
                               !Args.hasArg(options::OPT_static);
    if (OnlyLibstdcxxStatic)
      CmdArgs.push_back("-Bstatic");
    ToolChain.AddCXXStdlibLibArgs(Args, CmdArgs);
    if (OnlyLibstdcxxStatic)
      CmdArgs.push_back("-Bdynamic");
    CmdArgs.push_back("-lm");
  }
  // Silence warnings when linking C code with a C++ '-stdlib' argument.
  Args.ClaimAllArgs(options::OPT_stdlib_EQ);

  if (!Args.hasArg(options::OPT_nostdlib)) {
    if (!Args.hasArg(options::OPT_nodefaultlibs)) {
      if (Args.hasArg(options::OPT_static))
        CmdArgs.push_back("--start-group");

      if (NeedsSanitizerDeps)
        linkSanitizerRuntimeDeps(ToolChain, CmdArgs);

      bool WantPthread = Args.hasArg(options::OPT_pthread) ||
                         Args.hasArg(options::OPT_pthreads);

      if (Args.hasFlag(options::OPT_fopenmp, options::OPT_fopenmp_EQ,
                       options::OPT_fno_openmp, false)) {
        // OpenMP runtimes implies pthreads when using the GNU toolchain.
        // FIXME: Does this really make sense for all GNU toolchains?
        WantPthread = true;

        // Also link the particular OpenMP runtimes.
        switch (getOpenMPRuntime(ToolChain, Args)) {
        case OMPRT_OMP:
          CmdArgs.push_back("-lomp");
          break;
        case OMPRT_GOMP:
          CmdArgs.push_back("-lgomp");

          // FIXME: Exclude this for platforms with libgomp that don't require
          // librt. Most modern Linux platforms require it, but some may not.
          CmdArgs.push_back("-lrt");
          break;
        case OMPRT_IOMP5:
          CmdArgs.push_back("-liomp5");
          break;
        case OMPRT_Unknown:
          // Already diagnosed.
          break;
        }
      }

      AddRunTimeLibs(ToolChain, D, CmdArgs, Args);

      if (WantPthread && !isAndroid)
        CmdArgs.push_back("-lpthread");

      if (Args.hasArg(options::OPT_fsplit_stack))
        CmdArgs.push_back("--wrap=pthread_create");

      CmdArgs.push_back("-lc");

      // Add IAMCU specific libs, if needed.
      if (IsIAMCU)
        CmdArgs.push_back("-lgloss");

      if (Args.hasArg(options::OPT_static))
        CmdArgs.push_back("--end-group");
      else
        AddRunTimeLibs(ToolChain, D, CmdArgs, Args);

      // Add IAMCU specific libs (outside the group), if needed.
      if (IsIAMCU) {
        CmdArgs.push_back("--as-needed");
        CmdArgs.push_back("-lsoftfp");
        CmdArgs.push_back("--no-as-needed");
      }
    }

    if (!Args.hasArg(options::OPT_nostartfiles) && !IsIAMCU) {
      const char *crtend;
      if (Args.hasArg(options::OPT_shared))
        crtend = isAndroid ? "crtend_so.o" : "crtendS.o";
      else if (IsPIE)
        crtend = isAndroid ? "crtend_android.o" : "crtendS.o";
      else
        crtend = isAndroid ? "crtend_android.o" : "crtend.o";

      if (HasCRTBeginEndFiles)
        CmdArgs.push_back(Args.MakeArgString(ToolChain.GetFilePath(crtend)));
      if (!isAndroid)
        CmdArgs.push_back(Args.MakeArgString(ToolChain.GetFilePath("crtn.o")));
    }
  }
}

void gnutools::Linker::ConstructJob(Compilation &C, const JobAction &JA,
                                    const InputInfo &Output,
                                    const InputInfoList &Inputs,
                                    const ArgList &Args,
                                    const char *LinkingOutput) const {
  ArgStringList CmdArgs;
  ConstructLinkerJob(C, JA, Output, Inputs, Args, LinkingOutput, CmdArgs);
  // UPGRADE_TBD: remove this once we hace HCCToolChain
  if (Driver::IsCXXAMP(C.getArgs())) {

    // FIXME: logic here should be placed in HCC:CXXAMPLink::ConstructJob()
    // specify AMDGPU target
    if (Args.hasArg(options::OPT_amdgpu_target_EQ)) {
      Arg* AMDGPUTargetArg = Args.getLastArg(options::OPT_amdgpu_target_EQ);
      assert(AMDGPUTargetArg->getNumValues() == 1);
      // check if valid AMDGPU target is specified
      StringRef AMDGPUTarget(AMDGPUTargetArg->getValue(0));
  
      bool FoundAMDGPUTarget = true;
      SmallString<32> LinkerArgString("--amdgpu-target=");
  
      // map ISA version string to GPU family
      if (AMDGPUTarget.equals("AMD:AMDGPU:7:0:0")) {
        LinkerArgString.append("kaveri");
      } else if (AMDGPUTarget.equals("AMD:AMDGPU:7:0:1")) {
        LinkerArgString.append("hawaii");
      } else if (AMDGPUTarget.equals("AMD:AMDGPU:8:0:1")) {
        LinkerArgString.append("carrizo");
      } else if (AMDGPUTarget.equals("AMD:AMDGPU:8:0:3")) {
        LinkerArgString.append("fiji");
      } else if (AMDGPUTarget.equals("fiji") ||
                 AMDGPUTarget.equals("kaveri") ||
                 AMDGPUTarget.equals("carrizo") ||
                 AMDGPUTarget.equals("hawaii")) {
        // directly use GPU family
        LinkerArgString.append(AMDGPUTarget);
      } else {
        FoundAMDGPUTarget = false;
      }
  
      if (FoundAMDGPUTarget) {
        CmdArgs.push_back(Args.MakeArgString(LinkerArgString));
      } else {
        // ignore invalid AMDGPU target, use auto
        C.getDriver().Diag(diag::warn_amdgpu_target_invalid) << AMDGPUTarget;
        CmdArgs.push_back("--amdgpu-target=auto");
      }
    }

    const char *Exec = Args.MakeArgString(getToolChain().GetProgramPath("clamp-link"));
    C.addCommand(llvm::make_unique<Command>(JA, *this, Exec, CmdArgs, Inputs));
  } else {
    const toolchains::Linux& ToolChain =
      static_cast<const toolchains::Linux&>(getToolChain());
    C.addCommand(llvm::make_unique<Command>(JA, *this, ToolChain.GetLinkerPath().c_str(), CmdArgs, Inputs));
  }
}

// NaCl ARM assembly (inline or standalone) can be written with a set of macros
// for the various SFI requirements like register masking. The assembly tool
// inserts the file containing the macros as an input into all the assembly
// jobs.
void nacltools::AssemblerARM::ConstructJob(Compilation &C, const JobAction &JA,
                                           const InputInfo &Output,
                                           const InputInfoList &Inputs,
                                           const ArgList &Args,
                                           const char *LinkingOutput) const {
  const toolchains::NaClToolChain &ToolChain =
      static_cast<const toolchains::NaClToolChain &>(getToolChain());
  InputInfo NaClMacros(types::TY_PP_Asm, ToolChain.GetNaClArmMacrosPath(),
                       "nacl-arm-macros.s");
  InputInfoList NewInputs;
  NewInputs.push_back(NaClMacros);
  NewInputs.append(Inputs.begin(), Inputs.end());
  gnutools::Assembler::ConstructJob(C, JA, Output, NewInputs, Args,
                                    LinkingOutput);
}

// This is quite similar to gnutools::Linker::ConstructJob with changes that
// we use static by default, do not yet support sanitizers or LTO, and a few
// others. Eventually we can support more of that and hopefully migrate back
// to gnutools::Linker.
void nacltools::Linker::ConstructJob(Compilation &C, const JobAction &JA,
                                     const InputInfo &Output,
                                     const InputInfoList &Inputs,
                                     const ArgList &Args,
                                     const char *LinkingOutput) const {

  const toolchains::NaClToolChain &ToolChain =
      static_cast<const toolchains::NaClToolChain &>(getToolChain());
  const Driver &D = ToolChain.getDriver();
  const llvm::Triple::ArchType Arch = ToolChain.getArch();
  const bool IsStatic =
      !Args.hasArg(options::OPT_dynamic) && !Args.hasArg(options::OPT_shared);

  ArgStringList CmdArgs;

  // Silence warning for "clang -g foo.o -o foo"
  Args.ClaimAllArgs(options::OPT_g_Group);
  // and "clang -emit-llvm foo.o -o foo"
  Args.ClaimAllArgs(options::OPT_emit_llvm);
  // and for "clang -w foo.o -o foo". Other warning options are already
  // handled somewhere else.
  Args.ClaimAllArgs(options::OPT_w);

  if (!D.SysRoot.empty())
    CmdArgs.push_back(Args.MakeArgString("--sysroot=" + D.SysRoot));

  if (Args.hasArg(options::OPT_rdynamic))
    CmdArgs.push_back("-export-dynamic");

  if (Args.hasArg(options::OPT_s))
    CmdArgs.push_back("-s");

  // NaClToolChain doesn't have ExtraOpts like Linux; the only relevant flag
  // from there is --build-id, which we do want.
  CmdArgs.push_back("--build-id");

  if (!IsStatic)
    CmdArgs.push_back("--eh-frame-hdr");

  CmdArgs.push_back("-m");
  if (Arch == llvm::Triple::x86)
    CmdArgs.push_back("elf_i386_nacl");
  else if (Arch == llvm::Triple::arm)
    CmdArgs.push_back("armelf_nacl");
  else if (Arch == llvm::Triple::x86_64)
    CmdArgs.push_back("elf_x86_64_nacl");
  else if (Arch == llvm::Triple::mipsel)
    CmdArgs.push_back("mipselelf_nacl");
  else
    D.Diag(diag::err_target_unsupported_arch) << ToolChain.getArchName()
                                              << "Native Client";

  if (IsStatic)
    CmdArgs.push_back("-static");
  else if (Args.hasArg(options::OPT_shared))
    CmdArgs.push_back("-shared");

  CmdArgs.push_back("-o");
  CmdArgs.push_back(Output.getFilename());
  if (!Args.hasArg(options::OPT_nostdlib, options::OPT_nostartfiles)) {
    if (!Args.hasArg(options::OPT_shared))
      CmdArgs.push_back(Args.MakeArgString(ToolChain.GetFilePath("crt1.o")));
    CmdArgs.push_back(Args.MakeArgString(ToolChain.GetFilePath("crti.o")));

    const char *crtbegin;
    if (IsStatic)
      crtbegin = "crtbeginT.o";
    else if (Args.hasArg(options::OPT_shared))
      crtbegin = "crtbeginS.o";
    else
      crtbegin = "crtbegin.o";
    CmdArgs.push_back(Args.MakeArgString(ToolChain.GetFilePath(crtbegin)));
  }

  Args.AddAllArgs(CmdArgs, options::OPT_L);
  Args.AddAllArgs(CmdArgs, options::OPT_u);

  ToolChain.AddFilePathLibArgs(Args, CmdArgs);

  if (Args.hasArg(options::OPT_Z_Xlinker__no_demangle))
    CmdArgs.push_back("--no-demangle");

  AddLinkerInputs(ToolChain, Inputs, Args, CmdArgs);

  if (D.CCCIsCXX() &&
      !Args.hasArg(options::OPT_nostdlib, options::OPT_nodefaultlibs)) {
    bool OnlyLibstdcxxStatic =
        Args.hasArg(options::OPT_static_libstdcxx) && !IsStatic;
    if (OnlyLibstdcxxStatic)
      CmdArgs.push_back("-Bstatic");
    ToolChain.AddCXXStdlibLibArgs(Args, CmdArgs);
    if (OnlyLibstdcxxStatic)
      CmdArgs.push_back("-Bdynamic");
    CmdArgs.push_back("-lm");
  }

  if (!Args.hasArg(options::OPT_nostdlib)) {
    if (!Args.hasArg(options::OPT_nodefaultlibs)) {
      // Always use groups, since it has no effect on dynamic libraries.
      CmdArgs.push_back("--start-group");
      CmdArgs.push_back("-lc");
      // NaCl's libc++ currently requires libpthread, so just always include it
      // in the group for C++.
      if (Args.hasArg(options::OPT_pthread) ||
          Args.hasArg(options::OPT_pthreads) || D.CCCIsCXX()) {
        // Gold, used by Mips, handles nested groups differently than ld, and
        // without '-lnacl' it prefers symbols from libpthread.a over libnacl.a,
        // which is not a desired behaviour here.
        // See https://sourceware.org/ml/binutils/2015-03/msg00034.html
        if (getToolChain().getArch() == llvm::Triple::mipsel)
          CmdArgs.push_back("-lnacl");

        CmdArgs.push_back("-lpthread");
      }

      CmdArgs.push_back("-lgcc");
      CmdArgs.push_back("--as-needed");
      if (IsStatic)
        CmdArgs.push_back("-lgcc_eh");
      else
        CmdArgs.push_back("-lgcc_s");
      CmdArgs.push_back("--no-as-needed");

      // Mips needs to create and use pnacl_legacy library that contains
      // definitions from bitcode/pnaclmm.c and definitions for
      // __nacl_tp_tls_offset() and __nacl_tp_tdb_offset().
      if (getToolChain().getArch() == llvm::Triple::mipsel)
        CmdArgs.push_back("-lpnacl_legacy");

      CmdArgs.push_back("--end-group");
    }

    if (!Args.hasArg(options::OPT_nostartfiles)) {
      const char *crtend;
      if (Args.hasArg(options::OPT_shared))
        crtend = "crtendS.o";
      else
        crtend = "crtend.o";

      CmdArgs.push_back(Args.MakeArgString(ToolChain.GetFilePath(crtend)));
      CmdArgs.push_back(Args.MakeArgString(ToolChain.GetFilePath("crtn.o")));
    }
  }

  const char *Exec = Args.MakeArgString(ToolChain.GetLinkerPath());
  C.addCommand(llvm::make_unique<Command>(JA, *this, Exec, CmdArgs, Inputs));
}

void minix::Assembler::ConstructJob(Compilation &C, const JobAction &JA,
                                    const InputInfo &Output,
                                    const InputInfoList &Inputs,
                                    const ArgList &Args,
                                    const char *LinkingOutput) const {
  claimNoWarnArgs(Args);
  ArgStringList CmdArgs;

  Args.AddAllArgValues(CmdArgs, options::OPT_Wa_COMMA, options::OPT_Xassembler);

  CmdArgs.push_back("-o");
  CmdArgs.push_back(Output.getFilename());

  for (const auto &II : Inputs)
    CmdArgs.push_back(II.getFilename());

  const char *Exec = Args.MakeArgString(getToolChain().GetProgramPath("as"));
  C.addCommand(llvm::make_unique<Command>(JA, *this, Exec, CmdArgs, Inputs));
}

void minix::Linker::ConstructJob(Compilation &C, const JobAction &JA,
                                 const InputInfo &Output,
                                 const InputInfoList &Inputs,
                                 const ArgList &Args,
                                 const char *LinkingOutput) const {
  const Driver &D = getToolChain().getDriver();
  ArgStringList CmdArgs;

  if (Output.isFilename()) {
    CmdArgs.push_back("-o");
    CmdArgs.push_back(Output.getFilename());
  } else {
    assert(Output.isNothing() && "Invalid output.");
  }

  if (!Args.hasArg(options::OPT_nostdlib, options::OPT_nostartfiles)) {
    CmdArgs.push_back(Args.MakeArgString(getToolChain().GetFilePath("crt1.o")));
    CmdArgs.push_back(Args.MakeArgString(getToolChain().GetFilePath("crti.o")));
    CmdArgs.push_back(
        Args.MakeArgString(getToolChain().GetFilePath("crtbegin.o")));
    CmdArgs.push_back(Args.MakeArgString(getToolChain().GetFilePath("crtn.o")));
  }

  Args.AddAllArgs(CmdArgs,
                  {options::OPT_L, options::OPT_T_Group, options::OPT_e});

  AddLinkerInputs(getToolChain(), Inputs, Args, CmdArgs);

  getToolChain().addProfileRTLibs(Args, CmdArgs);

  if (!Args.hasArg(options::OPT_nostdlib, options::OPT_nodefaultlibs)) {
    if (D.CCCIsCXX()) {
      getToolChain().AddCXXStdlibLibArgs(Args, CmdArgs);
      CmdArgs.push_back("-lm");
    }
  }

  if (!Args.hasArg(options::OPT_nostdlib, options::OPT_nostartfiles)) {
    if (Args.hasArg(options::OPT_pthread))
      CmdArgs.push_back("-lpthread");
    CmdArgs.push_back("-lc");
    CmdArgs.push_back("-lCompilerRT-Generic");
    CmdArgs.push_back("-L/usr/pkg/compiler-rt/lib");
    CmdArgs.push_back(
        Args.MakeArgString(getToolChain().GetFilePath("crtend.o")));
  }

  const char *Exec = Args.MakeArgString(getToolChain().GetLinkerPath());
  C.addCommand(llvm::make_unique<Command>(JA, *this, Exec, CmdArgs, Inputs));
}

/// DragonFly Tools

// For now, DragonFly Assemble does just about the same as for
// FreeBSD, but this may change soon.
void dragonfly::Assembler::ConstructJob(Compilation &C, const JobAction &JA,
                                        const InputInfo &Output,
                                        const InputInfoList &Inputs,
                                        const ArgList &Args,
                                        const char *LinkingOutput) const {
  claimNoWarnArgs(Args);
  ArgStringList CmdArgs;

  // When building 32-bit code on DragonFly/pc64, we have to explicitly
  // instruct as in the base system to assemble 32-bit code.
  if (getToolChain().getArch() == llvm::Triple::x86)
    CmdArgs.push_back("--32");

  Args.AddAllArgValues(CmdArgs, options::OPT_Wa_COMMA, options::OPT_Xassembler);

  CmdArgs.push_back("-o");
  CmdArgs.push_back(Output.getFilename());

  for (const auto &II : Inputs)
    CmdArgs.push_back(II.getFilename());

  const char *Exec = Args.MakeArgString(getToolChain().GetProgramPath("as"));
  C.addCommand(llvm::make_unique<Command>(JA, *this, Exec, CmdArgs, Inputs));
}

void dragonfly::Linker::ConstructJob(Compilation &C, const JobAction &JA,
                                     const InputInfo &Output,
                                     const InputInfoList &Inputs,
                                     const ArgList &Args,
                                     const char *LinkingOutput) const {
  const Driver &D = getToolChain().getDriver();
  ArgStringList CmdArgs;

  if (!D.SysRoot.empty())
    CmdArgs.push_back(Args.MakeArgString("--sysroot=" + D.SysRoot));

  CmdArgs.push_back("--eh-frame-hdr");
  if (Args.hasArg(options::OPT_static)) {
    CmdArgs.push_back("-Bstatic");
  } else {
    if (Args.hasArg(options::OPT_rdynamic))
      CmdArgs.push_back("-export-dynamic");
    if (Args.hasArg(options::OPT_shared))
      CmdArgs.push_back("-Bshareable");
    else {
      CmdArgs.push_back("-dynamic-linker");
      CmdArgs.push_back("/usr/libexec/ld-elf.so.2");
    }
    CmdArgs.push_back("--hash-style=gnu");
    CmdArgs.push_back("--enable-new-dtags");
  }

  // When building 32-bit code on DragonFly/pc64, we have to explicitly
  // instruct ld in the base system to link 32-bit code.
  if (getToolChain().getArch() == llvm::Triple::x86) {
    CmdArgs.push_back("-m");
    CmdArgs.push_back("elf_i386");
  }

  if (Output.isFilename()) {
    CmdArgs.push_back("-o");
    CmdArgs.push_back(Output.getFilename());
  } else {
    assert(Output.isNothing() && "Invalid output.");
  }

  if (!Args.hasArg(options::OPT_nostdlib, options::OPT_nostartfiles)) {
    if (!Args.hasArg(options::OPT_shared)) {
      if (Args.hasArg(options::OPT_pg))
        CmdArgs.push_back(
            Args.MakeArgString(getToolChain().GetFilePath("gcrt1.o")));
      else {
        if (Args.hasArg(options::OPT_pie))
          CmdArgs.push_back(
              Args.MakeArgString(getToolChain().GetFilePath("Scrt1.o")));
        else
          CmdArgs.push_back(
              Args.MakeArgString(getToolChain().GetFilePath("crt1.o")));
      }
    }
    CmdArgs.push_back(Args.MakeArgString(getToolChain().GetFilePath("crti.o")));
    if (Args.hasArg(options::OPT_shared) || Args.hasArg(options::OPT_pie))
      CmdArgs.push_back(
          Args.MakeArgString(getToolChain().GetFilePath("crtbeginS.o")));
    else
      CmdArgs.push_back(
          Args.MakeArgString(getToolChain().GetFilePath("crtbegin.o")));
  }

  Args.AddAllArgs(CmdArgs,
                  {options::OPT_L, options::OPT_T_Group, options::OPT_e});

  AddLinkerInputs(getToolChain(), Inputs, Args, CmdArgs);

  if (!Args.hasArg(options::OPT_nostdlib, options::OPT_nodefaultlibs)) {
    CmdArgs.push_back("-L/usr/lib/gcc50");

    if (!Args.hasArg(options::OPT_static)) {
      CmdArgs.push_back("-rpath");
      CmdArgs.push_back("/usr/lib/gcc50");
    }

    if (D.CCCIsCXX()) {
      getToolChain().AddCXXStdlibLibArgs(Args, CmdArgs);
      CmdArgs.push_back("-lm");
    }

    if (Args.hasArg(options::OPT_pthread))
      CmdArgs.push_back("-lpthread");

    if (!Args.hasArg(options::OPT_nolibc)) {
      CmdArgs.push_back("-lc");
    }

    if (Args.hasArg(options::OPT_static) ||
        Args.hasArg(options::OPT_static_libgcc)) {
        CmdArgs.push_back("-lgcc");
        CmdArgs.push_back("-lgcc_eh");
    } else {
      if (Args.hasArg(options::OPT_shared_libgcc)) {
          CmdArgs.push_back("-lgcc_pic");
          if (!Args.hasArg(options::OPT_shared))
            CmdArgs.push_back("-lgcc");
      } else {
          CmdArgs.push_back("-lgcc");
          CmdArgs.push_back("--as-needed");
          CmdArgs.push_back("-lgcc_pic");
          CmdArgs.push_back("--no-as-needed");
      }
    }
  }

  if (!Args.hasArg(options::OPT_nostdlib, options::OPT_nostartfiles)) {
    if (Args.hasArg(options::OPT_shared) || Args.hasArg(options::OPT_pie))
      CmdArgs.push_back(
          Args.MakeArgString(getToolChain().GetFilePath("crtendS.o")));
    else
      CmdArgs.push_back(
          Args.MakeArgString(getToolChain().GetFilePath("crtend.o")));
    CmdArgs.push_back(Args.MakeArgString(getToolChain().GetFilePath("crtn.o")));
  }

  getToolChain().addProfileRTLibs(Args, CmdArgs);

  const char *Exec = Args.MakeArgString(getToolChain().GetLinkerPath());
  C.addCommand(llvm::make_unique<Command>(JA, *this, Exec, CmdArgs, Inputs));
}

// Try to find Exe from a Visual Studio distribution.  This first tries to find
// an installed copy of Visual Studio and, failing that, looks in the PATH,
// making sure that whatever executable that's found is not a same-named exe
// from clang itself to prevent clang from falling back to itself.
static std::string FindVisualStudioExecutable(const ToolChain &TC,
                                              const char *Exe,
                                              const char *ClangProgramPath) {
  const auto &MSVC = static_cast<const toolchains::MSVCToolChain &>(TC);
  std::string visualStudioBinDir;
  if (MSVC.getVisualStudioBinariesFolder(ClangProgramPath,
                                         visualStudioBinDir)) {
    SmallString<128> FilePath(visualStudioBinDir);
    llvm::sys::path::append(FilePath, Exe);
    if (llvm::sys::fs::can_execute(FilePath.c_str()))
      return FilePath.str();
  }

  return Exe;
}

void visualstudio::Linker::ConstructJob(Compilation &C, const JobAction &JA,
                                        const InputInfo &Output,
                                        const InputInfoList &Inputs,
                                        const ArgList &Args,
                                        const char *LinkingOutput) const {
  ArgStringList CmdArgs;
  const ToolChain &TC = getToolChain();

  assert((Output.isFilename() || Output.isNothing()) && "invalid output");
  if (Output.isFilename())
    CmdArgs.push_back(
        Args.MakeArgString(std::string("-out:") + Output.getFilename()));

  if (!Args.hasArg(options::OPT_nostdlib, options::OPT_nostartfiles) &&
      !C.getDriver().IsCLMode())
    CmdArgs.push_back("-defaultlib:libcmt");

  if (!llvm::sys::Process::GetEnv("LIB")) {
    // If the VC environment hasn't been configured (perhaps because the user
    // did not run vcvarsall), try to build a consistent link environment.  If
    // the environment variable is set however, assume the user knows what
    // they're doing.
    std::string VisualStudioDir;
    const auto &MSVC = static_cast<const toolchains::MSVCToolChain &>(TC);
    if (MSVC.getVisualStudioInstallDir(VisualStudioDir)) {
      SmallString<128> LibDir(VisualStudioDir);
      llvm::sys::path::append(LibDir, "VC", "lib");
      switch (MSVC.getArch()) {
      case llvm::Triple::x86:
        // x86 just puts the libraries directly in lib
        break;
      case llvm::Triple::x86_64:
        llvm::sys::path::append(LibDir, "amd64");
        break;
      case llvm::Triple::arm:
        llvm::sys::path::append(LibDir, "arm");
        break;
      default:
        break;
      }
      CmdArgs.push_back(
          Args.MakeArgString(std::string("-libpath:") + LibDir.c_str()));

      if (MSVC.useUniversalCRT(VisualStudioDir)) {
        std::string UniversalCRTLibPath;
        if (MSVC.getUniversalCRTLibraryPath(UniversalCRTLibPath))
          CmdArgs.push_back(Args.MakeArgString(std::string("-libpath:") +
                                               UniversalCRTLibPath.c_str()));
      }
    }

    std::string WindowsSdkLibPath;
    if (MSVC.getWindowsSDKLibraryPath(WindowsSdkLibPath))
      CmdArgs.push_back(Args.MakeArgString(std::string("-libpath:") +
                                           WindowsSdkLibPath.c_str()));
  }

  if (!C.getDriver().IsCLMode() && Args.hasArg(options::OPT_L))
    for (const auto &LibPath : Args.getAllArgValues(options::OPT_L))
      CmdArgs.push_back(Args.MakeArgString("-libpath:" + LibPath));

  CmdArgs.push_back("-nologo");

  if (Args.hasArg(options::OPT_g_Group, options::OPT__SLASH_Z7,
                  options::OPT__SLASH_Zd))
    CmdArgs.push_back("-debug");

  bool DLL = Args.hasArg(options::OPT__SLASH_LD, options::OPT__SLASH_LDd,
                         options::OPT_shared);
  if (DLL) {
    CmdArgs.push_back(Args.MakeArgString("-dll"));

    SmallString<128> ImplibName(Output.getFilename());
    llvm::sys::path::replace_extension(ImplibName, "lib");
    CmdArgs.push_back(Args.MakeArgString(std::string("-implib:") + ImplibName));
  }

  if (TC.getSanitizerArgs().needsAsanRt()) {
    CmdArgs.push_back(Args.MakeArgString("-debug"));
    CmdArgs.push_back(Args.MakeArgString("-incremental:no"));
    if (Args.hasArg(options::OPT__SLASH_MD, options::OPT__SLASH_MDd)) {
      for (const auto &Lib : {"asan_dynamic", "asan_dynamic_runtime_thunk"})
        CmdArgs.push_back(TC.getCompilerRTArgString(Args, Lib));
      // Make sure the dynamic runtime thunk is not optimized out at link time
      // to ensure proper SEH handling.
      CmdArgs.push_back(Args.MakeArgString("-include:___asan_seh_interceptor"));
    } else if (DLL) {
      CmdArgs.push_back(TC.getCompilerRTArgString(Args, "asan_dll_thunk"));
    } else {
      for (const auto &Lib : {"asan", "asan_cxx"})
        CmdArgs.push_back(TC.getCompilerRTArgString(Args, Lib));
    }
  }

  Args.AddAllArgValues(CmdArgs, options::OPT__SLASH_link);

  if (Args.hasFlag(options::OPT_fopenmp, options::OPT_fopenmp_EQ,
                   options::OPT_fno_openmp, false)) {
    CmdArgs.push_back("-nodefaultlib:vcomp.lib");
    CmdArgs.push_back("-nodefaultlib:vcompd.lib");
    CmdArgs.push_back(Args.MakeArgString(std::string("-libpath:") +
                                         TC.getDriver().Dir + "/../lib"));
    switch (getOpenMPRuntime(getToolChain(), Args)) {
    case OMPRT_OMP:
      CmdArgs.push_back("-defaultlib:libomp.lib");
      break;
    case OMPRT_IOMP5:
      CmdArgs.push_back("-defaultlib:libiomp5md.lib");
      break;
    case OMPRT_GOMP:
      break;
    case OMPRT_Unknown:
      // Already diagnosed.
      break;
    }
  }

  // Add compiler-rt lib in case if it was explicitly
  // specified as an argument for --rtlib option.
  if (!Args.hasArg(options::OPT_nostdlib)) {
    AddRunTimeLibs(TC, TC.getDriver(), CmdArgs, Args);
  }

  // Add filenames, libraries, and other linker inputs.
  for (const auto &Input : Inputs) {
    if (Input.isFilename()) {
      CmdArgs.push_back(Input.getFilename());
      continue;
    }

    const Arg &A = Input.getInputArg();

    // Render -l options differently for the MSVC linker.
    if (A.getOption().matches(options::OPT_l)) {
      StringRef Lib = A.getValue();
      const char *LinkLibArg;
      if (Lib.endswith(".lib"))
        LinkLibArg = Args.MakeArgString(Lib);
      else
        LinkLibArg = Args.MakeArgString(Lib + ".lib");
      CmdArgs.push_back(LinkLibArg);
      continue;
    }

    // Otherwise, this is some other kind of linker input option like -Wl, -z,
    // or -L. Render it, even if MSVC doesn't understand it.
    A.renderAsInput(Args, CmdArgs);
  }

  TC.addProfileRTLibs(Args, CmdArgs);

  // We need to special case some linker paths.  In the case of lld, we need to
  // translate 'lld' into 'lld-link', and in the case of the regular msvc
  // linker, we need to use a special search algorithm.
  llvm::SmallString<128> linkPath;
  StringRef Linker = Args.getLastArgValue(options::OPT_fuse_ld_EQ, "link");
  if (Linker.equals_lower("lld"))
    Linker = "lld-link";

  if (Linker.equals_lower("link")) {
    // If we're using the MSVC linker, it's not sufficient to just use link
    // from the program PATH, because other environments like GnuWin32 install
    // their own link.exe which may come first.
    linkPath = FindVisualStudioExecutable(TC, "link.exe",
                                          C.getDriver().getClangProgramPath());
  } else {
    linkPath = Linker;
    llvm::sys::path::replace_extension(linkPath, "exe");
    linkPath = TC.GetProgramPath(linkPath.c_str());
  }

  const char *Exec = Args.MakeArgString(linkPath);
  C.addCommand(llvm::make_unique<Command>(JA, *this, Exec, CmdArgs, Inputs));
}

void visualstudio::Compiler::ConstructJob(Compilation &C, const JobAction &JA,
                                          const InputInfo &Output,
                                          const InputInfoList &Inputs,
                                          const ArgList &Args,
                                          const char *LinkingOutput) const {
  C.addCommand(GetCommand(C, JA, Output, Inputs, Args, LinkingOutput));
}

std::unique_ptr<Command> visualstudio::Compiler::GetCommand(
    Compilation &C, const JobAction &JA, const InputInfo &Output,
    const InputInfoList &Inputs, const ArgList &Args,
    const char *LinkingOutput) const {
  ArgStringList CmdArgs;
  CmdArgs.push_back("/nologo");
  CmdArgs.push_back("/c");  // Compile only.
  CmdArgs.push_back("/W0"); // No warnings.

  // The goal is to be able to invoke this tool correctly based on
  // any flag accepted by clang-cl.

  // These are spelled the same way in clang and cl.exe,.
  Args.AddAllArgs(CmdArgs, {options::OPT_D, options::OPT_U, options::OPT_I});

  // Optimization level.
  if (Arg *A = Args.getLastArg(options::OPT_fbuiltin, options::OPT_fno_builtin))
    CmdArgs.push_back(A->getOption().getID() == options::OPT_fbuiltin ? "/Oi"
                                                                      : "/Oi-");
  if (Arg *A = Args.getLastArg(options::OPT_O, options::OPT_O0)) {
    if (A->getOption().getID() == options::OPT_O0) {
      CmdArgs.push_back("/Od");
    } else {
      CmdArgs.push_back("/Og");

      StringRef OptLevel = A->getValue();
      if (OptLevel == "s" || OptLevel == "z")
        CmdArgs.push_back("/Os");
      else
        CmdArgs.push_back("/Ot");

      CmdArgs.push_back("/Ob2");
    }
  }
  if (Arg *A = Args.getLastArg(options::OPT_fomit_frame_pointer,
                               options::OPT_fno_omit_frame_pointer))
    CmdArgs.push_back(A->getOption().getID() == options::OPT_fomit_frame_pointer
                          ? "/Oy"
                          : "/Oy-");
  if (!Args.hasArg(options::OPT_fwritable_strings))
    CmdArgs.push_back("/GF");

  // Flags for which clang-cl has an alias.
  // FIXME: How can we ensure this stays in sync with relevant clang-cl options?

  if (Args.hasFlag(options::OPT__SLASH_GR_, options::OPT__SLASH_GR,
                   /*default=*/false))
    CmdArgs.push_back("/GR-");

  if (Args.hasFlag(options::OPT__SLASH_GS_, options::OPT__SLASH_GS,
                   /*default=*/false))
    CmdArgs.push_back("/GS-");

  if (Arg *A = Args.getLastArg(options::OPT_ffunction_sections,
                               options::OPT_fno_function_sections))
    CmdArgs.push_back(A->getOption().getID() == options::OPT_ffunction_sections
                          ? "/Gy"
                          : "/Gy-");
  if (Arg *A = Args.getLastArg(options::OPT_fdata_sections,
                               options::OPT_fno_data_sections))
    CmdArgs.push_back(
        A->getOption().getID() == options::OPT_fdata_sections ? "/Gw" : "/Gw-");
  if (Args.hasArg(options::OPT_fsyntax_only))
    CmdArgs.push_back("/Zs");
  if (Args.hasArg(options::OPT_g_Flag, options::OPT_gline_tables_only,
                  options::OPT__SLASH_Z7))
    CmdArgs.push_back("/Z7");

  std::vector<std::string> Includes =
      Args.getAllArgValues(options::OPT_include);
  for (const auto &Include : Includes)
    CmdArgs.push_back(Args.MakeArgString(std::string("/FI") + Include));

  // Flags that can simply be passed through.
  Args.AddAllArgs(CmdArgs, options::OPT__SLASH_LD);
  Args.AddAllArgs(CmdArgs, options::OPT__SLASH_LDd);
  Args.AddAllArgs(CmdArgs, options::OPT__SLASH_GX);
  Args.AddAllArgs(CmdArgs, options::OPT__SLASH_GX_);
  Args.AddAllArgs(CmdArgs, options::OPT__SLASH_EH);
  Args.AddAllArgs(CmdArgs, options::OPT__SLASH_Zl);

  // The order of these flags is relevant, so pick the last one.
  if (Arg *A = Args.getLastArg(options::OPT__SLASH_MD, options::OPT__SLASH_MDd,
                               options::OPT__SLASH_MT, options::OPT__SLASH_MTd))
    A->render(Args, CmdArgs);

  // Pass through all unknown arguments so that the fallback command can see
  // them too.
  Args.AddAllArgs(CmdArgs, options::OPT_UNKNOWN);

  // Input filename.
  assert(Inputs.size() == 1);
  const InputInfo &II = Inputs[0];
  assert(II.getType() == types::TY_C || II.getType() == types::TY_CXX);
  CmdArgs.push_back(II.getType() == types::TY_C ? "/Tc" : "/Tp");
  if (II.isFilename())
    CmdArgs.push_back(II.getFilename());
  else
    II.getInputArg().renderAsInput(Args, CmdArgs);

  // Output filename.
  assert(Output.getType() == types::TY_Object);
  const char *Fo =
      Args.MakeArgString(std::string("/Fo") + Output.getFilename());
  CmdArgs.push_back(Fo);

  const Driver &D = getToolChain().getDriver();
  std::string Exec = FindVisualStudioExecutable(getToolChain(), "cl.exe",
                                                D.getClangProgramPath());
  return llvm::make_unique<Command>(JA, *this, Args.MakeArgString(Exec),
                                    CmdArgs, Inputs);
}

/// MinGW Tools
void MinGW::Assembler::ConstructJob(Compilation &C, const JobAction &JA,
                                    const InputInfo &Output,
                                    const InputInfoList &Inputs,
                                    const ArgList &Args,
                                    const char *LinkingOutput) const {
  claimNoWarnArgs(Args);
  ArgStringList CmdArgs;

  if (getToolChain().getArch() == llvm::Triple::x86) {
    CmdArgs.push_back("--32");
  } else if (getToolChain().getArch() == llvm::Triple::x86_64) {
    CmdArgs.push_back("--64");
  }

  Args.AddAllArgValues(CmdArgs, options::OPT_Wa_COMMA, options::OPT_Xassembler);

  CmdArgs.push_back("-o");
  CmdArgs.push_back(Output.getFilename());

  for (const auto &II : Inputs)
    CmdArgs.push_back(II.getFilename());

  const char *Exec = Args.MakeArgString(getToolChain().GetProgramPath("as"));
  C.addCommand(llvm::make_unique<Command>(JA, *this, Exec, CmdArgs, Inputs));

  if (Args.hasArg(options::OPT_gsplit_dwarf))
    SplitDebugInfo(getToolChain(), C, *this, JA, Args, Output,
                   SplitDebugName(Args, Inputs[0]));
}

void MinGW::Linker::AddLibGCC(const ArgList &Args,
                              ArgStringList &CmdArgs) const {
  if (Args.hasArg(options::OPT_mthreads))
    CmdArgs.push_back("-lmingwthrd");
  CmdArgs.push_back("-lmingw32");

  // Make use of compiler-rt if --rtlib option is used
  ToolChain::RuntimeLibType RLT = getToolChain().GetRuntimeLibType(Args);
  if (RLT == ToolChain::RLT_Libgcc) {
    bool Static = Args.hasArg(options::OPT_static_libgcc) ||
                  Args.hasArg(options::OPT_static);
    bool Shared = Args.hasArg(options::OPT_shared);
    bool CXX = getToolChain().getDriver().CCCIsCXX();

    if (Static || (!CXX && !Shared)) {
      CmdArgs.push_back("-lgcc");
      CmdArgs.push_back("-lgcc_eh");
    } else {
      CmdArgs.push_back("-lgcc_s");
      CmdArgs.push_back("-lgcc");
    }
  } else {
    AddRunTimeLibs(getToolChain(), getToolChain().getDriver(), CmdArgs, Args);
  }

  CmdArgs.push_back("-lmoldname");
  CmdArgs.push_back("-lmingwex");
  CmdArgs.push_back("-lmsvcrt");
}

void MinGW::Linker::ConstructJob(Compilation &C, const JobAction &JA,
                                 const InputInfo &Output,
                                 const InputInfoList &Inputs,
                                 const ArgList &Args,
                                 const char *LinkingOutput) const {
  const ToolChain &TC = getToolChain();
  const Driver &D = TC.getDriver();
  // const SanitizerArgs &Sanitize = TC.getSanitizerArgs();

  ArgStringList CmdArgs;

  // Silence warning for "clang -g foo.o -o foo"
  Args.ClaimAllArgs(options::OPT_g_Group);
  // and "clang -emit-llvm foo.o -o foo"
  Args.ClaimAllArgs(options::OPT_emit_llvm);
  // and for "clang -w foo.o -o foo". Other warning options are already
  // handled somewhere else.
  Args.ClaimAllArgs(options::OPT_w);

  StringRef LinkerName = Args.getLastArgValue(options::OPT_fuse_ld_EQ, "ld");
  if (LinkerName.equals_lower("lld")) {
    CmdArgs.push_back("-flavor");
    CmdArgs.push_back("gnu");
  } else if (!LinkerName.equals_lower("ld")) {
    D.Diag(diag::err_drv_unsupported_linker) << LinkerName;
  }

  if (!D.SysRoot.empty())
    CmdArgs.push_back(Args.MakeArgString("--sysroot=" + D.SysRoot));

  if (Args.hasArg(options::OPT_s))
    CmdArgs.push_back("-s");

  CmdArgs.push_back("-m");
  if (TC.getArch() == llvm::Triple::x86)
    CmdArgs.push_back("i386pe");
  if (TC.getArch() == llvm::Triple::x86_64)
    CmdArgs.push_back("i386pep");
  if (TC.getArch() == llvm::Triple::arm)
    CmdArgs.push_back("thumb2pe");

  if (Args.hasArg(options::OPT_mwindows)) {
    CmdArgs.push_back("--subsystem");
    CmdArgs.push_back("windows");
  } else if (Args.hasArg(options::OPT_mconsole)) {
    CmdArgs.push_back("--subsystem");
    CmdArgs.push_back("console");
  }

  if (Args.hasArg(options::OPT_static))
    CmdArgs.push_back("-Bstatic");
  else {
    if (Args.hasArg(options::OPT_mdll))
      CmdArgs.push_back("--dll");
    else if (Args.hasArg(options::OPT_shared))
      CmdArgs.push_back("--shared");
    CmdArgs.push_back("-Bdynamic");
    if (Args.hasArg(options::OPT_mdll) || Args.hasArg(options::OPT_shared)) {
      CmdArgs.push_back("-e");
      if (TC.getArch() == llvm::Triple::x86)
        CmdArgs.push_back("_DllMainCRTStartup@12");
      else
        CmdArgs.push_back("DllMainCRTStartup");
      CmdArgs.push_back("--enable-auto-image-base");
    }
  }

  CmdArgs.push_back("-o");
  CmdArgs.push_back(Output.getFilename());

  Args.AddAllArgs(CmdArgs, options::OPT_e);
  // FIXME: add -N, -n flags
  Args.AddLastArg(CmdArgs, options::OPT_r);
  Args.AddLastArg(CmdArgs, options::OPT_s);
  Args.AddLastArg(CmdArgs, options::OPT_t);
  Args.AddAllArgs(CmdArgs, options::OPT_u_Group);
  Args.AddLastArg(CmdArgs, options::OPT_Z_Flag);

  if (!Args.hasArg(options::OPT_nostdlib, options::OPT_nostartfiles)) {
    if (Args.hasArg(options::OPT_shared) || Args.hasArg(options::OPT_mdll)) {
      CmdArgs.push_back(Args.MakeArgString(TC.GetFilePath("dllcrt2.o")));
    } else {
      if (Args.hasArg(options::OPT_municode))
        CmdArgs.push_back(Args.MakeArgString(TC.GetFilePath("crt2u.o")));
      else
        CmdArgs.push_back(Args.MakeArgString(TC.GetFilePath("crt2.o")));
    }
    if (Args.hasArg(options::OPT_pg))
      CmdArgs.push_back(Args.MakeArgString(TC.GetFilePath("gcrt2.o")));
    CmdArgs.push_back(Args.MakeArgString(TC.GetFilePath("crtbegin.o")));
  }

  Args.AddAllArgs(CmdArgs, options::OPT_L);
  TC.AddFilePathLibArgs(Args, CmdArgs);
  AddLinkerInputs(TC, Inputs, Args, CmdArgs);

  // TODO: Add ASan stuff here

  // TODO: Add profile stuff here

  if (D.CCCIsCXX() &&
      !Args.hasArg(options::OPT_nostdlib, options::OPT_nodefaultlibs)) {
    bool OnlyLibstdcxxStatic = Args.hasArg(options::OPT_static_libstdcxx) &&
                               !Args.hasArg(options::OPT_static);
    if (OnlyLibstdcxxStatic)
      CmdArgs.push_back("-Bstatic");
    TC.AddCXXStdlibLibArgs(Args, CmdArgs);
    if (OnlyLibstdcxxStatic)
      CmdArgs.push_back("-Bdynamic");
  }

  if (!Args.hasArg(options::OPT_nostdlib)) {
    if (!Args.hasArg(options::OPT_nodefaultlibs)) {
      if (Args.hasArg(options::OPT_static))
        CmdArgs.push_back("--start-group");

      if (Args.hasArg(options::OPT_fstack_protector) ||
          Args.hasArg(options::OPT_fstack_protector_strong) ||
          Args.hasArg(options::OPT_fstack_protector_all)) {
        CmdArgs.push_back("-lssp_nonshared");
        CmdArgs.push_back("-lssp");
      }
      if (Args.hasArg(options::OPT_fopenmp))
        CmdArgs.push_back("-lgomp");

      AddLibGCC(Args, CmdArgs);

      if (Args.hasArg(options::OPT_pg))
        CmdArgs.push_back("-lgmon");

      if (Args.hasArg(options::OPT_pthread))
        CmdArgs.push_back("-lpthread");

      // add system libraries
      if (Args.hasArg(options::OPT_mwindows)) {
        CmdArgs.push_back("-lgdi32");
        CmdArgs.push_back("-lcomdlg32");
      }
      CmdArgs.push_back("-ladvapi32");
      CmdArgs.push_back("-lshell32");
      CmdArgs.push_back("-luser32");
      CmdArgs.push_back("-lkernel32");

      if (Args.hasArg(options::OPT_static))
        CmdArgs.push_back("--end-group");
      else if (!LinkerName.equals_lower("lld"))
        AddLibGCC(Args, CmdArgs);
    }

    if (!Args.hasArg(options::OPT_nostartfiles)) {
      // Add crtfastmath.o if available and fast math is enabled.
      TC.AddFastMathRuntimeIfAvailable(Args, CmdArgs);

      CmdArgs.push_back(Args.MakeArgString(TC.GetFilePath("crtend.o")));
    }
  }
  const char *Exec = Args.MakeArgString(TC.GetProgramPath(LinkerName.data()));
  C.addCommand(llvm::make_unique<Command>(JA, *this, Exec, CmdArgs, Inputs));
}

/// XCore Tools
// We pass assemble and link construction to the xcc tool.

void XCore::Assembler::ConstructJob(Compilation &C, const JobAction &JA,
                                    const InputInfo &Output,
                                    const InputInfoList &Inputs,
                                    const ArgList &Args,
                                    const char *LinkingOutput) const {
  claimNoWarnArgs(Args);
  ArgStringList CmdArgs;

  CmdArgs.push_back("-o");
  CmdArgs.push_back(Output.getFilename());

  CmdArgs.push_back("-c");

  if (Args.hasArg(options::OPT_v))
    CmdArgs.push_back("-v");

  if (Arg *A = Args.getLastArg(options::OPT_g_Group))
    if (!A->getOption().matches(options::OPT_g0))
      CmdArgs.push_back("-g");

  if (Args.hasFlag(options::OPT_fverbose_asm, options::OPT_fno_verbose_asm,
                   false))
    CmdArgs.push_back("-fverbose-asm");

  Args.AddAllArgValues(CmdArgs, options::OPT_Wa_COMMA, options::OPT_Xassembler);

  for (const auto &II : Inputs)
    CmdArgs.push_back(II.getFilename());

  const char *Exec = Args.MakeArgString(getToolChain().GetProgramPath("xcc"));
  C.addCommand(llvm::make_unique<Command>(JA, *this, Exec, CmdArgs, Inputs));
}

void XCore::Linker::ConstructJob(Compilation &C, const JobAction &JA,
                                 const InputInfo &Output,
                                 const InputInfoList &Inputs,
                                 const ArgList &Args,
                                 const char *LinkingOutput) const {
  ArgStringList CmdArgs;

  if (Output.isFilename()) {
    CmdArgs.push_back("-o");
    CmdArgs.push_back(Output.getFilename());
  } else {
    assert(Output.isNothing() && "Invalid output.");
  }

  if (Args.hasArg(options::OPT_v))
    CmdArgs.push_back("-v");

  // Pass -fexceptions through to the linker if it was present.
  if (Args.hasFlag(options::OPT_fexceptions, options::OPT_fno_exceptions,
                   false))
    CmdArgs.push_back("-fexceptions");

  AddLinkerInputs(getToolChain(), Inputs, Args, CmdArgs);

  const char *Exec = Args.MakeArgString(getToolChain().GetProgramPath("xcc"));
  C.addCommand(llvm::make_unique<Command>(JA, *this, Exec, CmdArgs, Inputs));
}

void CrossWindows::Assembler::ConstructJob(Compilation &C, const JobAction &JA,
                                           const InputInfo &Output,
                                           const InputInfoList &Inputs,
                                           const ArgList &Args,
                                           const char *LinkingOutput) const {
  claimNoWarnArgs(Args);
  const auto &TC =
      static_cast<const toolchains::CrossWindowsToolChain &>(getToolChain());
  ArgStringList CmdArgs;
  const char *Exec;

  switch (TC.getArch()) {
  default:
    llvm_unreachable("unsupported architecture");
  case llvm::Triple::arm:
  case llvm::Triple::thumb:
    break;
  case llvm::Triple::x86:
    CmdArgs.push_back("--32");
    break;
  case llvm::Triple::x86_64:
    CmdArgs.push_back("--64");
    break;
  }

  Args.AddAllArgValues(CmdArgs, options::OPT_Wa_COMMA, options::OPT_Xassembler);

  CmdArgs.push_back("-o");
  CmdArgs.push_back(Output.getFilename());

  for (const auto &Input : Inputs)
    CmdArgs.push_back(Input.getFilename());

  const std::string Assembler = TC.GetProgramPath("as");
  Exec = Args.MakeArgString(Assembler);

  C.addCommand(llvm::make_unique<Command>(JA, *this, Exec, CmdArgs, Inputs));
}

void CrossWindows::Linker::ConstructJob(Compilation &C, const JobAction &JA,
                                        const InputInfo &Output,
                                        const InputInfoList &Inputs,
                                        const ArgList &Args,
                                        const char *LinkingOutput) const {
  const auto &TC =
      static_cast<const toolchains::CrossWindowsToolChain &>(getToolChain());
  const llvm::Triple &T = TC.getTriple();
  const Driver &D = TC.getDriver();
  SmallString<128> EntryPoint;
  ArgStringList CmdArgs;
  const char *Exec;

  // Silence warning for "clang -g foo.o -o foo"
  Args.ClaimAllArgs(options::OPT_g_Group);
  // and "clang -emit-llvm foo.o -o foo"
  Args.ClaimAllArgs(options::OPT_emit_llvm);
  // and for "clang -w foo.o -o foo"
  Args.ClaimAllArgs(options::OPT_w);
  // Other warning options are already handled somewhere else.

  if (!D.SysRoot.empty())
    CmdArgs.push_back(Args.MakeArgString("--sysroot=" + D.SysRoot));

  if (Args.hasArg(options::OPT_pie))
    CmdArgs.push_back("-pie");
  if (Args.hasArg(options::OPT_rdynamic))
    CmdArgs.push_back("-export-dynamic");
  if (Args.hasArg(options::OPT_s))
    CmdArgs.push_back("--strip-all");

  CmdArgs.push_back("-m");
  switch (TC.getArch()) {
  default:
    llvm_unreachable("unsupported architecture");
  case llvm::Triple::arm:
  case llvm::Triple::thumb:
    // FIXME: this is incorrect for WinCE
    CmdArgs.push_back("thumb2pe");
    break;
  case llvm::Triple::x86:
    CmdArgs.push_back("i386pe");
    EntryPoint.append("_");
    break;
  case llvm::Triple::x86_64:
    CmdArgs.push_back("i386pep");
    break;
  }

  if (Args.hasArg(options::OPT_shared)) {
    switch (T.getArch()) {
    default:
      llvm_unreachable("unsupported architecture");
    case llvm::Triple::arm:
    case llvm::Triple::thumb:
    case llvm::Triple::x86_64:
      EntryPoint.append("_DllMainCRTStartup");
      break;
    case llvm::Triple::x86:
      EntryPoint.append("_DllMainCRTStartup@12");
      break;
    }

    CmdArgs.push_back("-shared");
    CmdArgs.push_back("-Bdynamic");

    CmdArgs.push_back("--enable-auto-image-base");

    CmdArgs.push_back("--entry");
    CmdArgs.push_back(Args.MakeArgString(EntryPoint));
  } else {
    EntryPoint.append("mainCRTStartup");

    CmdArgs.push_back(Args.hasArg(options::OPT_static) ? "-Bstatic"
                                                       : "-Bdynamic");

    if (!Args.hasArg(options::OPT_nostdlib, options::OPT_nostartfiles)) {
      CmdArgs.push_back("--entry");
      CmdArgs.push_back(Args.MakeArgString(EntryPoint));
    }

    // FIXME: handle subsystem
  }

  // NOTE: deal with multiple definitions on Windows (e.g. COMDAT)
  CmdArgs.push_back("--allow-multiple-definition");

  CmdArgs.push_back("-o");
  CmdArgs.push_back(Output.getFilename());

  if (Args.hasArg(options::OPT_shared) || Args.hasArg(options::OPT_rdynamic)) {
    SmallString<261> ImpLib(Output.getFilename());
    llvm::sys::path::replace_extension(ImpLib, ".lib");

    CmdArgs.push_back("--out-implib");
    CmdArgs.push_back(Args.MakeArgString(ImpLib));
  }

  if (!Args.hasArg(options::OPT_nostdlib, options::OPT_nostartfiles)) {
    const std::string CRTPath(D.SysRoot + "/usr/lib/");
    const char *CRTBegin;

    CRTBegin =
        Args.hasArg(options::OPT_shared) ? "crtbeginS.obj" : "crtbegin.obj";
    CmdArgs.push_back(Args.MakeArgString(CRTPath + CRTBegin));
  }

  Args.AddAllArgs(CmdArgs, options::OPT_L);
  TC.AddFilePathLibArgs(Args, CmdArgs);
  AddLinkerInputs(TC, Inputs, Args, CmdArgs);

  if (D.CCCIsCXX() && !Args.hasArg(options::OPT_nostdlib) &&
      !Args.hasArg(options::OPT_nodefaultlibs)) {
    bool StaticCXX = Args.hasArg(options::OPT_static_libstdcxx) &&
                     !Args.hasArg(options::OPT_static);
    if (StaticCXX)
      CmdArgs.push_back("-Bstatic");
    TC.AddCXXStdlibLibArgs(Args, CmdArgs);
    if (StaticCXX)
      CmdArgs.push_back("-Bdynamic");
  }

  if (!Args.hasArg(options::OPT_nostdlib)) {
    if (!Args.hasArg(options::OPT_nodefaultlibs)) {
      // TODO handle /MT[d] /MD[d]
      CmdArgs.push_back("-lmsvcrt");
      AddRunTimeLibs(TC, D, CmdArgs, Args);
    }
  }

  if (TC.getSanitizerArgs().needsAsanRt()) {
    // TODO handle /MT[d] /MD[d]
    if (Args.hasArg(options::OPT_shared)) {
      CmdArgs.push_back(TC.getCompilerRTArgString(Args, "asan_dll_thunk"));
    } else {
      for (const auto &Lib : {"asan_dynamic", "asan_dynamic_runtime_thunk"})
        CmdArgs.push_back(TC.getCompilerRTArgString(Args, Lib));
      // Make sure the dynamic runtime thunk is not optimized out at link time
      // to ensure proper SEH handling.
      CmdArgs.push_back(Args.MakeArgString("--undefined"));
      CmdArgs.push_back(Args.MakeArgString(TC.getArch() == llvm::Triple::x86
                                               ? "___asan_seh_interceptor"
                                               : "__asan_seh_interceptor"));
    }
  }

  Exec = Args.MakeArgString(TC.GetLinkerPath());

  C.addCommand(llvm::make_unique<Command>(JA, *this, Exec, CmdArgs, Inputs));
}

void tools::SHAVE::Compiler::ConstructJob(Compilation &C, const JobAction &JA,
                                          const InputInfo &Output,
                                          const InputInfoList &Inputs,
                                          const ArgList &Args,
                                          const char *LinkingOutput) const {
  ArgStringList CmdArgs;
  assert(Inputs.size() == 1);
  const InputInfo &II = Inputs[0];
  assert(II.getType() == types::TY_C || II.getType() == types::TY_CXX ||
         II.getType() == types::TY_PP_CXX);

  if (JA.getKind() == Action::PreprocessJobClass) {
    Args.ClaimAllArgs();
    CmdArgs.push_back("-E");
  } else {
    assert(Output.getType() == types::TY_PP_Asm); // Require preprocessed asm.
    CmdArgs.push_back("-S");
    CmdArgs.push_back("-fno-exceptions"); // Always do this even if unspecified.
  }
  CmdArgs.push_back("-DMYRIAD2");

  // Append all -I, -iquote, -isystem paths, defines/undefines,
  // 'f' flags, optimize flags, and warning options.
  // These are spelled the same way in clang and moviCompile.
  Args.AddAllArgs(CmdArgs, {options::OPT_I_Group, options::OPT_clang_i_Group,
                            options::OPT_std_EQ, options::OPT_D, options::OPT_U,
                            options::OPT_f_Group, options::OPT_f_clang_Group,
                            options::OPT_g_Group, options::OPT_M_Group,
                            options::OPT_O_Group, options::OPT_W_Group,
                            options::OPT_mcpu_EQ});

  // If we're producing a dependency file, and assembly is the final action,
  // then the name of the target in the dependency file should be the '.o'
  // file, not the '.s' file produced by this step. For example, instead of
  //  /tmp/mumble.s: mumble.c .../someheader.h
  // the filename on the lefthand side should be "mumble.o"
  if (Args.getLastArg(options::OPT_MF) && !Args.getLastArg(options::OPT_MT) &&
      C.getActions().size() == 1 &&
      C.getActions()[0]->getKind() == Action::AssembleJobClass) {
    Arg *A = Args.getLastArg(options::OPT_o);
    if (A) {
      CmdArgs.push_back("-MT");
      CmdArgs.push_back(Args.MakeArgString(A->getValue()));
    }
  }

  CmdArgs.push_back(II.getFilename());
  CmdArgs.push_back("-o");
  CmdArgs.push_back(Output.getFilename());

  std::string Exec =
      Args.MakeArgString(getToolChain().GetProgramPath("moviCompile"));
  C.addCommand(llvm::make_unique<Command>(JA, *this, Args.MakeArgString(Exec),
                                          CmdArgs, Inputs));
}

void tools::SHAVE::Assembler::ConstructJob(Compilation &C, const JobAction &JA,
                                           const InputInfo &Output,
                                           const InputInfoList &Inputs,
                                           const ArgList &Args,
                                           const char *LinkingOutput) const {
  ArgStringList CmdArgs;

  assert(Inputs.size() == 1);
  const InputInfo &II = Inputs[0];
  assert(II.getType() == types::TY_PP_Asm); // Require preprocessed asm input.
  assert(Output.getType() == types::TY_Object);

  CmdArgs.push_back("-no6thSlotCompression");
  const Arg *CPUArg = Args.getLastArg(options::OPT_mcpu_EQ);
  if (CPUArg)
    CmdArgs.push_back(
        Args.MakeArgString("-cv:" + StringRef(CPUArg->getValue())));
  CmdArgs.push_back("-noSPrefixing");
  CmdArgs.push_back("-a"); // Mystery option.
  Args.AddAllArgValues(CmdArgs, options::OPT_Wa_COMMA, options::OPT_Xassembler);
  for (const Arg *A : Args.filtered(options::OPT_I, options::OPT_isystem)) {
    A->claim();
    CmdArgs.push_back(
        Args.MakeArgString(std::string("-i:") + A->getValue(0)));
  }
  CmdArgs.push_back("-elf"); // Output format.
  CmdArgs.push_back(II.getFilename());
  CmdArgs.push_back(
      Args.MakeArgString(std::string("-o:") + Output.getFilename()));

  std::string Exec =
      Args.MakeArgString(getToolChain().GetProgramPath("moviAsm"));
  C.addCommand(llvm::make_unique<Command>(JA, *this, Args.MakeArgString(Exec),
                                          CmdArgs, Inputs));
}

void tools::Myriad::Linker::ConstructJob(Compilation &C, const JobAction &JA,
                                         const InputInfo &Output,
                                         const InputInfoList &Inputs,
                                         const ArgList &Args,
                                         const char *LinkingOutput) const {
  const auto &TC =
      static_cast<const toolchains::MyriadToolChain &>(getToolChain());
  const llvm::Triple &T = TC.getTriple();
  ArgStringList CmdArgs;
  bool UseStartfiles =
      !Args.hasArg(options::OPT_nostdlib, options::OPT_nostartfiles);
  bool UseDefaultLibs =
      !Args.hasArg(options::OPT_nostdlib, options::OPT_nodefaultlibs);

  if (T.getArch() == llvm::Triple::sparc)
    CmdArgs.push_back("-EB");
  else // SHAVE assumes little-endian, and sparcel is expressly so.
    CmdArgs.push_back("-EL");

  // The remaining logic is mostly like gnutools::Linker::ConstructJob,
  // but we never pass through a --sysroot option and various other bits.
  // For example, there are no sanitizers (yet) nor gold linker.

  // Eat some arguments that may be present but have no effect.
  Args.ClaimAllArgs(options::OPT_g_Group);
  Args.ClaimAllArgs(options::OPT_w);
  Args.ClaimAllArgs(options::OPT_static_libgcc);

  if (Args.hasArg(options::OPT_s)) // Pass the 'strip' option.
    CmdArgs.push_back("-s");

  CmdArgs.push_back("-o");
  CmdArgs.push_back(Output.getFilename());

  if (UseStartfiles) {
    // If you want startfiles, it means you want the builtin crti and crtbegin,
    // but not crt0. Myriad link commands provide their own crt0.o as needed.
    CmdArgs.push_back(Args.MakeArgString(TC.GetFilePath("crti.o")));
    CmdArgs.push_back(Args.MakeArgString(TC.GetFilePath("crtbegin.o")));
  }

  Args.AddAllArgs(CmdArgs, {options::OPT_L, options::OPT_T_Group,
                            options::OPT_e, options::OPT_s, options::OPT_t,
                            options::OPT_Z_Flag, options::OPT_r});

  TC.AddFilePathLibArgs(Args, CmdArgs);

  AddLinkerInputs(getToolChain(), Inputs, Args, CmdArgs);

  if (UseDefaultLibs) {
    if (C.getDriver().CCCIsCXX())
      CmdArgs.push_back("-lstdc++");
    if (T.getOS() == llvm::Triple::RTEMS) {
      CmdArgs.push_back("--start-group");
      CmdArgs.push_back("-lc");
      // You must provide your own "-L" option to enable finding these.
      CmdArgs.push_back("-lrtemscpu");
      CmdArgs.push_back("-lrtemsbsp");
      CmdArgs.push_back("--end-group");
    } else {
      CmdArgs.push_back("-lc");
    }
    CmdArgs.push_back("-lgcc");
  }
  if (UseStartfiles) {
    CmdArgs.push_back(Args.MakeArgString(TC.GetFilePath("crtend.o")));
    CmdArgs.push_back(Args.MakeArgString(TC.GetFilePath("crtn.o")));
  }

  std::string Exec =
      Args.MakeArgString(TC.GetProgramPath("sparc-myriad-elf-ld"));
  C.addCommand(llvm::make_unique<Command>(JA, *this, Args.MakeArgString(Exec),
                                          CmdArgs, Inputs));
}

void PS4cpu::Assemble::ConstructJob(Compilation &C, const JobAction &JA,
                                    const InputInfo &Output,
                                    const InputInfoList &Inputs,
                                    const ArgList &Args,
                                    const char *LinkingOutput) const {
  claimNoWarnArgs(Args);
  ArgStringList CmdArgs;

  Args.AddAllArgValues(CmdArgs, options::OPT_Wa_COMMA, options::OPT_Xassembler);

  CmdArgs.push_back("-o");
  CmdArgs.push_back(Output.getFilename());

  assert(Inputs.size() == 1 && "Unexpected number of inputs.");
  const InputInfo &Input = Inputs[0];
  assert(Input.isFilename() && "Invalid input.");
  CmdArgs.push_back(Input.getFilename());

  const char *Exec =
      Args.MakeArgString(getToolChain().GetProgramPath("orbis-as"));
  C.addCommand(llvm::make_unique<Command>(JA, *this, Exec, CmdArgs, Inputs));
}

static void AddPS4SanitizerArgs(const ToolChain &TC, ArgStringList &CmdArgs) {
  const SanitizerArgs &SanArgs = TC.getSanitizerArgs();
  if (SanArgs.needsUbsanRt()) {
    CmdArgs.push_back("-lSceDbgUBSanitizer_stub_weak");
  }
  if (SanArgs.needsAsanRt()) {
    CmdArgs.push_back("-lSceDbgAddressSanitizer_stub_weak");
  }
}

static void ConstructPS4LinkJob(const Tool &T, Compilation &C,
                                const JobAction &JA, const InputInfo &Output,
                                const InputInfoList &Inputs,
                                const ArgList &Args,
                                const char *LinkingOutput) {
  const toolchains::FreeBSD &ToolChain =
      static_cast<const toolchains::FreeBSD &>(T.getToolChain());
  const Driver &D = ToolChain.getDriver();
  ArgStringList CmdArgs;

  // Silence warning for "clang -g foo.o -o foo"
  Args.ClaimAllArgs(options::OPT_g_Group);
  // and "clang -emit-llvm foo.o -o foo"
  Args.ClaimAllArgs(options::OPT_emit_llvm);
  // and for "clang -w foo.o -o foo". Other warning options are already
  // handled somewhere else.
  Args.ClaimAllArgs(options::OPT_w);

  if (!D.SysRoot.empty())
    CmdArgs.push_back(Args.MakeArgString("--sysroot=" + D.SysRoot));

  if (Args.hasArg(options::OPT_pie))
    CmdArgs.push_back("-pie");

  if (Args.hasArg(options::OPT_rdynamic))
    CmdArgs.push_back("-export-dynamic");
  if (Args.hasArg(options::OPT_shared))
    CmdArgs.push_back("--oformat=so");

  if (Output.isFilename()) {
    CmdArgs.push_back("-o");
    CmdArgs.push_back(Output.getFilename());
  } else {
    assert(Output.isNothing() && "Invalid output.");
  }

  AddPS4SanitizerArgs(ToolChain, CmdArgs);

  Args.AddAllArgs(CmdArgs, options::OPT_L);
  Args.AddAllArgs(CmdArgs, options::OPT_T_Group);
  Args.AddAllArgs(CmdArgs, options::OPT_e);
  Args.AddAllArgs(CmdArgs, options::OPT_s);
  Args.AddAllArgs(CmdArgs, options::OPT_t);
  Args.AddAllArgs(CmdArgs, options::OPT_r);

  if (Args.hasArg(options::OPT_Z_Xlinker__no_demangle))
    CmdArgs.push_back("--no-demangle");

  AddLinkerInputs(ToolChain, Inputs, Args, CmdArgs);

  if (Args.hasArg(options::OPT_pthread)) {
    CmdArgs.push_back("-lpthread");
  }

  const char *Exec = Args.MakeArgString(ToolChain.GetProgramPath("orbis-ld"));

  C.addCommand(llvm::make_unique<Command>(JA, T, Exec, CmdArgs, Inputs));
}

static void ConstructGoldLinkJob(const Tool &T, Compilation &C,
                                 const JobAction &JA, const InputInfo &Output,
                                 const InputInfoList &Inputs,
                                 const ArgList &Args,
                                 const char *LinkingOutput) {
  const toolchains::FreeBSD &ToolChain =
      static_cast<const toolchains::FreeBSD &>(T.getToolChain());
  const Driver &D = ToolChain.getDriver();
  ArgStringList CmdArgs;

  // Silence warning for "clang -g foo.o -o foo"
  Args.ClaimAllArgs(options::OPT_g_Group);
  // and "clang -emit-llvm foo.o -o foo"
  Args.ClaimAllArgs(options::OPT_emit_llvm);
  // and for "clang -w foo.o -o foo". Other warning options are already
  // handled somewhere else.
  Args.ClaimAllArgs(options::OPT_w);

  if (!D.SysRoot.empty())
    CmdArgs.push_back(Args.MakeArgString("--sysroot=" + D.SysRoot));

  if (Args.hasArg(options::OPT_pie))
    CmdArgs.push_back("-pie");

  if (Args.hasArg(options::OPT_static)) {
    CmdArgs.push_back("-Bstatic");
  } else {
    if (Args.hasArg(options::OPT_rdynamic))
      CmdArgs.push_back("-export-dynamic");
    CmdArgs.push_back("--eh-frame-hdr");
    if (Args.hasArg(options::OPT_shared)) {
      CmdArgs.push_back("-Bshareable");
    } else {
      CmdArgs.push_back("-dynamic-linker");
      CmdArgs.push_back("/libexec/ld-elf.so.1");
    }
    CmdArgs.push_back("--enable-new-dtags");
  }

  if (Output.isFilename()) {
    CmdArgs.push_back("-o");
    CmdArgs.push_back(Output.getFilename());
  } else {
    assert(Output.isNothing() && "Invalid output.");
  }

  AddPS4SanitizerArgs(ToolChain, CmdArgs);

  if (!Args.hasArg(options::OPT_nostdlib, options::OPT_nostartfiles)) {
    const char *crt1 = nullptr;
    if (!Args.hasArg(options::OPT_shared)) {
      if (Args.hasArg(options::OPT_pg))
        crt1 = "gcrt1.o";
      else if (Args.hasArg(options::OPT_pie))
        crt1 = "Scrt1.o";
      else
        crt1 = "crt1.o";
    }
    if (crt1)
      CmdArgs.push_back(Args.MakeArgString(ToolChain.GetFilePath(crt1)));

    CmdArgs.push_back(Args.MakeArgString(ToolChain.GetFilePath("crti.o")));

    const char *crtbegin = nullptr;
    if (Args.hasArg(options::OPT_static))
      crtbegin = "crtbeginT.o";
    else if (Args.hasArg(options::OPT_shared) || Args.hasArg(options::OPT_pie))
      crtbegin = "crtbeginS.o";
    else
      crtbegin = "crtbegin.o";

    CmdArgs.push_back(Args.MakeArgString(ToolChain.GetFilePath(crtbegin)));
  }

  Args.AddAllArgs(CmdArgs, options::OPT_L);
  ToolChain.AddFilePathLibArgs(Args, CmdArgs);
  Args.AddAllArgs(CmdArgs, options::OPT_T_Group);
  Args.AddAllArgs(CmdArgs, options::OPT_e);
  Args.AddAllArgs(CmdArgs, options::OPT_s);
  Args.AddAllArgs(CmdArgs, options::OPT_t);
  Args.AddAllArgs(CmdArgs, options::OPT_r);

  if (Args.hasArg(options::OPT_Z_Xlinker__no_demangle))
    CmdArgs.push_back("--no-demangle");

  AddLinkerInputs(ToolChain, Inputs, Args, CmdArgs);

  if (!Args.hasArg(options::OPT_nostdlib, options::OPT_nodefaultlibs)) {
    // For PS4, we always want to pass libm, libstdc++ and libkernel
    // libraries for both C and C++ compilations.
    CmdArgs.push_back("-lkernel");
    if (D.CCCIsCXX()) {
      ToolChain.AddCXXStdlibLibArgs(Args, CmdArgs);
      if (Args.hasArg(options::OPT_pg))
        CmdArgs.push_back("-lm_p");
      else
        CmdArgs.push_back("-lm");
    }
    // FIXME: For some reason GCC passes -lgcc and -lgcc_s before adding
    // the default system libraries. Just mimic this for now.
    if (Args.hasArg(options::OPT_pg))
      CmdArgs.push_back("-lgcc_p");
    else
      CmdArgs.push_back("-lcompiler_rt");
    if (Args.hasArg(options::OPT_static)) {
      CmdArgs.push_back("-lstdc++");
    } else if (Args.hasArg(options::OPT_pg)) {
      CmdArgs.push_back("-lgcc_eh_p");
    } else {
      CmdArgs.push_back("--as-needed");
      CmdArgs.push_back("-lstdc++");
      CmdArgs.push_back("--no-as-needed");
    }

    if (Args.hasArg(options::OPT_pthread)) {
      if (Args.hasArg(options::OPT_pg))
        CmdArgs.push_back("-lpthread_p");
      else
        CmdArgs.push_back("-lpthread");
    }

    if (Args.hasArg(options::OPT_pg)) {
      if (Args.hasArg(options::OPT_shared))
        CmdArgs.push_back("-lc");
      else {
        if (Args.hasArg(options::OPT_static)) {
          CmdArgs.push_back("--start-group");
          CmdArgs.push_back("-lc_p");
          CmdArgs.push_back("-lpthread_p");
          CmdArgs.push_back("--end-group");
        } else {
          CmdArgs.push_back("-lc_p");
        }
      }
      CmdArgs.push_back("-lgcc_p");
    } else {
      if (Args.hasArg(options::OPT_static)) {
        CmdArgs.push_back("--start-group");
        CmdArgs.push_back("-lc");
        CmdArgs.push_back("-lpthread");
        CmdArgs.push_back("--end-group");
      } else {
        CmdArgs.push_back("-lc");
      }
      CmdArgs.push_back("-lcompiler_rt");
    }

    if (Args.hasArg(options::OPT_static)) {
      CmdArgs.push_back("-lstdc++");
    } else if (Args.hasArg(options::OPT_pg)) {
      CmdArgs.push_back("-lgcc_eh_p");
    } else {
      CmdArgs.push_back("--as-needed");
      CmdArgs.push_back("-lstdc++");
      CmdArgs.push_back("--no-as-needed");
    }
  }

  if (!Args.hasArg(options::OPT_nostdlib, options::OPT_nostartfiles)) {
    if (Args.hasArg(options::OPT_shared) || Args.hasArg(options::OPT_pie))
      CmdArgs.push_back(Args.MakeArgString(ToolChain.GetFilePath("crtendS.o")));
    else
      CmdArgs.push_back(Args.MakeArgString(ToolChain.GetFilePath("crtend.o")));
    CmdArgs.push_back(Args.MakeArgString(ToolChain.GetFilePath("crtn.o")));
  }

  const char *Exec =
#ifdef LLVM_ON_WIN32
      Args.MakeArgString(ToolChain.GetProgramPath("orbis-ld.gold"));
#else
      Args.MakeArgString(ToolChain.GetProgramPath("orbis-ld"));
#endif

  C.addCommand(llvm::make_unique<Command>(JA, T, Exec, CmdArgs, Inputs));
}

void PS4cpu::Link::ConstructJob(Compilation &C, const JobAction &JA,
                                const InputInfo &Output,
                                const InputInfoList &Inputs,
                                const ArgList &Args,
                                const char *LinkingOutput) const {
  const toolchains::FreeBSD &ToolChain =
      static_cast<const toolchains::FreeBSD &>(getToolChain());
  const Driver &D = ToolChain.getDriver();
  bool PS4Linker;
  StringRef LinkerOptName;
  if (const Arg *A = Args.getLastArg(options::OPT_fuse_ld_EQ)) {
    LinkerOptName = A->getValue();
    if (LinkerOptName != "ps4" && LinkerOptName != "gold")
      D.Diag(diag::err_drv_unsupported_linker) << LinkerOptName;
  }

  if (LinkerOptName == "gold")
    PS4Linker = false;
  else if (LinkerOptName == "ps4")
    PS4Linker = true;
  else
    PS4Linker = !Args.hasArg(options::OPT_shared);

  if (PS4Linker)
    ConstructPS4LinkJob(*this, C, JA, Output, Inputs, Args, LinkingOutput);
  else
    ConstructGoldLinkJob(*this, C, JA, Output, Inputs, Args, LinkingOutput);
}

void NVPTX::Assembler::ConstructJob(Compilation &C, const JobAction &JA,
                                    const InputInfo &Output,
                                    const InputInfoList &Inputs,
                                    const ArgList &Args,
                                    const char *LinkingOutput) const {
  const auto &TC =
      static_cast<const toolchains::CudaToolChain &>(getToolChain());
  assert(TC.getTriple().isNVPTX() && "Wrong platform");

  std::vector<std::string> gpu_archs =
      Args.getAllArgValues(options::OPT_march_EQ);
  assert(gpu_archs.size() == 1 && "Exactly one GPU Arch required for ptxas.");
  const std::string& gpu_arch = gpu_archs[0];

  // Check that our installation's ptxas supports gpu_arch.
  if (!Args.hasArg(options::OPT_no_cuda_version_check)) {
    TC.cudaInstallation().CheckCudaVersionSupportsArch(
        StringToCudaArch(gpu_arch));
  }

  ArgStringList CmdArgs;
  CmdArgs.push_back(TC.getTriple().isArch64Bit() ? "-m64" : "-m32");
  if (Args.hasFlag(options::OPT_cuda_noopt_device_debug,
                   options::OPT_no_cuda_noopt_device_debug, false)) {
    // ptxas does not accept -g option if optimization is enabled, so
    // we ignore the compiler's -O* options if we want debug info.
    CmdArgs.push_back("-g");
    CmdArgs.push_back("--dont-merge-basicblocks");
    CmdArgs.push_back("--return-at-end");
  } else if (Arg *A = Args.getLastArg(options::OPT_O_Group)) {
    // Map the -O we received to -O{0,1,2,3}.
    //
    // TODO: Perhaps we should map host -O2 to ptxas -O3. -O3 is ptxas's
    // default, so it may correspond more closely to the spirit of clang -O2.

    // -O3 seems like the least-bad option when -Osomething is specified to
    // clang but it isn't handled below.
    StringRef OOpt = "3";
    if (A->getOption().matches(options::OPT_O4) ||
        A->getOption().matches(options::OPT_Ofast))
      OOpt = "3";
    else if (A->getOption().matches(options::OPT_O0))
      OOpt = "0";
    else if (A->getOption().matches(options::OPT_O)) {
      // -Os, -Oz, and -O(anything else) map to -O2, for lack of better options.
      OOpt = llvm::StringSwitch<const char *>(A->getValue())
                 .Case("1", "1")
                 .Case("2", "2")
                 .Case("3", "3")
                 .Case("s", "2")
                 .Case("z", "2")
                 .Default("2");
    }
    CmdArgs.push_back(Args.MakeArgString(llvm::Twine("-O") + OOpt));
  } else {
    // If no -O was passed, pass -O0 to ptxas -- no opt flag should correspond
    // to no optimizations, but ptxas's default is -O3.
    CmdArgs.push_back("-O0");
  }

  CmdArgs.push_back("--gpu-name");
  CmdArgs.push_back(Args.MakeArgString(gpu_arch));
  CmdArgs.push_back("--output-file");
  CmdArgs.push_back(Args.MakeArgString(Output.getFilename()));
  for (const auto& II : Inputs)
    CmdArgs.push_back(Args.MakeArgString(II.getFilename()));

  for (const auto& A : Args.getAllArgValues(options::OPT_Xcuda_ptxas))
    CmdArgs.push_back(Args.MakeArgString(A));

  const char *Exec = Args.MakeArgString(TC.GetProgramPath("ptxas"));
  C.addCommand(llvm::make_unique<Command>(JA, *this, Exec, CmdArgs, Inputs));
}

// All inputs to this linker must be from CudaDeviceActions, as we need to look
// at the Inputs' Actions in order to figure out which GPU architecture they
// correspond to.
void NVPTX::Linker::ConstructJob(Compilation &C, const JobAction &JA,
                                 const InputInfo &Output,
                                 const InputInfoList &Inputs,
                                 const ArgList &Args,
                                 const char *LinkingOutput) const {
  const auto &TC =
      static_cast<const toolchains::CudaToolChain &>(getToolChain());
  assert(TC.getTriple().isNVPTX() && "Wrong platform");

  ArgStringList CmdArgs;
  CmdArgs.push_back("--cuda");
  CmdArgs.push_back(TC.getTriple().isArch64Bit() ? "-64" : "-32");
  CmdArgs.push_back(Args.MakeArgString("--create"));
  CmdArgs.push_back(Args.MakeArgString(Output.getFilename()));

  for (const auto& II : Inputs) {
    auto* A = cast<const CudaDeviceAction>(II.getAction());
    // We need to pass an Arch of the form "sm_XX" for cubin files and
    // "compute_XX" for ptx.
    const char *Arch =
        (II.getType() == types::TY_PP_Asm)
            ? CudaVirtualArchToString(VirtualArchForCudaArch(A->getGpuArch()))
            : CudaArchToString(A->getGpuArch());
    CmdArgs.push_back(Args.MakeArgString(llvm::Twine("--image=profile=") +
                                         Arch + ",file=" + II.getFilename()));
  }

  for (const auto& A : Args.getAllArgValues(options::OPT_Xcuda_fatbinary))
    CmdArgs.push_back(Args.MakeArgString(A));

  const char *Exec = Args.MakeArgString(TC.GetProgramPath("fatbinary"));
  C.addCommand(llvm::make_unique<Command>(JA, *this, Exec, CmdArgs, Inputs));
}

static void HCPassOptions(const ArgList &Args, ArgStringList &CmdArgs) {

  for(auto A : Args) {
    Option ArgOpt = A->getOption();
    // Avoid passing options that have already been processed by the compilation stage or will be used for the linking stage
    bool hasOpts = ArgOpt.hasFlag(options::LinkerInput) || // omit linking options
                   ArgOpt.hasFlag(options::DriverOption) || // omit --driver-mode -### -hc -o -Xclang
                   ArgOpt.matches(options::OPT_L) || // omit -L
                   ArgOpt.matches(options::OPT_I_Group) || // omit -I
                   ArgOpt.matches(options::OPT_std_EQ) || // omit -std=
                   ArgOpt.matches(options::OPT_stdlib_EQ) || // omit -stdlib=
                   ArgOpt.getKind() == Option::InputClass; // omit <input>
    if (!hasOpts) {
      std::string str = A->getSpelling().str();

      // If this is a valued option
      ArrayRef<const char *> Vals = A->getValues();
      if(!Vals.empty()) {
        for(auto V : Vals) {
          str += V;
        }
      }
      CmdArgs.push_back(Args.MakeArgString(str));
    }
  }
}

void HCC::HCKernelAssemble::ConstructJob(Compilation &C, const JobAction &JA,
                                    const InputInfo &Output,
                                    const InputInfoList &Inputs,
                                    const ArgList &Args,
                                    const char *LinkingOutput) const {
  assert(Inputs.size() == 1 && "Unable to handle multiple inputs.");

  ArgStringList CmdArgs;
  for (InputInfoList::const_iterator
         it = Inputs.begin(), ie = Inputs.end(); it != ie; ++it) {
    const InputInfo &II = *it;
    if (II.isFilename())
      CmdArgs.push_back(II.getFilename());
    else
      II.getInputArg().renderAsInput(Args, CmdArgs);
  }

  if (Output.isFilename())
    CmdArgs.push_back(Output.getFilename());
  else
    Output.getInputArg().renderAsInput(Args, CmdArgs);

  // locate where the command is
  const char *Exec = Args.MakeArgString(getToolChain().GetProgramPath("hc-kernel-assemble"));

  C.addCommand(llvm::make_unique<Command>(JA, *this, Exec, CmdArgs, Inputs));
}

void HCC::HCHostAssemble::ConstructJob(Compilation &C, const JobAction &JA,
                                  const InputInfo &Output,
                                  const InputInfoList &Inputs,
                                  const ArgList &Args,
                                  const char *LinkingOutput) const {
  assert(Inputs.size() == 1 && "Unable to handle multiple inputs.");

  ArgStringList CmdArgs;
  for (InputInfoList::const_iterator
         it = Inputs.begin(), ie = Inputs.end(); it != ie; ++it) {
    const InputInfo &II = *it;
    if (II.isFilename())
      CmdArgs.push_back(II.getFilename());
    else
      II.getInputArg().renderAsInput(Args, CmdArgs);
  }

  if (Output.isFilename())
    CmdArgs.push_back(Output.getFilename());
  else
    Output.getInputArg().renderAsInput(Args, CmdArgs);

  // decide which options gets passed through
  HCPassOptions(Args, CmdArgs);

  const char *Exec = Args.MakeArgString(getToolChain().GetProgramPath("hc-host-assemble"));

  C.addCommand(llvm::make_unique<Command>(JA, *this, Exec, CmdArgs, Inputs));
}

void HCC::CXXAMPAssemble::ConstructJob(Compilation &C, const JobAction &JA,
                                  const InputInfo &Output,
                                  const InputInfoList &Inputs,
                                  const ArgList &Args,
                                  const char *LinkingOutput) const {
  assert(Inputs.size() == 1 && "Unable to handle multiple inputs.");

  ArgStringList CmdArgs;
  for (InputInfoList::const_iterator
         it = Inputs.begin(), ie = Inputs.end(); it != ie; ++it) {
    const InputInfo &II = *it;
    if (II.isFilename())
      CmdArgs.push_back(II.getFilename());
    else
      II.getInputArg().renderAsInput(Args, CmdArgs);
  }

  if (Output.isFilename())
    CmdArgs.push_back(Output.getFilename());
  else
    Output.getInputArg().renderAsInput(Args, CmdArgs);

  const char *Exec = Args.MakeArgString(getToolChain().GetProgramPath("clamp-assemble"));

  C.addCommand(llvm::make_unique<Command>(JA, *this, Exec, CmdArgs, Inputs));
}

void HCC::CXXAMPLink::ConstructJob(Compilation &C, const JobAction &JA,
                                        const InputInfo &Output,
                                        const InputInfoList &Inputs,
                                        const ArgList &Args,
                                        const char *LinkingOutput) const {
  ArgStringList CmdArgs;

  // add verbose flag to linker script if clang++ is invoked with --verbose flag
  if (Args.hasArg(options::OPT_v))
    CmdArgs.push_back("--verbose");

  // suppress OpenCL code production if HSA extension or HC mode is used
  if (Args.hasArg(options::OPT_hc_mode)) {
    CmdArgs.push_back("--disable-opencl");
  } else {
    for (arg_iterator it = Args.filtered_begin(options::OPT_Xclang); it != Args.filtered_end(); ++it) {
      if ((*it)->containsValue("-fhsa-ext")) {
        CmdArgs.push_back("--disable-opencl");
      }
    }
  }

  // specify AMDGPU target
  if (Args.hasArg(options::OPT_amdgpu_target_EQ)) {
    Arg* AMDGPUTargetArg = Args.getLastArg(options::OPT_amdgpu_target_EQ);
    assert(AMDGPUTargetArg->getNumValues() == 1);
    // check if valid AMDGPU target is specified
    StringRef AMDGPUTarget(AMDGPUTargetArg->getValue(0));

    bool FoundAMDGPUTarget = true;
    SmallString<32> LinkerArgString("--amdgpu-target=");

    // map ISA version string to GPU family
    if (AMDGPUTarget.equals("AMD:AMDGPU:7:0:0")) {
      LinkerArgString.append("kaveri");
    } else if (AMDGPUTarget.equals("AMD:AMDGPU:7:0:1")) {
      LinkerArgString.append("hawaii");
    } else if (AMDGPUTarget.equals("AMD:AMDGPU:8:0:1")) {
      LinkerArgString.append("carrizo");
    } else if (AMDGPUTarget.equals("AMD:AMDGPU:8:0:3")) {
      LinkerArgString.append("fiji");
    } else if (AMDGPUTarget.equals("fiji") ||
               AMDGPUTarget.equals("kaveri") ||
               AMDGPUTarget.equals("carrizo") ||
               AMDGPUTarget.equals("hawaii")) {
      // directly use GPU family
      LinkerArgString.append(AMDGPUTarget);
    } else {
      FoundAMDGPUTarget = false;
    }

    if (FoundAMDGPUTarget) {
      CmdArgs.push_back(Args.MakeArgString(LinkerArgString));
    } else {
      // ignore invalid AMDGPU target, use auto
      C.getDriver().Diag(diag::warn_amdgpu_target_invalid) << AMDGPUTarget;
      CmdArgs.push_back("--amdgpu-target=auto");
    }
  }

  // pass inputs to gnu ld for initial processing
  Linker::ConstructLinkerJob(C, JA, Output, Inputs, Args, LinkingOutput, CmdArgs);

  const char *Exec = Args.MakeArgString(getToolChain().GetProgramPath("clamp-link"));

  C.addCommand(llvm::make_unique<Command>(JA, *this, Exec, CmdArgs, Inputs));
}
<|MERGE_RESOLUTION|>--- conflicted
+++ resolved
@@ -3779,14 +3779,12 @@
   bool IsCuda = types::isCuda(Input.getType());
   assert((IsCuda || Inputs.size() == 1) && "Unable to handle multiple inputs.");
 
-<<<<<<< HEAD
-  // Set flag
-  bool IsHCCKernelPath = IsCXXAMPBackendJobAction(&JA) || IsCXXAMPCPUBackendJobAction(&JA);
-=======
   // C++ is not supported for IAMCU.
   if (IsIAMCU && types::isCXX(Input.getType()))
     D.Diag(diag::err_drv_clang_unsupported) << "C++ for IAMCU";
->>>>>>> 001f801e
+
+  // Set flag
+  bool IsHCCKernelPath = IsCXXAMPBackendJobAction(&JA) || IsCXXAMPCPUBackendJobAction(&JA);
 
   // Invoke ourselves in -cc1 mode.
   //
