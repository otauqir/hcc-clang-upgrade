//===--- Compilation.cpp - Compilation Task Implementation ----------------===//
//
//                     The LLVM Compiler Infrastructure
//
// This file is distributed under the University of Illinois Open Source
// License. See LICENSE.TXT for details.
//
//===----------------------------------------------------------------------===//

#include "clang/Driver/Compilation.h"
#include "clang/Driver/Action.h"
#include "clang/Driver/Driver.h"
#include "clang/Driver/DriverDiagnostic.h"
#include "clang/Driver/Options.h"
#include "clang/Driver/ToolChain.h"
#include "llvm/ADT/STLExtras.h"
#include "llvm/Option/ArgList.h"
#include "llvm/Support/FileSystem.h"
#include "llvm/Support/raw_ostream.h"

using namespace clang::driver;
using namespace clang;
using namespace llvm::opt;

Compilation::Compilation(const Driver &D, const ToolChain &_DefaultToolChain,
                         InputArgList *_Args, DerivedArgList *_TranslatedArgs)
<<<<<<< HEAD
    : TheDriver(D), DefaultToolChain(_DefaultToolChain),
      CudaHostToolChain(&DefaultToolChain), CudaDeviceToolChain(nullptr),
      HCCHostToolChain(&DefaultToolChain), HCCDeviceToolChain(nullptr),
=======
    : TheDriver(D), DefaultToolChain(_DefaultToolChain), ActiveOffloadMask(0u),
>>>>>>> 001f801e
      Args(_Args), TranslatedArgs(_TranslatedArgs), Redirects(nullptr),
      ForDiagnostics(false) {
  // The offloading host toolchain is the default tool chain.
  OrderedOffloadingToolchains.insert(
      std::make_pair(Action::OFK_Host, &DefaultToolChain));
}

Compilation::~Compilation() {
  delete TranslatedArgs;
  delete Args;

  // Free any derived arg lists.
  for (llvm::DenseMap<std::pair<const ToolChain*, const char*>,
                      DerivedArgList*>::iterator it = TCArgs.begin(),
         ie = TCArgs.end(); it != ie; ++it)
    if (it->second != TranslatedArgs)
      delete it->second;

  // Free redirections of stdout/stderr.
  if (Redirects) {
    delete Redirects[0];
    delete Redirects[1];
    delete Redirects[2];
    delete [] Redirects;
  }
}

const DerivedArgList &Compilation::getArgsForToolChain(const ToolChain *TC,
                                                       const char *BoundArch) {
  if (!TC)
    TC = &DefaultToolChain;

  DerivedArgList *&Entry = TCArgs[std::make_pair(TC, BoundArch)];
  if (!Entry) {
    Entry = TC->TranslateArgs(*TranslatedArgs, BoundArch);
    if (!Entry)
      Entry = TranslatedArgs;
  }

  return *Entry;
}

bool Compilation::CleanupFile(const char *File, bool IssueErrors) const {
  // FIXME: Why are we trying to remove files that we have not created? For
  // example we should only try to remove a temporary assembly file if
  // "clang -cc1" succeed in writing it. Was this a workaround for when
  // clang was writing directly to a .s file and sometimes leaving it behind
  // during a failure?

  // FIXME: If this is necessary, we can still try to split
  // llvm::sys::fs::remove into a removeFile and a removeDir and avoid the
  // duplicated stat from is_regular_file.

  // Don't try to remove files which we don't have write access to (but may be
  // able to remove), or non-regular files. Underlying tools may have
  // intentionally not overwritten them.
  if (!llvm::sys::fs::can_write(File) || !llvm::sys::fs::is_regular_file(File))
    return true;

  if (std::error_code EC = llvm::sys::fs::remove(File)) {
    // Failure is only failure if the file exists and is "regular". We checked
    // for it being regular before, and llvm::sys::fs::remove ignores ENOENT,
    // so we don't need to check again.

    if (IssueErrors)
      getDriver().Diag(clang::diag::err_drv_unable_to_remove_file)
        << EC.message();
    return false;
  }
  return true;
}

bool Compilation::CleanupFileList(const ArgStringList &Files,
                                  bool IssueErrors) const {
  bool Success = true;
  for (ArgStringList::const_iterator
         it = Files.begin(), ie = Files.end(); it != ie; ++it)
    Success &= CleanupFile(*it, IssueErrors);
  return Success;
}

bool Compilation::CleanupFileMap(const ArgStringMap &Files,
                                 const JobAction *JA,
                                 bool IssueErrors) const {
  bool Success = true;
  for (ArgStringMap::const_iterator
         it = Files.begin(), ie = Files.end(); it != ie; ++it) {

    // If specified, only delete the files associated with the JobAction.
    // Otherwise, delete all files in the map.
    if (JA && it->first != JA)
      continue;
    Success &= CleanupFile(it->second, IssueErrors);
  }
  return Success;
}

int Compilation::ExecuteCommand(const Command &C,
                                const Command *&FailingCommand) const {
  if ((getDriver().CCPrintOptions ||
       getArgs().hasArg(options::OPT_v)) && !getDriver().CCGenDiagnostics) {
    raw_ostream *OS = &llvm::errs();

    // Follow gcc implementation of CC_PRINT_OPTIONS; we could also cache the
    // output stream.
    if (getDriver().CCPrintOptions && getDriver().CCPrintOptionsFilename) {
      std::error_code EC;
      OS = new llvm::raw_fd_ostream(getDriver().CCPrintOptionsFilename, EC,
                                    llvm::sys::fs::F_Append |
                                        llvm::sys::fs::F_Text);
      if (EC) {
        getDriver().Diag(clang::diag::err_drv_cc_print_options_failure)
            << EC.message();
        FailingCommand = &C;
        delete OS;
        return 1;
      }
    }

    if (getDriver().CCPrintOptions)
      *OS << "[Logging clang options]";

    C.Print(*OS, "\n", /*Quote=*/getDriver().CCPrintOptions);

    if (OS != &llvm::errs())
      delete OS;
  }

  std::string Error;
  bool ExecutionFailed;
  int Res = C.Execute(Redirects, &Error, &ExecutionFailed);
  if (!Error.empty()) {
    assert(Res && "Error string set with 0 result code!");
    getDriver().Diag(clang::diag::err_drv_command_failure) << Error;
  }

  if (Res)
    FailingCommand = &C;

  return ExecutionFailed ? 1 : Res;
}

void Compilation::ExecuteJobs(
    const JobList &Jobs,
    SmallVectorImpl<std::pair<int, const Command *>> &FailingCommands) const {
  for (const auto &Job : Jobs) {
    const Command *FailingCommand = nullptr;
    if (int Res = ExecuteCommand(Job, FailingCommand)) {
      FailingCommands.push_back(std::make_pair(Res, FailingCommand));
      // Bail as soon as one command fails, so we don't output duplicate error
      // messages if we die on e.g. the same file.
      return;
    }
  }
}

void Compilation::initCompilationForDiagnostics() {
  ForDiagnostics = true;

  // Free actions and jobs.
  Actions.clear();
  AllActions.clear();
  Jobs.clear();

  // Clear temporary/results file lists.
  TempFiles.clear();
  ResultFiles.clear();
  FailureResultFiles.clear();

  // Remove any user specified output.  Claim any unclaimed arguments, so as
  // to avoid emitting warnings about unused args.
  OptSpecifier OutputOpts[] = { options::OPT_o, options::OPT_MD,
                                options::OPT_MMD };
  for (unsigned i = 0, e = llvm::array_lengthof(OutputOpts); i != e; ++i) {
    if (TranslatedArgs->hasArg(OutputOpts[i]))
      TranslatedArgs->eraseArg(OutputOpts[i]);
  }
  TranslatedArgs->ClaimAllArgs();

  // Redirect stdout/stderr to /dev/null.
  Redirects = new const StringRef*[3]();
  Redirects[0] = nullptr;
  Redirects[1] = new StringRef();
  Redirects[2] = new StringRef();
}

StringRef Compilation::getSysRoot() const {
  return getDriver().SysRoot;
}

void Compilation::Redirect(const StringRef** Redirects) {
  this->Redirects = Redirects;
}<|MERGE_RESOLUTION|>--- conflicted
+++ resolved
@@ -24,13 +24,7 @@
 
 Compilation::Compilation(const Driver &D, const ToolChain &_DefaultToolChain,
                          InputArgList *_Args, DerivedArgList *_TranslatedArgs)
-<<<<<<< HEAD
-    : TheDriver(D), DefaultToolChain(_DefaultToolChain),
-      CudaHostToolChain(&DefaultToolChain), CudaDeviceToolChain(nullptr),
-      HCCHostToolChain(&DefaultToolChain), HCCDeviceToolChain(nullptr),
-=======
     : TheDriver(D), DefaultToolChain(_DefaultToolChain), ActiveOffloadMask(0u),
->>>>>>> 001f801e
       Args(_Args), TranslatedArgs(_TranslatedArgs), Redirects(nullptr),
       ForDiagnostics(false) {
   // The offloading host toolchain is the default tool chain.
