--- conflicted
+++ resolved
@@ -173,11 +173,7 @@
 
   /// EmitPointerToBoolConversion - Perform a pointer to boolean conversion.
   Value *EmitPointerToBoolConversion(Value *V, QualType QT) {
-<<<<<<< HEAD
-    Value *Zero = CGF.CGM.getNullPtr(cast<llvm::PointerType>(V->getType()), QT);
-=======
     Value *Zero = CGF.CGM.getNullPointer(cast<llvm::PointerType>(V->getType()), QT);
->>>>>>> 0601f898
 
     return Builder.CreateICmpNE(V, Zero, "tobool");
   }
@@ -1407,12 +1403,6 @@
   case CK_AddressSpaceConversion: {
     Expr::EvalResult Result;
     if (E->EvaluateAsRValue(Result, CGF.getContext()) &&
-<<<<<<< HEAD
-        Result.Val.isNullPtr() && !Result.HasSideEffects)
-      return CGF.CGM.getNullPtr(cast<llvm::PointerType>(ConvertType(DestTy)),
-                                DestTy);
-    Value *Src = Visit(const_cast<Expr*>(E));
-=======
         Result.Val.isNullPointer()) {
       // If E has side effect, it is emitted even if its final result is a
       // null pointer. In that case, a DCE pass should be able to
@@ -1422,7 +1412,6 @@
       return CGF.CGM.getNullPointer(cast<llvm::PointerType>(
           ConvertType(DestTy)), DestTy);
     }
->>>>>>> 0601f898
     // Since target may map different address spaces in AST to the same address
     // space, an address space conversion may end up as a bitcast.
     auto *Src = Visit(E);
@@ -1483,11 +1472,7 @@
     if (MustVisitNullValue(E))
       (void) Visit(E);
 
-<<<<<<< HEAD
-    return CGF.CGM.getNullPtr(cast<llvm::PointerType>(ConvertType(DestTy)),
-=======
     return CGF.CGM.getNullPointer(cast<llvm::PointerType>(ConvertType(DestTy)),
->>>>>>> 0601f898
                               DestTy);
 
   case CK_NullToMemberPointer: {
@@ -1552,15 +1537,9 @@
 
     return Builder.CreateIntToPtr(IntResult, DestLLVMTy);
   }
-  case CK_PointerToIntegral: {
-    Expr::EvalResult Result;
-    if (E->EvaluateAsRValue(Result, CGF.getContext()) &&
-        Result.Val.isNullPtr() && !Result.HasSideEffects)
-      return llvm::ConstantInt::get(ConvertType(DestTy),
-          CGF.getContext().getTargetNullPtrValue(E->getType()));
+  case CK_PointerToIntegral:
     assert(!DestTy->isBooleanType() && "bool should use PointerToBool");
     return Builder.CreatePtrToInt(Visit(E), ConvertType(DestTy));
-  }
 
   case CK_ToVoid: {
     CGF.EmitIgnoredExpr(E);
@@ -1615,7 +1594,7 @@
   }
 
   case CK_IntToOCLSampler:
-    return CGF.CGM.createOpenCLIntToSamplerConversion(E, CGF);
+    return CGF.CGM.createOpenCLIntToSamplerConversion(E, CGF);
 
   } // end of switch
 
