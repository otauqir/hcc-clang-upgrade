--- conflicted
+++ resolved
@@ -2598,7 +2598,6 @@
       AddrSpace = getContext().getTargetAddressSpace(LangAS::opencl_constant);
     else
       AddrSpace = getContext().getTargetAddressSpace(LangAS::opencl_global);
-<<<<<<< HEAD
   }
 
   if (D && LangOpts.CPlusPlusAMP && LangOpts.DevicePath) {
@@ -2606,8 +2605,6 @@
       AddrSpace = getContext().getTargetAddressSpace(LangAS::hcc_tilestatic);
     else
       AddrSpace = getContext().getTargetAddressSpace(LangAS::hcc_global);
-=======
->>>>>>> 7544366f
   }
 
   return AddrSpace;
