--- conflicted
+++ resolved
@@ -1425,15 +1425,9 @@
   llvm::PointerType *I8PTy = (AS == Int8PtrTy->getAddressSpace()) ?
     Int8PtrTy : Int8Ty->getPointerTo(AS);
   llvm::Constant *Fields[4] = {
-<<<<<<< HEAD
-    llvm::ConstantExpr::getBitCast(GV, I8PTy),
-    llvm::ConstantExpr::getBitCast(AnnoGV, I8PTy),
-    llvm::ConstantExpr::getBitCast(UnitGV, I8PTy),
-=======
     llvm::ConstantExpr::getPointerCast(GV, I8PTy),
     llvm::ConstantExpr::getPointerCast(AnnoGV, I8PTy),
     llvm::ConstantExpr::getPointerCast(UnitGV, I8PTy),
->>>>>>> c6c3a6bf
     LineNoCst
   };
   return llvm::ConstantStruct::getAnon(Fields);
