--- conflicted
+++ resolved
@@ -2886,15 +2886,7 @@
   llvm::Constant *Two = llvm::ConstantInt::get(PtrDiffTy, 2);
   VTable =
       llvm::ConstantExpr::getInBoundsGetElementPtr(CGM.Int8PtrTy, VTable, Two);
-<<<<<<< HEAD
-  assert(VTable->getType()->isPointerTy() && "VTable type is not a pointer type");
-  unsigned AS = cast<llvm::PointerType>(VTable->getType())->getAddressSpace();
-  llvm::PointerType *I8PTy = (AS == CGM.Int8PtrTy->getAddressSpace()) ?
-    CGM.Int8PtrTy : CGM.Int8Ty->getPointerTo(AS);
-  VTable = llvm::ConstantExpr::getBitCast(VTable, I8PTy);
-=======
   VTable = llvm::ConstantExpr::getPointerCast(VTable, CGM.Int8PtrTy);
->>>>>>> c6c3a6bf
 
   Fields.push_back(VTable);
 }
@@ -3003,15 +2995,7 @@
     TypeNameField =
         llvm::ConstantExpr::getIntToPtr(TypeNameField, CGM.Int8PtrTy);
   } else {
-<<<<<<< HEAD
-    assert(TypeName->getType()->isPointerTy() && "VTable type is not a pointer type");
-    unsigned AS = cast<llvm::PointerType>(TypeName->getType())->getAddressSpace();
-    llvm::PointerType *I8PTy = (AS == CGM.Int8PtrTy->getAddressSpace()) ?
-      CGM.Int8PtrTy : CGM.Int8Ty->getPointerTo(AS);
-    TypeNameField = llvm::ConstantExpr::getBitCast(TypeName, I8PTy);
-=======
     TypeNameField = llvm::ConstantExpr::getPointerCast(TypeName, CGM.Int8PtrTy);
->>>>>>> c6c3a6bf
   }
   Fields.push_back(TypeNameField);
 
@@ -3165,15 +3149,7 @@
     }
   }
 
-<<<<<<< HEAD
-  assert(GV->getType()->isPointerTy() && "GV is not of pointer type");
-  unsigned AS = cast<llvm::PointerType>(GV->getType())->getAddressSpace();
-  llvm::PointerType *I8PTy = (AS == CGM.Int8PtrTy->getAddressSpace()) ?
-    CGM.Int8PtrTy : CGM.Int8Ty->getPointerTo(AS);
-  return llvm::ConstantExpr::getBitCast(GV, I8PTy);
-=======
   return llvm::ConstantExpr::getPointerCast(GV, CGM.Int8PtrTy);
->>>>>>> c6c3a6bf
 }
 
 /// BuildObjCObjectTypeInfo - Build the appropriate kind of type_info
