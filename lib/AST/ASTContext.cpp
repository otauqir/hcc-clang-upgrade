--- conflicted
+++ resolved
@@ -9437,22 +9437,14 @@
   
 }
 
-<<<<<<< HEAD
-uint64_t ASTContext::getTargetNullPtrValue(QualType QT) const {
-=======
 uint64_t ASTContext::getTargetNullPointerValue(QualType QT) const {
->>>>>>> 74ecfd93
   unsigned AS;
   if (QT->getUnqualifiedDesugaredType()->isNullPtrType())
     AS = 0;
   else
     AS = QT->getPointeeType().getAddressSpace();
 
-<<<<<<< HEAD
-  return getTargetInfo().getNullPtrValue(AS);
-=======
   return getTargetInfo().getNullPointerValue(AS);
->>>>>>> 74ecfd93
 }
 
 // Explicitly instantiate this in case a Redeclarable<T> is used from a TU that
