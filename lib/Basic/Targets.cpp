//===--- Targets.cpp - Implement target feature support -------------------===//
//
//                     The LLVM Compiler Infrastructure
//
// This file is distributed under the University of Illinois Open Source
// License. See LICENSE.TXT for details.
//
//===----------------------------------------------------------------------===//
//
// This file implements construction of a TargetInfo object from a
// target triple.
//
//===----------------------------------------------------------------------===//

#include "clang/Basic/Builtins.h"
#include "clang/Basic/Cuda.h"
#include "clang/Basic/Diagnostic.h"
#include "clang/Basic/LangOptions.h"
#include "clang/Basic/MacroBuilder.h"
#include "clang/Basic/TargetBuiltins.h"
#include "clang/Basic/TargetInfo.h"
#include "clang/Basic/TargetOptions.h"
#include "clang/Basic/Version.h"
#include "clang/Frontend/CodeGenOptions.h"
#include "llvm/ADT/APFloat.h"
#include "llvm/ADT/STLExtras.h"
#include "llvm/ADT/StringExtras.h"
#include "llvm/ADT/StringRef.h"
#include "llvm/ADT/StringSwitch.h"
#include "llvm/ADT/Triple.h"
#include "llvm/MC/MCSectionMachO.h"
#include "llvm/Support/ErrorHandling.h"
#include "llvm/Support/TargetParser.h"
#include <algorithm>
#include <memory>

using namespace clang;

//===----------------------------------------------------------------------===//
//  Common code shared among targets.
//===----------------------------------------------------------------------===//

/// DefineStd - Define a macro name and standard variants.  For example if
/// MacroName is "unix", then this will define "__unix", "__unix__", and "unix"
/// when in GNU mode.
static void DefineStd(MacroBuilder &Builder, StringRef MacroName,
                      const LangOptions &Opts) {
  assert(MacroName[0] != '_' && "Identifier should be in the user's namespace");

  // If in GNU mode (e.g. -std=gnu99 but not -std=c99) define the raw identifier
  // in the user's namespace.
  if (Opts.GNUMode)
    Builder.defineMacro(MacroName);

  // Define __unix.
  Builder.defineMacro("__" + MacroName);

  // Define __unix__.
  Builder.defineMacro("__" + MacroName + "__");
}

static void defineCPUMacros(MacroBuilder &Builder, StringRef CPUName,
                            bool Tuning = true) {
  Builder.defineMacro("__" + CPUName);
  Builder.defineMacro("__" + CPUName + "__");
  if (Tuning)
    Builder.defineMacro("__tune_" + CPUName + "__");
}

static TargetInfo *AllocateTarget(const llvm::Triple &Triple,
                                  const TargetOptions &Opts);

//===----------------------------------------------------------------------===//
// Defines specific to certain operating systems.
//===----------------------------------------------------------------------===//

namespace {
template<typename TgtInfo>
class OSTargetInfo : public TgtInfo {
protected:
  virtual void getOSDefines(const LangOptions &Opts, const llvm::Triple &Triple,
                            MacroBuilder &Builder) const=0;
public:
  OSTargetInfo(const llvm::Triple &Triple, const TargetOptions &Opts)
      : TgtInfo(Triple, Opts) {}
  void getTargetDefines(const LangOptions &Opts,
                        MacroBuilder &Builder) const override {
    TgtInfo::getTargetDefines(Opts, Builder);
    getOSDefines(Opts, TgtInfo::getTriple(), Builder);
  }

};

// CloudABI Target
template <typename Target>
class CloudABITargetInfo : public OSTargetInfo<Target> {
protected:
  void getOSDefines(const LangOptions &Opts, const llvm::Triple &Triple,
                    MacroBuilder &Builder) const override {
    Builder.defineMacro("__CloudABI__");
    Builder.defineMacro("__ELF__");

    // CloudABI uses ISO/IEC 10646:2012 for wchar_t, char16_t and char32_t.
    Builder.defineMacro("__STDC_ISO_10646__", "201206L");
    Builder.defineMacro("__STDC_UTF_16__");
    Builder.defineMacro("__STDC_UTF_32__");
  }

public:
  CloudABITargetInfo(const llvm::Triple &Triple, const TargetOptions &Opts)
      : OSTargetInfo<Target>(Triple, Opts) {}
};

static void getDarwinDefines(MacroBuilder &Builder, const LangOptions &Opts,
                             const llvm::Triple &Triple,
                             StringRef &PlatformName,
                             VersionTuple &PlatformMinVersion) {
  Builder.defineMacro("__APPLE_CC__", "6000");
  Builder.defineMacro("__APPLE__");
  Builder.defineMacro("OBJC_NEW_PROPERTIES");
  // AddressSanitizer doesn't play well with source fortification, which is on
  // by default on Darwin.
  if (Opts.Sanitize.has(SanitizerKind::Address))
    Builder.defineMacro("_FORTIFY_SOURCE", "0");

  // Darwin defines __weak, __strong, and __unsafe_unretained even in C mode.
  if (!Opts.ObjC1) {
    // __weak is always defined, for use in blocks and with objc pointers.
    Builder.defineMacro("__weak", "__attribute__((objc_gc(weak)))");
    Builder.defineMacro("__strong", "");
    Builder.defineMacro("__unsafe_unretained", "");
  }

  if (Opts.Static)
    Builder.defineMacro("__STATIC__");
  else
    Builder.defineMacro("__DYNAMIC__");

  if (Opts.POSIXThreads)
    Builder.defineMacro("_REENTRANT");

  // Get the platform type and version number from the triple.
  unsigned Maj, Min, Rev;
  if (Triple.isMacOSX()) {
    Triple.getMacOSXVersion(Maj, Min, Rev);
    PlatformName = "macos";
  } else {
    Triple.getOSVersion(Maj, Min, Rev);
    PlatformName = llvm::Triple::getOSTypeName(Triple.getOS());
  }

  // If -target arch-pc-win32-macho option specified, we're
  // generating code for Win32 ABI. No need to emit
  // __ENVIRONMENT_XX_OS_VERSION_MIN_REQUIRED__.
  if (PlatformName == "win32") {
    PlatformMinVersion = VersionTuple(Maj, Min, Rev);
    return;
  }

  // Set the appropriate OS version define.
  if (Triple.isiOS()) {
    assert(Maj < 100 && Min < 100 && Rev < 100 && "Invalid version!");
    char Str[7];
    if (Maj < 10) {
      Str[0] = '0' + Maj;
      Str[1] = '0' + (Min / 10);
      Str[2] = '0' + (Min % 10);
      Str[3] = '0' + (Rev / 10);
      Str[4] = '0' + (Rev % 10);
      Str[5] = '\0';
    } else {
      // Handle versions >= 10.
      Str[0] = '0' + (Maj / 10);
      Str[1] = '0' + (Maj % 10);
      Str[2] = '0' + (Min / 10);
      Str[3] = '0' + (Min % 10);
      Str[4] = '0' + (Rev / 10);
      Str[5] = '0' + (Rev % 10);
      Str[6] = '\0';
    }
    if (Triple.isTvOS())
      Builder.defineMacro("__ENVIRONMENT_TV_OS_VERSION_MIN_REQUIRED__", Str);
    else
      Builder.defineMacro("__ENVIRONMENT_IPHONE_OS_VERSION_MIN_REQUIRED__",
                          Str);

  } else if (Triple.isWatchOS()) {
    assert(Maj < 10 && Min < 100 && Rev < 100 && "Invalid version!");
    char Str[6];
    Str[0] = '0' + Maj;
    Str[1] = '0' + (Min / 10);
    Str[2] = '0' + (Min % 10);
    Str[3] = '0' + (Rev / 10);
    Str[4] = '0' + (Rev % 10);
    Str[5] = '\0';
    Builder.defineMacro("__ENVIRONMENT_WATCH_OS_VERSION_MIN_REQUIRED__", Str);
  } else if (Triple.isMacOSX()) {
    // Note that the Driver allows versions which aren't representable in the
    // define (because we only get a single digit for the minor and micro
    // revision numbers). So, we limit them to the maximum representable
    // version.
    assert(Maj < 100 && Min < 100 && Rev < 100 && "Invalid version!");
    char Str[7];
    if (Maj < 10 || (Maj == 10 && Min < 10)) {
      Str[0] = '0' + (Maj / 10);
      Str[1] = '0' + (Maj % 10);
      Str[2] = '0' + std::min(Min, 9U);
      Str[3] = '0' + std::min(Rev, 9U);
      Str[4] = '\0';
    } else {
      // Handle versions > 10.9.
      Str[0] = '0' + (Maj / 10);
      Str[1] = '0' + (Maj % 10);
      Str[2] = '0' + (Min / 10);
      Str[3] = '0' + (Min % 10);
      Str[4] = '0' + (Rev / 10);
      Str[5] = '0' + (Rev % 10);
      Str[6] = '\0';
    }
    Builder.defineMacro("__ENVIRONMENT_MAC_OS_X_VERSION_MIN_REQUIRED__", Str);
  }

  // Tell users about the kernel if there is one.
  if (Triple.isOSDarwin())
    Builder.defineMacro("__MACH__");

  // The Watch ABI uses Dwarf EH.
  if(Triple.isWatchABI())
    Builder.defineMacro("__ARM_DWARF_EH__");

  PlatformMinVersion = VersionTuple(Maj, Min, Rev);
}

template<typename Target>
class DarwinTargetInfo : public OSTargetInfo<Target> {
protected:
  void getOSDefines(const LangOptions &Opts, const llvm::Triple &Triple,
                    MacroBuilder &Builder) const override {
    getDarwinDefines(Builder, Opts, Triple, this->PlatformName,
                     this->PlatformMinVersion);
  }

public:
  DarwinTargetInfo(const llvm::Triple &Triple, const TargetOptions &Opts)
      : OSTargetInfo<Target>(Triple, Opts) {
    // By default, no TLS, and we whitelist permitted architecture/OS
    // combinations.
    this->TLSSupported = false;

    if (Triple.isMacOSX())
      this->TLSSupported = !Triple.isMacOSXVersionLT(10, 7);
    else if (Triple.isiOS()) {
      // 64-bit iOS supported it from 8 onwards, 32-bit from 9 onwards.
      if (Triple.getArch() == llvm::Triple::x86_64 ||
          Triple.getArch() == llvm::Triple::aarch64)
        this->TLSSupported = !Triple.isOSVersionLT(8);
      else if (Triple.getArch() == llvm::Triple::x86 ||
               Triple.getArch() == llvm::Triple::arm ||
               Triple.getArch() == llvm::Triple::thumb)
        this->TLSSupported = !Triple.isOSVersionLT(9);
    } else if (Triple.isWatchOS())
      this->TLSSupported = !Triple.isOSVersionLT(2);

    this->MCountName = "\01mcount";
  }

  std::string isValidSectionSpecifier(StringRef SR) const override {
    // Let MCSectionMachO validate this.
    StringRef Segment, Section;
    unsigned TAA, StubSize;
    bool HasTAA;
    return llvm::MCSectionMachO::ParseSectionSpecifier(SR, Segment, Section,
                                                       TAA, HasTAA, StubSize);
  }

  const char *getStaticInitSectionSpecifier() const override {
    // FIXME: We should return 0 when building kexts.
    return "__TEXT,__StaticInit,regular,pure_instructions";
  }

  /// Darwin does not support protected visibility.  Darwin's "default"
  /// is very similar to ELF's "protected";  Darwin requires a "weak"
  /// attribute on declarations that can be dynamically replaced.
  bool hasProtectedVisibility() const override {
    return false;
  }

  unsigned getExnObjectAlignment() const override {
    // The alignment of an exception object is 8-bytes for darwin since
    // libc++abi doesn't declare _Unwind_Exception with __attribute__((aligned))
    // and therefore doesn't guarantee 16-byte alignment.
    return  64;
  }
};


// DragonFlyBSD Target
template<typename Target>
class DragonFlyBSDTargetInfo : public OSTargetInfo<Target> {
protected:
  void getOSDefines(const LangOptions &Opts, const llvm::Triple &Triple,
                    MacroBuilder &Builder) const override {
    // DragonFly defines; list based off of gcc output
    Builder.defineMacro("__DragonFly__");
    Builder.defineMacro("__DragonFly_cc_version", "100001");
    Builder.defineMacro("__ELF__");
    Builder.defineMacro("__KPRINTF_ATTRIBUTE__");
    Builder.defineMacro("__tune_i386__");
    DefineStd(Builder, "unix", Opts);
  }
public:
  DragonFlyBSDTargetInfo(const llvm::Triple &Triple, const TargetOptions &Opts)
      : OSTargetInfo<Target>(Triple, Opts) {
    switch (Triple.getArch()) {
    default:
    case llvm::Triple::x86:
    case llvm::Triple::x86_64:
      this->MCountName = ".mcount";
      break;
    }
  }
};

#ifndef FREEBSD_CC_VERSION
#define FREEBSD_CC_VERSION 0U
#endif

// FreeBSD Target
template<typename Target>
class FreeBSDTargetInfo : public OSTargetInfo<Target> {
protected:
  void getOSDefines(const LangOptions &Opts, const llvm::Triple &Triple,
                    MacroBuilder &Builder) const override {
    // FreeBSD defines; list based off of gcc output

    unsigned Release = Triple.getOSMajorVersion();
    if (Release == 0U)
      Release = 8U;
    unsigned CCVersion = FREEBSD_CC_VERSION;
    if (CCVersion == 0U)
      CCVersion = Release * 100000U + 1U;

    Builder.defineMacro("__FreeBSD__", Twine(Release));
    Builder.defineMacro("__FreeBSD_cc_version", Twine(CCVersion));
    Builder.defineMacro("__KPRINTF_ATTRIBUTE__");
    DefineStd(Builder, "unix", Opts);
    Builder.defineMacro("__ELF__");

    // On FreeBSD, wchar_t contains the number of the code point as
    // used by the character set of the locale. These character sets are
    // not necessarily a superset of ASCII.
    //
    // FIXME: This is wrong; the macro refers to the numerical values
    // of wchar_t *literals*, which are not locale-dependent. However,
    // FreeBSD systems apparently depend on us getting this wrong, and
    // setting this to 1 is conforming even if all the basic source
    // character literals have the same encoding as char and wchar_t.
    Builder.defineMacro("__STDC_MB_MIGHT_NEQ_WC__", "1");
  }
public:
  FreeBSDTargetInfo(const llvm::Triple &Triple, const TargetOptions &Opts)
      : OSTargetInfo<Target>(Triple, Opts) {
    switch (Triple.getArch()) {
    default:
    case llvm::Triple::x86:
    case llvm::Triple::x86_64:
      this->MCountName = ".mcount";
      break;
    case llvm::Triple::mips:
    case llvm::Triple::mipsel:
    case llvm::Triple::ppc:
    case llvm::Triple::ppc64:
    case llvm::Triple::ppc64le:
      this->MCountName = "_mcount";
      break;
    case llvm::Triple::arm:
      this->MCountName = "__mcount";
      break;
    }
  }
};

// GNU/kFreeBSD Target
template<typename Target>
class KFreeBSDTargetInfo : public OSTargetInfo<Target> {
protected:
  void getOSDefines(const LangOptions &Opts, const llvm::Triple &Triple,
                    MacroBuilder &Builder) const override {
    // GNU/kFreeBSD defines; list based off of gcc output

    DefineStd(Builder, "unix", Opts);
    Builder.defineMacro("__FreeBSD_kernel__");
    Builder.defineMacro("__GLIBC__");
    Builder.defineMacro("__ELF__");
    if (Opts.POSIXThreads)
      Builder.defineMacro("_REENTRANT");
    if (Opts.CPlusPlus)
      Builder.defineMacro("_GNU_SOURCE");
  }
public:
  KFreeBSDTargetInfo(const llvm::Triple &Triple, const TargetOptions &Opts)
      : OSTargetInfo<Target>(Triple, Opts) {}
};

// Haiku Target
template<typename Target>
class HaikuTargetInfo : public OSTargetInfo<Target> {
protected:
  void getOSDefines(const LangOptions &Opts, const llvm::Triple &Triple,
                    MacroBuilder &Builder) const override {
    // Haiku defines; list based off of gcc output
    Builder.defineMacro("__HAIKU__");
    Builder.defineMacro("__ELF__");
    DefineStd(Builder, "unix", Opts);
  }
public:
  HaikuTargetInfo(const llvm::Triple &Triple, const TargetOptions &Opts)
      : OSTargetInfo<Target>(Triple, Opts) {
    this->SizeType = TargetInfo::UnsignedLong;
    this->IntPtrType = TargetInfo::SignedLong;
    this->PtrDiffType = TargetInfo::SignedLong;
    this->ProcessIDType = TargetInfo::SignedLong;
    this->TLSSupported = false;

  }
};

// Minix Target
template<typename Target>
class MinixTargetInfo : public OSTargetInfo<Target> {
protected:
  void getOSDefines(const LangOptions &Opts, const llvm::Triple &Triple,
                    MacroBuilder &Builder) const override {
    // Minix defines

    Builder.defineMacro("__minix", "3");
    Builder.defineMacro("_EM_WSIZE", "4");
    Builder.defineMacro("_EM_PSIZE", "4");
    Builder.defineMacro("_EM_SSIZE", "2");
    Builder.defineMacro("_EM_LSIZE", "4");
    Builder.defineMacro("_EM_FSIZE", "4");
    Builder.defineMacro("_EM_DSIZE", "8");
    Builder.defineMacro("__ELF__");
    DefineStd(Builder, "unix", Opts);
  }
public:
  MinixTargetInfo(const llvm::Triple &Triple, const TargetOptions &Opts)
      : OSTargetInfo<Target>(Triple, Opts) {}
};

// Linux target
template<typename Target>
class LinuxTargetInfo : public OSTargetInfo<Target> {
protected:
  void getOSDefines(const LangOptions &Opts, const llvm::Triple &Triple,
                    MacroBuilder &Builder) const override {
    // Linux defines; list based off of gcc output
    DefineStd(Builder, "unix", Opts);
    DefineStd(Builder, "linux", Opts);
    Builder.defineMacro("__gnu_linux__");
    Builder.defineMacro("__ELF__");
    if (Triple.isAndroid()) {
      Builder.defineMacro("__ANDROID__", "1");
      unsigned Maj, Min, Rev;
      Triple.getEnvironmentVersion(Maj, Min, Rev);
      this->PlatformName = "android";
      this->PlatformMinVersion = VersionTuple(Maj, Min, Rev);
      if (Maj)
        Builder.defineMacro("__ANDROID_API__", Twine(Maj));
    }
    if (Opts.POSIXThreads)
      Builder.defineMacro("_REENTRANT");
    if (Opts.CPlusPlus)
      Builder.defineMacro("_GNU_SOURCE");
    if (this->HasFloat128)
      Builder.defineMacro("__FLOAT128__");
  }
public:
  LinuxTargetInfo(const llvm::Triple &Triple, const TargetOptions &Opts)
      : OSTargetInfo<Target>(Triple, Opts) {
    this->WIntType = TargetInfo::UnsignedInt;

    switch (Triple.getArch()) {
    default:
      break;
    case llvm::Triple::ppc:
    case llvm::Triple::ppc64:
    case llvm::Triple::ppc64le:
      this->MCountName = "_mcount";
      break;
    case llvm::Triple::x86:
    case llvm::Triple::x86_64:
    case llvm::Triple::systemz:
      this->HasFloat128 = true;
      break;
    }
  }

  const char *getStaticInitSectionSpecifier() const override {
    return ".text.startup";
  }
};

// NetBSD Target
template<typename Target>
class NetBSDTargetInfo : public OSTargetInfo<Target> {
protected:
  void getOSDefines(const LangOptions &Opts, const llvm::Triple &Triple,
                    MacroBuilder &Builder) const override {
    // NetBSD defines; list based off of gcc output
    Builder.defineMacro("__NetBSD__");
    Builder.defineMacro("__unix__");
    Builder.defineMacro("__ELF__");
    if (Opts.POSIXThreads)
      Builder.defineMacro("_REENTRANT");

    switch (Triple.getArch()) {
    default:
      break;
    case llvm::Triple::arm:
    case llvm::Triple::armeb:
    case llvm::Triple::thumb:
    case llvm::Triple::thumbeb:
      Builder.defineMacro("__ARM_DWARF_EH__");
      break;
    }
  }
public:
  NetBSDTargetInfo(const llvm::Triple &Triple, const TargetOptions &Opts)
      : OSTargetInfo<Target>(Triple, Opts) {
    this->MCountName = "_mcount";
  }
};

// OpenBSD Target
template<typename Target>
class OpenBSDTargetInfo : public OSTargetInfo<Target> {
protected:
  void getOSDefines(const LangOptions &Opts, const llvm::Triple &Triple,
                    MacroBuilder &Builder) const override {
    // OpenBSD defines; list based off of gcc output

    Builder.defineMacro("__OpenBSD__");
    DefineStd(Builder, "unix", Opts);
    Builder.defineMacro("__ELF__");
    if (Opts.POSIXThreads)
      Builder.defineMacro("_REENTRANT");
    if (this->HasFloat128)
      Builder.defineMacro("__FLOAT128__");
  }
public:
  OpenBSDTargetInfo(const llvm::Triple &Triple, const TargetOptions &Opts)
      : OSTargetInfo<Target>(Triple, Opts) {
    this->TLSSupported = false;

      switch (Triple.getArch()) {
        case llvm::Triple::x86:
        case llvm::Triple::x86_64:
          this->HasFloat128 = true;
          // FALLTHROUGH
        default:
          this->MCountName = "__mcount";
          break;
        case llvm::Triple::mips64:
        case llvm::Triple::mips64el:
        case llvm::Triple::ppc:
        case llvm::Triple::sparcv9:
          this->MCountName = "_mcount";
          break;
      }
  }
};

// Bitrig Target
template<typename Target>
class BitrigTargetInfo : public OSTargetInfo<Target> {
protected:
  void getOSDefines(const LangOptions &Opts, const llvm::Triple &Triple,
                    MacroBuilder &Builder) const override {
    // Bitrig defines; list based off of gcc output

    Builder.defineMacro("__Bitrig__");
    DefineStd(Builder, "unix", Opts);
    Builder.defineMacro("__ELF__");
    if (Opts.POSIXThreads)
      Builder.defineMacro("_REENTRANT");

    switch (Triple.getArch()) {
    default:
      break;
    case llvm::Triple::arm:
    case llvm::Triple::armeb:
    case llvm::Triple::thumb:
    case llvm::Triple::thumbeb:
      Builder.defineMacro("__ARM_DWARF_EH__");
      break;
    }
  }
public:
  BitrigTargetInfo(const llvm::Triple &Triple, const TargetOptions &Opts)
      : OSTargetInfo<Target>(Triple, Opts) {
    this->MCountName = "__mcount";
  }
};

// PSP Target
template<typename Target>
class PSPTargetInfo : public OSTargetInfo<Target> {
protected:
  void getOSDefines(const LangOptions &Opts, const llvm::Triple &Triple,
                    MacroBuilder &Builder) const override {
    // PSP defines; list based on the output of the pspdev gcc toolchain.
    Builder.defineMacro("PSP");
    Builder.defineMacro("_PSP");
    Builder.defineMacro("__psp__");
    Builder.defineMacro("__ELF__");
  }
public:
  PSPTargetInfo(const llvm::Triple &Triple) : OSTargetInfo<Target>(Triple) {}
};

// PS3 PPU Target
template<typename Target>
class PS3PPUTargetInfo : public OSTargetInfo<Target> {
protected:
  void getOSDefines(const LangOptions &Opts, const llvm::Triple &Triple,
                    MacroBuilder &Builder) const override {
    // PS3 PPU defines.
    Builder.defineMacro("__PPC__");
    Builder.defineMacro("__PPU__");
    Builder.defineMacro("__CELLOS_LV2__");
    Builder.defineMacro("__ELF__");
    Builder.defineMacro("__LP32__");
    Builder.defineMacro("_ARCH_PPC64");
    Builder.defineMacro("__powerpc64__");
  }
public:
  PS3PPUTargetInfo(const llvm::Triple &Triple, const TargetOptions &Opts)
      : OSTargetInfo<Target>(Triple, Opts) {
    this->LongWidth = this->LongAlign = 32;
    this->PointerWidth = this->PointerAlign = 32;
    this->IntMaxType = TargetInfo::SignedLongLong;
    this->Int64Type = TargetInfo::SignedLongLong;
    this->SizeType = TargetInfo::UnsignedInt;
    this->resetDataLayout("E-m:e-p:32:32-i64:64-n32:64");
  }
};

template <typename Target>
class PS4OSTargetInfo : public OSTargetInfo<Target> {
protected:
  void getOSDefines(const LangOptions &Opts, const llvm::Triple &Triple,
                    MacroBuilder &Builder) const override {
    Builder.defineMacro("__FreeBSD__", "9");
    Builder.defineMacro("__FreeBSD_cc_version", "900001");
    Builder.defineMacro("__KPRINTF_ATTRIBUTE__");
    DefineStd(Builder, "unix", Opts);
    Builder.defineMacro("__ELF__");
    Builder.defineMacro("__ORBIS__");
  }
public:
  PS4OSTargetInfo(const llvm::Triple &Triple, const TargetOptions &Opts)
      : OSTargetInfo<Target>(Triple, Opts) {
    this->WCharType = this->UnsignedShort;

    // On PS4, TLS variable cannot be aligned to more than 32 bytes (256 bits).
    this->MaxTLSAlign = 256;

    // On PS4, do not honor explicit bit field alignment,
    // as in "__attribute__((aligned(2))) int b : 1;".
    this->UseExplicitBitFieldAlignment = false;

    switch (Triple.getArch()) {
    default:
    case llvm::Triple::x86_64:
      this->MCountName = ".mcount";
      break;
    }
  }
};

// Solaris target
template<typename Target>
class SolarisTargetInfo : public OSTargetInfo<Target> {
protected:
  void getOSDefines(const LangOptions &Opts, const llvm::Triple &Triple,
                    MacroBuilder &Builder) const override {
    DefineStd(Builder, "sun", Opts);
    DefineStd(Builder, "unix", Opts);
    Builder.defineMacro("__ELF__");
    Builder.defineMacro("__svr4__");
    Builder.defineMacro("__SVR4");
    // Solaris headers require _XOPEN_SOURCE to be set to 600 for C99 and
    // newer, but to 500 for everything else.  feature_test.h has a check to
    // ensure that you are not using C99 with an old version of X/Open or C89
    // with a new version.
    if (Opts.C99)
      Builder.defineMacro("_XOPEN_SOURCE", "600");
    else
      Builder.defineMacro("_XOPEN_SOURCE", "500");
    if (Opts.CPlusPlus)
      Builder.defineMacro("__C99FEATURES__");
    Builder.defineMacro("_LARGEFILE_SOURCE");
    Builder.defineMacro("_LARGEFILE64_SOURCE");
    Builder.defineMacro("__EXTENSIONS__");
    Builder.defineMacro("_REENTRANT");
  }
public:
  SolarisTargetInfo(const llvm::Triple &Triple, const TargetOptions &Opts)
      : OSTargetInfo<Target>(Triple, Opts) {
    this->WCharType = this->SignedInt;
    // FIXME: WIntType should be SignedLong
  }
};

// Windows target
template<typename Target>
class WindowsTargetInfo : public OSTargetInfo<Target> {
protected:
  void getOSDefines(const LangOptions &Opts, const llvm::Triple &Triple,
                    MacroBuilder &Builder) const override {
    Builder.defineMacro("_WIN32");
  }
  void getVisualStudioDefines(const LangOptions &Opts,
                              MacroBuilder &Builder) const {
    if (Opts.CPlusPlus) {
      if (Opts.RTTIData)
        Builder.defineMacro("_CPPRTTI");

      if (Opts.CXXExceptions)
        Builder.defineMacro("_CPPUNWIND");
    }

    if (Opts.Bool)
      Builder.defineMacro("__BOOL_DEFINED");

    if (!Opts.CharIsSigned)
      Builder.defineMacro("_CHAR_UNSIGNED");

    // FIXME: POSIXThreads isn't exactly the option this should be defined for,
    //        but it works for now.
    if (Opts.POSIXThreads)
      Builder.defineMacro("_MT");

    if (Opts.MSCompatibilityVersion) {
      Builder.defineMacro("_MSC_VER",
                          Twine(Opts.MSCompatibilityVersion / 100000));
      Builder.defineMacro("_MSC_FULL_VER", Twine(Opts.MSCompatibilityVersion));
      // FIXME We cannot encode the revision information into 32-bits
      Builder.defineMacro("_MSC_BUILD", Twine(1));

      if (Opts.CPlusPlus11 && Opts.isCompatibleWithMSVC(LangOptions::MSVC2015))
        Builder.defineMacro("_HAS_CHAR16_T_LANGUAGE_SUPPORT", Twine(1));

      if (Opts.isCompatibleWithMSVC(LangOptions::MSVC2015)) {
        if (Opts.CPlusPlus1z)
          Builder.defineMacro("_MSVC_LANG", "201403L");
        else if (Opts.CPlusPlus14)
          Builder.defineMacro("_MSVC_LANG", "201402L");
      }
    }

    if (Opts.MicrosoftExt) {
      Builder.defineMacro("_MSC_EXTENSIONS");

      if (Opts.CPlusPlus11) {
        Builder.defineMacro("_RVALUE_REFERENCES_V2_SUPPORTED");
        Builder.defineMacro("_RVALUE_REFERENCES_SUPPORTED");
        Builder.defineMacro("_NATIVE_NULLPTR_SUPPORTED");
      }
    }

    Builder.defineMacro("_INTEGRAL_MAX_BITS", "64");
  }

public:
  WindowsTargetInfo(const llvm::Triple &Triple, const TargetOptions &Opts)
      : OSTargetInfo<Target>(Triple, Opts) {}
};

template <typename Target>
class NaClTargetInfo : public OSTargetInfo<Target> {
protected:
  void getOSDefines(const LangOptions &Opts, const llvm::Triple &Triple,
                    MacroBuilder &Builder) const override {
    if (Opts.POSIXThreads)
      Builder.defineMacro("_REENTRANT");
    if (Opts.CPlusPlus)
      Builder.defineMacro("_GNU_SOURCE");

    DefineStd(Builder, "unix", Opts);
    Builder.defineMacro("__ELF__");
    Builder.defineMacro("__native_client__");
  }

public:
  NaClTargetInfo(const llvm::Triple &Triple, const TargetOptions &Opts)
      : OSTargetInfo<Target>(Triple, Opts) {
    this->LongAlign = 32;
    this->LongWidth = 32;
    this->PointerAlign = 32;
    this->PointerWidth = 32;
    this->IntMaxType = TargetInfo::SignedLongLong;
    this->Int64Type = TargetInfo::SignedLongLong;
    this->DoubleAlign = 64;
    this->LongDoubleWidth = 64;
    this->LongDoubleAlign = 64;
    this->LongLongWidth = 64;
    this->LongLongAlign = 64;
    this->SizeType = TargetInfo::UnsignedInt;
    this->PtrDiffType = TargetInfo::SignedInt;
    this->IntPtrType = TargetInfo::SignedInt;
    // RegParmMax is inherited from the underlying architecture.
    this->LongDoubleFormat = &llvm::APFloat::IEEEdouble();
    if (Triple.getArch() == llvm::Triple::arm) {
      // Handled in ARM's setABI().
    } else if (Triple.getArch() == llvm::Triple::x86) {
      this->resetDataLayout("e-m:e-p:32:32-i64:64-n8:16:32-S128");
    } else if (Triple.getArch() == llvm::Triple::x86_64) {
      this->resetDataLayout("e-m:e-p:32:32-i64:64-n8:16:32:64-S128");
    } else if (Triple.getArch() == llvm::Triple::mipsel) {
      // Handled on mips' setDataLayout.
    } else {
      assert(Triple.getArch() == llvm::Triple::le32);
      this->resetDataLayout("e-p:32:32-i64:64");
    }
  }
};

// Fuchsia Target
template<typename Target>
class FuchsiaTargetInfo : public OSTargetInfo<Target> {
protected:
  void getOSDefines(const LangOptions &Opts, const llvm::Triple &Triple,
                    MacroBuilder &Builder) const override {
    Builder.defineMacro("__Fuchsia__");
    Builder.defineMacro("__ELF__");
    if (Opts.POSIXThreads)
      Builder.defineMacro("_REENTRANT");
    // Required by the libc++ locale support.
    if (Opts.CPlusPlus)
      Builder.defineMacro("_GNU_SOURCE");
  }
public:
  FuchsiaTargetInfo(const llvm::Triple &Triple,
                    const TargetOptions &Opts)
      : OSTargetInfo<Target>(Triple, Opts) {
    this->MCountName = "__mcount";
  }
};

// WebAssembly target
template <typename Target>
class WebAssemblyOSTargetInfo : public OSTargetInfo<Target> {
  void getOSDefines(const LangOptions &Opts, const llvm::Triple &Triple,
                    MacroBuilder &Builder) const final {
    // A common platform macro.
    if (Opts.POSIXThreads)
      Builder.defineMacro("_REENTRANT");
    // Follow g++ convention and predefine _GNU_SOURCE for C++.
    if (Opts.CPlusPlus)
      Builder.defineMacro("_GNU_SOURCE");
  }

  // As an optimization, group static init code together in a section.
  const char *getStaticInitSectionSpecifier() const final {
    return ".text.__startup";
  }

public:
  explicit WebAssemblyOSTargetInfo(const llvm::Triple &Triple,
                                   const TargetOptions &Opts)
      : OSTargetInfo<Target>(Triple, Opts) {
    this->MCountName = "__mcount";
    this->TheCXXABI.set(TargetCXXABI::WebAssembly);
  }
};

//===----------------------------------------------------------------------===//
// Specific target implementations.
//===----------------------------------------------------------------------===//

// PPC abstract base class
class PPCTargetInfo : public TargetInfo {
  static const Builtin::Info BuiltinInfo[];
  static const char * const GCCRegNames[];
  static const TargetInfo::GCCRegAlias GCCRegAliases[];
  std::string CPU;

  // Target cpu features.
  bool HasAltivec;
  bool HasVSX;
  bool HasP8Vector;
  bool HasP8Crypto;
  bool HasDirectMove;
  bool HasQPX;
  bool HasHTM;
  bool HasBPERMD;
  bool HasExtDiv;
  bool HasP9Vector;

protected:
  std::string ABI;

public:
  PPCTargetInfo(const llvm::Triple &Triple, const TargetOptions &)
    : TargetInfo(Triple), HasAltivec(false), HasVSX(false), HasP8Vector(false),
      HasP8Crypto(false), HasDirectMove(false), HasQPX(false), HasHTM(false),
      HasBPERMD(false), HasExtDiv(false), HasP9Vector(false) {
    SuitableAlign = 128;
    SimdDefaultAlign = 128;
    LongDoubleWidth = LongDoubleAlign = 128;
    LongDoubleFormat = &llvm::APFloat::PPCDoubleDouble();
  }

  /// \brief Flags for architecture specific defines.
  typedef enum {
    ArchDefineNone  = 0,
    ArchDefineName  = 1 << 0, // <name> is substituted for arch name.
    ArchDefinePpcgr = 1 << 1,
    ArchDefinePpcsq = 1 << 2,
    ArchDefine440   = 1 << 3,
    ArchDefine603   = 1 << 4,
    ArchDefine604   = 1 << 5,
    ArchDefinePwr4  = 1 << 6,
    ArchDefinePwr5  = 1 << 7,
    ArchDefinePwr5x = 1 << 8,
    ArchDefinePwr6  = 1 << 9,
    ArchDefinePwr6x = 1 << 10,
    ArchDefinePwr7  = 1 << 11,
    ArchDefinePwr8  = 1 << 12,
    ArchDefinePwr9  = 1 << 13,
    ArchDefineA2    = 1 << 14,
    ArchDefineA2q   = 1 << 15
  } ArchDefineTypes;

  // Set the language option for altivec based on our value.
  void adjust(LangOptions &Opts) override {
    if (HasAltivec)
      Opts.AltiVec = 1;
    TargetInfo::adjust(Opts);
  }

  // Note: GCC recognizes the following additional cpus:
  //  401, 403, 405, 405fp, 440fp, 464, 464fp, 476, 476fp, 505, 740, 801,
  //  821, 823, 8540, 8548, e300c2, e300c3, e500mc64, e6500, 860, cell,
  //  titan, rs64.
  bool setCPU(const std::string &Name) override {
    bool CPUKnown = llvm::StringSwitch<bool>(Name)
      .Case("generic", true)
      .Case("440", true)
      .Case("450", true)
      .Case("601", true)
      .Case("602", true)
      .Case("603", true)
      .Case("603e", true)
      .Case("603ev", true)
      .Case("604", true)
      .Case("604e", true)
      .Case("620", true)
      .Case("630", true)
      .Case("g3", true)
      .Case("7400", true)
      .Case("g4", true)
      .Case("7450", true)
      .Case("g4+", true)
      .Case("750", true)
      .Case("970", true)
      .Case("g5", true)
      .Case("a2", true)
      .Case("a2q", true)
      .Case("e500mc", true)
      .Case("e5500", true)
      .Case("power3", true)
      .Case("pwr3", true)
      .Case("power4", true)
      .Case("pwr4", true)
      .Case("power5", true)
      .Case("pwr5", true)
      .Case("power5x", true)
      .Case("pwr5x", true)
      .Case("power6", true)
      .Case("pwr6", true)
      .Case("power6x", true)
      .Case("pwr6x", true)
      .Case("power7", true)
      .Case("pwr7", true)
      .Case("power8", true)
      .Case("pwr8", true)
      .Case("power9", true)
      .Case("pwr9", true)
      .Case("powerpc", true)
      .Case("ppc", true)
      .Case("powerpc64", true)
      .Case("ppc64", true)
      .Case("powerpc64le", true)
      .Case("ppc64le", true)
      .Default(false);

    if (CPUKnown)
      CPU = Name;

    return CPUKnown;
  }


  StringRef getABI() const override { return ABI; }

  ArrayRef<Builtin::Info> getTargetBuiltins() const override {
    return llvm::makeArrayRef(BuiltinInfo,
                             clang::PPC::LastTSBuiltin-Builtin::FirstTSBuiltin);
  }

  bool isCLZForZeroUndef() const override { return false; }

  void getTargetDefines(const LangOptions &Opts,
                        MacroBuilder &Builder) const override;

  bool
  initFeatureMap(llvm::StringMap<bool> &Features, DiagnosticsEngine &Diags,
                 StringRef CPU,
                 const std::vector<std::string> &FeaturesVec) const override;

  bool handleTargetFeatures(std::vector<std::string> &Features,
                            DiagnosticsEngine &Diags) override;
  bool hasFeature(StringRef Feature) const override;
  void setFeatureEnabled(llvm::StringMap<bool> &Features, StringRef Name,
                         bool Enabled) const override;

  ArrayRef<const char *> getGCCRegNames() const override;
  ArrayRef<TargetInfo::GCCRegAlias> getGCCRegAliases() const override;
  bool validateAsmConstraint(const char *&Name,
                             TargetInfo::ConstraintInfo &Info) const override {
    switch (*Name) {
    default: return false;
    case 'O': // Zero
      break;
    case 'b': // Base register
    case 'f': // Floating point register
      Info.setAllowsRegister();
      break;
    // FIXME: The following are added to allow parsing.
    // I just took a guess at what the actions should be.
    // Also, is more specific checking needed?  I.e. specific registers?
    case 'd': // Floating point register (containing 64-bit value)
    case 'v': // Altivec vector register
      Info.setAllowsRegister();
      break;
    case 'w':
      switch (Name[1]) {
        case 'd':// VSX vector register to hold vector double data
        case 'f':// VSX vector register to hold vector float data
        case 's':// VSX vector register to hold scalar float data
        case 'a':// Any VSX register
        case 'c':// An individual CR bit
          break;
        default:
          return false;
      }
      Info.setAllowsRegister();
      Name++; // Skip over 'w'.
      break;
    case 'h': // `MQ', `CTR', or `LINK' register
    case 'q': // `MQ' register
    case 'c': // `CTR' register
    case 'l': // `LINK' register
    case 'x': // `CR' register (condition register) number 0
    case 'y': // `CR' register (condition register)
    case 'z': // `XER[CA]' carry bit (part of the XER register)
      Info.setAllowsRegister();
      break;
    case 'I': // Signed 16-bit constant
    case 'J': // Unsigned 16-bit constant shifted left 16 bits
              //  (use `L' instead for SImode constants)
    case 'K': // Unsigned 16-bit constant
    case 'L': // Signed 16-bit constant shifted left 16 bits
    case 'M': // Constant larger than 31
    case 'N': // Exact power of 2
    case 'P': // Constant whose negation is a signed 16-bit constant
    case 'G': // Floating point constant that can be loaded into a
              // register with one instruction per word
    case 'H': // Integer/Floating point constant that can be loaded
              // into a register using three instructions
      break;
    case 'm': // Memory operand. Note that on PowerPC targets, m can
              // include addresses that update the base register. It
              // is therefore only safe to use `m' in an asm statement
              // if that asm statement accesses the operand exactly once.
              // The asm statement must also use `%U<opno>' as a
              // placeholder for the "update" flag in the corresponding
              // load or store instruction. For example:
              // asm ("st%U0 %1,%0" : "=m" (mem) : "r" (val));
              // is correct but:
              // asm ("st %1,%0" : "=m" (mem) : "r" (val));
              // is not. Use es rather than m if you don't want the base
              // register to be updated.
    case 'e':
      if (Name[1] != 's')
          return false;
              // es: A "stable" memory operand; that is, one which does not
              // include any automodification of the base register. Unlike
              // `m', this constraint can be used in asm statements that
              // might access the operand several times, or that might not
              // access it at all.
      Info.setAllowsMemory();
      Name++; // Skip over 'e'.
      break;
    case 'Q': // Memory operand that is an offset from a register (it is
              // usually better to use `m' or `es' in asm statements)
    case 'Z': // Memory operand that is an indexed or indirect from a
              // register (it is usually better to use `m' or `es' in
              // asm statements)
      Info.setAllowsMemory();
      Info.setAllowsRegister();
      break;
    case 'R': // AIX TOC entry
    case 'a': // Address operand that is an indexed or indirect from a
              // register (`p' is preferable for asm statements)
    case 'S': // Constant suitable as a 64-bit mask operand
    case 'T': // Constant suitable as a 32-bit mask operand
    case 'U': // System V Release 4 small data area reference
    case 't': // AND masks that can be performed by two rldic{l, r}
              // instructions
    case 'W': // Vector constant that does not require memory
    case 'j': // Vector constant that is all zeros.
      break;
    // End FIXME.
    }
    return true;
  }
  std::string convertConstraint(const char *&Constraint) const override {
    std::string R;
    switch (*Constraint) {
    case 'e':
    case 'w':
      // Two-character constraint; add "^" hint for later parsing.
      R = std::string("^") + std::string(Constraint, 2);
      Constraint++;
      break;
    default:
      return TargetInfo::convertConstraint(Constraint);
    }
    return R;
  }
  const char *getClobbers() const override {
    return "";
  }
  int getEHDataRegisterNumber(unsigned RegNo) const override {
    if (RegNo == 0) return 3;
    if (RegNo == 1) return 4;
    return -1;
  }

  bool hasSjLjLowering() const override {
    return true;
  }

  bool useFloat128ManglingForLongDouble() const override {
    return LongDoubleWidth == 128 &&
           LongDoubleFormat == &llvm::APFloat::PPCDoubleDouble() &&
           getTriple().isOSBinFormatELF();
  }
};

const Builtin::Info PPCTargetInfo::BuiltinInfo[] = {
#define BUILTIN(ID, TYPE, ATTRS) \
  { #ID, TYPE, ATTRS, nullptr, ALL_LANGUAGES, nullptr },
#define LIBBUILTIN(ID, TYPE, ATTRS, HEADER) \
  { #ID, TYPE, ATTRS, HEADER, ALL_LANGUAGES, nullptr },
#include "clang/Basic/BuiltinsPPC.def"
};

/// handleTargetFeatures - Perform initialization based on the user
/// configured set of features.
bool PPCTargetInfo::handleTargetFeatures(std::vector<std::string> &Features,
                                         DiagnosticsEngine &Diags) {
  for (const auto &Feature : Features) {
    if (Feature == "+altivec") {
      HasAltivec = true;
    } else if (Feature == "+vsx") {
      HasVSX = true;
    } else if (Feature == "+bpermd") {
      HasBPERMD = true;
    } else if (Feature == "+extdiv") {
      HasExtDiv = true;
    } else if (Feature == "+power8-vector") {
      HasP8Vector = true;
    } else if (Feature == "+crypto") {
      HasP8Crypto = true;
    } else if (Feature == "+direct-move") {
      HasDirectMove = true;
    } else if (Feature == "+qpx") {
      HasQPX = true;
    } else if (Feature == "+htm") {
      HasHTM = true;
    } else if (Feature == "+float128") {
      HasFloat128 = true;
    } else if (Feature == "+power9-vector") {
      HasP9Vector = true;
    }
    // TODO: Finish this list and add an assert that we've handled them
    // all.
  }

  return true;
}

/// PPCTargetInfo::getTargetDefines - Return a set of the PowerPC-specific
/// #defines that are not tied to a specific subtarget.
void PPCTargetInfo::getTargetDefines(const LangOptions &Opts,
                                     MacroBuilder &Builder) const {
  // Target identification.
  Builder.defineMacro("__ppc__");
  Builder.defineMacro("__PPC__");
  Builder.defineMacro("_ARCH_PPC");
  Builder.defineMacro("__powerpc__");
  Builder.defineMacro("__POWERPC__");
  if (PointerWidth == 64) {
    Builder.defineMacro("_ARCH_PPC64");
    Builder.defineMacro("__powerpc64__");
    Builder.defineMacro("__ppc64__");
    Builder.defineMacro("__PPC64__");
  }

  // Target properties.
  if (getTriple().getArch() == llvm::Triple::ppc64le) {
    Builder.defineMacro("_LITTLE_ENDIAN");
  } else {
    if (getTriple().getOS() != llvm::Triple::NetBSD &&
        getTriple().getOS() != llvm::Triple::OpenBSD)
      Builder.defineMacro("_BIG_ENDIAN");
  }

  // ABI options.
  if (ABI == "elfv1" || ABI == "elfv1-qpx")
    Builder.defineMacro("_CALL_ELF", "1");
  if (ABI == "elfv2")
    Builder.defineMacro("_CALL_ELF", "2");

  // This typically is only for a new enough linker (bfd >= 2.16.2 or gold), but
  // our suppport post-dates this and it should work on all 64-bit ppc linux
  // platforms. It is guaranteed to work on all elfv2 platforms.
  if (getTriple().getOS() == llvm::Triple::Linux && PointerWidth == 64)
    Builder.defineMacro("_CALL_LINUX", "1");

  // Subtarget options.
  Builder.defineMacro("__NATURAL_ALIGNMENT__");
  Builder.defineMacro("__REGISTER_PREFIX__", "");

  // FIXME: Should be controlled by command line option.
  if (LongDoubleWidth == 128) {
    Builder.defineMacro("__LONG_DOUBLE_128__");
    Builder.defineMacro("__LONGDOUBLE128");
  }

  // Define this for elfv2 (64-bit only) or 64-bit darwin.
  if (ABI == "elfv2" ||
      (getTriple().getOS() == llvm::Triple::Darwin && PointerWidth == 64))
    Builder.defineMacro("__STRUCT_PARM_ALIGN__", "16");

  // CPU identification.
  ArchDefineTypes defs =
      (ArchDefineTypes)llvm::StringSwitch<int>(CPU)
          .Case("440", ArchDefineName)
          .Case("450", ArchDefineName | ArchDefine440)
          .Case("601", ArchDefineName)
          .Case("602", ArchDefineName | ArchDefinePpcgr)
          .Case("603", ArchDefineName | ArchDefinePpcgr)
          .Case("603e", ArchDefineName | ArchDefine603 | ArchDefinePpcgr)
          .Case("603ev", ArchDefineName | ArchDefine603 | ArchDefinePpcgr)
          .Case("604", ArchDefineName | ArchDefinePpcgr)
          .Case("604e", ArchDefineName | ArchDefine604 | ArchDefinePpcgr)
          .Case("620", ArchDefineName | ArchDefinePpcgr)
          .Case("630", ArchDefineName | ArchDefinePpcgr)
          .Case("7400", ArchDefineName | ArchDefinePpcgr)
          .Case("7450", ArchDefineName | ArchDefinePpcgr)
          .Case("750", ArchDefineName | ArchDefinePpcgr)
          .Case("970", ArchDefineName | ArchDefinePwr4 | ArchDefinePpcgr |
                           ArchDefinePpcsq)
          .Case("a2", ArchDefineA2)
          .Case("a2q", ArchDefineName | ArchDefineA2 | ArchDefineA2q)
          .Case("pwr3", ArchDefinePpcgr)
          .Case("pwr4", ArchDefineName | ArchDefinePpcgr | ArchDefinePpcsq)
          .Case("pwr5", ArchDefineName | ArchDefinePwr4 | ArchDefinePpcgr |
                            ArchDefinePpcsq)
          .Case("pwr5x", ArchDefineName | ArchDefinePwr5 | ArchDefinePwr4 |
                             ArchDefinePpcgr | ArchDefinePpcsq)
          .Case("pwr6", ArchDefineName | ArchDefinePwr5x | ArchDefinePwr5 |
                            ArchDefinePwr4 | ArchDefinePpcgr | ArchDefinePpcsq)
          .Case("pwr6x", ArchDefineName | ArchDefinePwr6 | ArchDefinePwr5x |
                             ArchDefinePwr5 | ArchDefinePwr4 | ArchDefinePpcgr |
                             ArchDefinePpcsq)
          .Case("pwr7", ArchDefineName | ArchDefinePwr6x | ArchDefinePwr6 |
                            ArchDefinePwr5x | ArchDefinePwr5 | ArchDefinePwr4 |
                            ArchDefinePpcgr | ArchDefinePpcsq)
          .Case("pwr8", ArchDefineName | ArchDefinePwr7 | ArchDefinePwr6x |
                            ArchDefinePwr6 | ArchDefinePwr5x | ArchDefinePwr5 |
                            ArchDefinePwr4 | ArchDefinePpcgr | ArchDefinePpcsq)
          .Case("pwr9", ArchDefineName | ArchDefinePwr8 | ArchDefinePwr7 |
                            ArchDefinePwr6x | ArchDefinePwr6 | ArchDefinePwr5x |
                            ArchDefinePwr5 | ArchDefinePwr4 | ArchDefinePpcgr |
                            ArchDefinePpcsq)
          .Case("power3", ArchDefinePpcgr)
          .Case("power4", ArchDefinePwr4 | ArchDefinePpcgr | ArchDefinePpcsq)
          .Case("power5", ArchDefinePwr5 | ArchDefinePwr4 | ArchDefinePpcgr |
                              ArchDefinePpcsq)
          .Case("power5x", ArchDefinePwr5x | ArchDefinePwr5 | ArchDefinePwr4 |
                               ArchDefinePpcgr | ArchDefinePpcsq)
          .Case("power6", ArchDefinePwr6 | ArchDefinePwr5x | ArchDefinePwr5 |
                              ArchDefinePwr4 | ArchDefinePpcgr |
                              ArchDefinePpcsq)
          .Case("power6x", ArchDefinePwr6x | ArchDefinePwr6 | ArchDefinePwr5x |
                               ArchDefinePwr5 | ArchDefinePwr4 |
                               ArchDefinePpcgr | ArchDefinePpcsq)
          .Case("power7", ArchDefinePwr7 | ArchDefinePwr6x | ArchDefinePwr6 |
                              ArchDefinePwr5x | ArchDefinePwr5 |
                              ArchDefinePwr4 | ArchDefinePpcgr |
                              ArchDefinePpcsq)
          .Case("power8", ArchDefinePwr8 | ArchDefinePwr7 | ArchDefinePwr6x |
                              ArchDefinePwr6 | ArchDefinePwr5x |
                              ArchDefinePwr5 | ArchDefinePwr4 |
                              ArchDefinePpcgr | ArchDefinePpcsq)
          .Case("power9", ArchDefinePwr9 | ArchDefinePwr8 | ArchDefinePwr7 |
                              ArchDefinePwr6x | ArchDefinePwr6 |
                              ArchDefinePwr5x | ArchDefinePwr5 |
                              ArchDefinePwr4 | ArchDefinePpcgr |
                              ArchDefinePpcsq)
          // powerpc64le automatically defaults to at least power8.
          .Case("ppc64le", ArchDefinePwr8 | ArchDefinePwr7 | ArchDefinePwr6x |
                               ArchDefinePwr6 | ArchDefinePwr5x |
                               ArchDefinePwr5 | ArchDefinePwr4 |
                               ArchDefinePpcgr | ArchDefinePpcsq)
          .Default(ArchDefineNone);

  if (defs & ArchDefineName)
    Builder.defineMacro(Twine("_ARCH_", StringRef(CPU).upper()));
  if (defs & ArchDefinePpcgr)
    Builder.defineMacro("_ARCH_PPCGR");
  if (defs & ArchDefinePpcsq)
    Builder.defineMacro("_ARCH_PPCSQ");
  if (defs & ArchDefine440)
    Builder.defineMacro("_ARCH_440");
  if (defs & ArchDefine603)
    Builder.defineMacro("_ARCH_603");
  if (defs & ArchDefine604)
    Builder.defineMacro("_ARCH_604");
  if (defs & ArchDefinePwr4)
    Builder.defineMacro("_ARCH_PWR4");
  if (defs & ArchDefinePwr5)
    Builder.defineMacro("_ARCH_PWR5");
  if (defs & ArchDefinePwr5x)
    Builder.defineMacro("_ARCH_PWR5X");
  if (defs & ArchDefinePwr6)
    Builder.defineMacro("_ARCH_PWR6");
  if (defs & ArchDefinePwr6x)
    Builder.defineMacro("_ARCH_PWR6X");
  if (defs & ArchDefinePwr7)
    Builder.defineMacro("_ARCH_PWR7");
  if (defs & ArchDefinePwr8)
    Builder.defineMacro("_ARCH_PWR8");
  if (defs & ArchDefinePwr9)
    Builder.defineMacro("_ARCH_PWR9");
  if (defs & ArchDefineA2)
    Builder.defineMacro("_ARCH_A2");
  if (defs & ArchDefineA2q) {
    Builder.defineMacro("_ARCH_A2Q");
    Builder.defineMacro("_ARCH_QP");
  }

  if (getTriple().getVendor() == llvm::Triple::BGQ) {
    Builder.defineMacro("__bg__");
    Builder.defineMacro("__THW_BLUEGENE__");
    Builder.defineMacro("__bgq__");
    Builder.defineMacro("__TOS_BGQ__");
  }

  if (HasAltivec) {
    Builder.defineMacro("__VEC__", "10206");
    Builder.defineMacro("__ALTIVEC__");
  }
  if (HasVSX)
    Builder.defineMacro("__VSX__");
  if (HasP8Vector)
    Builder.defineMacro("__POWER8_VECTOR__");
  if (HasP8Crypto)
    Builder.defineMacro("__CRYPTO__");
  if (HasHTM)
    Builder.defineMacro("__HTM__");
  if (HasFloat128)
    Builder.defineMacro("__FLOAT128__");
  if (HasP9Vector)
    Builder.defineMacro("__POWER9_VECTOR__");

  Builder.defineMacro("__GCC_HAVE_SYNC_COMPARE_AND_SWAP_1");
  Builder.defineMacro("__GCC_HAVE_SYNC_COMPARE_AND_SWAP_2");
  Builder.defineMacro("__GCC_HAVE_SYNC_COMPARE_AND_SWAP_4");
  if (PointerWidth == 64)
    Builder.defineMacro("__GCC_HAVE_SYNC_COMPARE_AND_SWAP_8");

  // We have support for the bswap intrinsics so we can define this.
  Builder.defineMacro("__HAVE_BSWAP__", "1");

  // FIXME: The following are not yet generated here by Clang, but are
  //        generated by GCC:
  //
  //   _SOFT_FLOAT_
  //   __RECIP_PRECISION__
  //   __APPLE_ALTIVEC__
  //   __RECIP__
  //   __RECIPF__
  //   __RSQRTE__
  //   __RSQRTEF__
  //   _SOFT_DOUBLE_
  //   __NO_LWSYNC__
  //   __CMODEL_MEDIUM__
  //   __CMODEL_LARGE__
  //   _CALL_SYSV
  //   _CALL_DARWIN
  //   __NO_FPRS__
}

// Handle explicit options being passed to the compiler here: if we've
// explicitly turned off vsx and turned on any of:
// - power8-vector
// - direct-move
// - float128
// - power9-vector
// then go ahead and error since the customer has expressed an incompatible
// set of options.
static bool ppcUserFeaturesCheck(DiagnosticsEngine &Diags,
                                 const std::vector<std::string> &FeaturesVec) {

  if (std::find(FeaturesVec.begin(), FeaturesVec.end(), "-vsx") !=
      FeaturesVec.end()) {
    if (std::find(FeaturesVec.begin(), FeaturesVec.end(), "+power8-vector") !=
        FeaturesVec.end()) {
      Diags.Report(diag::err_opt_not_valid_with_opt) << "-mpower8-vector"
                                                     << "-mno-vsx";
      return false;
    }

    if (std::find(FeaturesVec.begin(), FeaturesVec.end(), "+direct-move") !=
        FeaturesVec.end()) {
      Diags.Report(diag::err_opt_not_valid_with_opt) << "-mdirect-move"
                                                     << "-mno-vsx";
      return false;
    }

    if (std::find(FeaturesVec.begin(), FeaturesVec.end(), "+float128") !=
        FeaturesVec.end()) {
      Diags.Report(diag::err_opt_not_valid_with_opt) << "-mfloat128"
                                                     << "-mno-vsx";
      return false;
    }

    if (std::find(FeaturesVec.begin(), FeaturesVec.end(), "+power9-vector") !=
        FeaturesVec.end()) {
      Diags.Report(diag::err_opt_not_valid_with_opt) << "-mpower9-vector"
                                                     << "-mno-vsx";
      return false;
    }
  }

  return true;
}

bool PPCTargetInfo::initFeatureMap(
    llvm::StringMap<bool> &Features, DiagnosticsEngine &Diags, StringRef CPU,
    const std::vector<std::string> &FeaturesVec) const {
  Features["altivec"] = llvm::StringSwitch<bool>(CPU)
    .Case("7400", true)
    .Case("g4", true)
    .Case("7450", true)
    .Case("g4+", true)
    .Case("970", true)
    .Case("g5", true)
    .Case("pwr6", true)
    .Case("pwr7", true)
    .Case("pwr8", true)
    .Case("pwr9", true)
    .Case("ppc64", true)
    .Case("ppc64le", true)
    .Default(false);

  Features["qpx"] = (CPU == "a2q");
  Features["power9-vector"] = (CPU == "pwr9");
  Features["crypto"] = llvm::StringSwitch<bool>(CPU)
    .Case("ppc64le", true)
    .Case("pwr9", true)
    .Case("pwr8", true)
    .Default(false);
  Features["power8-vector"] = llvm::StringSwitch<bool>(CPU)
    .Case("ppc64le", true)
    .Case("pwr9", true)
    .Case("pwr8", true)
    .Default(false);
  Features["bpermd"] = llvm::StringSwitch<bool>(CPU)
    .Case("ppc64le", true)
    .Case("pwr9", true)
    .Case("pwr8", true)
    .Case("pwr7", true)
    .Default(false);
  Features["extdiv"] = llvm::StringSwitch<bool>(CPU)
    .Case("ppc64le", true)
    .Case("pwr9", true)
    .Case("pwr8", true)
    .Case("pwr7", true)
    .Default(false);
  Features["direct-move"] = llvm::StringSwitch<bool>(CPU)
    .Case("ppc64le", true)
    .Case("pwr9", true)
    .Case("pwr8", true)
    .Default(false);
  Features["vsx"] = llvm::StringSwitch<bool>(CPU)
    .Case("ppc64le", true)
    .Case("pwr9", true)
    .Case("pwr8", true)
    .Case("pwr7", true)
    .Default(false);
  Features["htm"] = llvm::StringSwitch<bool>(CPU)
    .Case("ppc64le", true)
    .Case("pwr9", true)
    .Case("pwr8", true)
    .Default(false);

  if (!ppcUserFeaturesCheck(Diags, FeaturesVec))
    return false;

  return TargetInfo::initFeatureMap(Features, Diags, CPU, FeaturesVec);
}

bool PPCTargetInfo::hasFeature(StringRef Feature) const {
  return llvm::StringSwitch<bool>(Feature)
      .Case("powerpc", true)
      .Case("altivec", HasAltivec)
      .Case("vsx", HasVSX)
      .Case("power8-vector", HasP8Vector)
      .Case("crypto", HasP8Crypto)
      .Case("direct-move", HasDirectMove)
      .Case("qpx", HasQPX)
      .Case("htm", HasHTM)
      .Case("bpermd", HasBPERMD)
      .Case("extdiv", HasExtDiv)
      .Case("float128", HasFloat128)
      .Case("power9-vector", HasP9Vector)
      .Default(false);
}

void PPCTargetInfo::setFeatureEnabled(llvm::StringMap<bool> &Features,
                                      StringRef Name, bool Enabled) const {
  // If we're enabling direct-move or power8-vector go ahead and enable vsx
  // as well. Do the inverse if we're disabling vsx. We'll diagnose any user
  // incompatible options.
  if (Enabled) {
    if (Name == "direct-move" ||
        Name == "power8-vector" ||
        Name == "float128" ||
        Name == "power9-vector") {
      // power9-vector is really a superset of power8-vector so encode that.
      Features[Name] = Features["vsx"] = true;
      if (Name == "power9-vector")
        Features["power8-vector"] = true;
    } else {
      Features[Name] = true;
    }
  } else {
    if (Name == "vsx") {
      Features[Name] = Features["direct-move"] = Features["power8-vector"] =
          Features["float128"] = Features["power9-vector"] = false;
    } else {
      Features[Name] = false;
    }
  }
}

const char * const PPCTargetInfo::GCCRegNames[] = {
  "r0", "r1", "r2", "r3", "r4", "r5", "r6", "r7",
  "r8", "r9", "r10", "r11", "r12", "r13", "r14", "r15",
  "r16", "r17", "r18", "r19", "r20", "r21", "r22", "r23",
  "r24", "r25", "r26", "r27", "r28", "r29", "r30", "r31",
  "f0", "f1", "f2", "f3", "f4", "f5", "f6", "f7",
  "f8", "f9", "f10", "f11", "f12", "f13", "f14", "f15",
  "f16", "f17", "f18", "f19", "f20", "f21", "f22", "f23",
  "f24", "f25", "f26", "f27", "f28", "f29", "f30", "f31",
  "mq", "lr", "ctr", "ap",
  "cr0", "cr1", "cr2", "cr3", "cr4", "cr5", "cr6", "cr7",
  "xer",
  "v0", "v1", "v2", "v3", "v4", "v5", "v6", "v7",
  "v8", "v9", "v10", "v11", "v12", "v13", "v14", "v15",
  "v16", "v17", "v18", "v19", "v20", "v21", "v22", "v23",
  "v24", "v25", "v26", "v27", "v28", "v29", "v30", "v31",
  "vrsave", "vscr",
  "spe_acc", "spefscr",
  "sfp"
};

ArrayRef<const char*> PPCTargetInfo::getGCCRegNames() const {
  return llvm::makeArrayRef(GCCRegNames);
}

const TargetInfo::GCCRegAlias PPCTargetInfo::GCCRegAliases[] = {
  // While some of these aliases do map to different registers
  // they still share the same register name.
  { { "0" }, "r0" },
  { { "1"}, "r1" },
  { { "2" }, "r2" },
  { { "3" }, "r3" },
  { { "4" }, "r4" },
  { { "5" }, "r5" },
  { { "6" }, "r6" },
  { { "7" }, "r7" },
  { { "8" }, "r8" },
  { { "9" }, "r9" },
  { { "10" }, "r10" },
  { { "11" }, "r11" },
  { { "12" }, "r12" },
  { { "13" }, "r13" },
  { { "14" }, "r14" },
  { { "15" }, "r15" },
  { { "16" }, "r16" },
  { { "17" }, "r17" },
  { { "18" }, "r18" },
  { { "19" }, "r19" },
  { { "20" }, "r20" },
  { { "21" }, "r21" },
  { { "22" }, "r22" },
  { { "23" }, "r23" },
  { { "24" }, "r24" },
  { { "25" }, "r25" },
  { { "26" }, "r26" },
  { { "27" }, "r27" },
  { { "28" }, "r28" },
  { { "29" }, "r29" },
  { { "30" }, "r30" },
  { { "31" }, "r31" },
  { { "fr0" }, "f0" },
  { { "fr1" }, "f1" },
  { { "fr2" }, "f2" },
  { { "fr3" }, "f3" },
  { { "fr4" }, "f4" },
  { { "fr5" }, "f5" },
  { { "fr6" }, "f6" },
  { { "fr7" }, "f7" },
  { { "fr8" }, "f8" },
  { { "fr9" }, "f9" },
  { { "fr10" }, "f10" },
  { { "fr11" }, "f11" },
  { { "fr12" }, "f12" },
  { { "fr13" }, "f13" },
  { { "fr14" }, "f14" },
  { { "fr15" }, "f15" },
  { { "fr16" }, "f16" },
  { { "fr17" }, "f17" },
  { { "fr18" }, "f18" },
  { { "fr19" }, "f19" },
  { { "fr20" }, "f20" },
  { { "fr21" }, "f21" },
  { { "fr22" }, "f22" },
  { { "fr23" }, "f23" },
  { { "fr24" }, "f24" },
  { { "fr25" }, "f25" },
  { { "fr26" }, "f26" },
  { { "fr27" }, "f27" },
  { { "fr28" }, "f28" },
  { { "fr29" }, "f29" },
  { { "fr30" }, "f30" },
  { { "fr31" }, "f31" },
  { { "cc" }, "cr0" },
};

ArrayRef<TargetInfo::GCCRegAlias> PPCTargetInfo::getGCCRegAliases() const {
  return llvm::makeArrayRef(GCCRegAliases);
}

class PPC32TargetInfo : public PPCTargetInfo {
public:
  PPC32TargetInfo(const llvm::Triple &Triple, const TargetOptions &Opts)
      : PPCTargetInfo(Triple, Opts) {
    resetDataLayout("E-m:e-p:32:32-i64:64-n32");

    switch (getTriple().getOS()) {
    case llvm::Triple::Linux:
    case llvm::Triple::FreeBSD:
    case llvm::Triple::NetBSD:
      SizeType = UnsignedInt;
      PtrDiffType = SignedInt;
      IntPtrType = SignedInt;
      break;
    default:
      break;
    }

    if (getTriple().getOS() == llvm::Triple::FreeBSD) {
      LongDoubleWidth = LongDoubleAlign = 64;
      LongDoubleFormat = &llvm::APFloat::IEEEdouble();
    }

    // PPC32 supports atomics up to 4 bytes.
    MaxAtomicPromoteWidth = MaxAtomicInlineWidth = 32;
  }

  BuiltinVaListKind getBuiltinVaListKind() const override {
    // This is the ELF definition, and is overridden by the Darwin sub-target
    return TargetInfo::PowerABIBuiltinVaList;
  }
};

// Note: ABI differences may eventually require us to have a separate
// TargetInfo for little endian.
class PPC64TargetInfo : public PPCTargetInfo {
public:
  PPC64TargetInfo(const llvm::Triple &Triple, const TargetOptions &Opts)
      : PPCTargetInfo(Triple, Opts) {
    LongWidth = LongAlign = PointerWidth = PointerAlign = 64;
    IntMaxType = SignedLong;
    Int64Type = SignedLong;

    if ((Triple.getArch() == llvm::Triple::ppc64le)) {
      resetDataLayout("e-m:e-i64:64-n32:64");
      ABI = "elfv2";
    } else {
      resetDataLayout("E-m:e-i64:64-n32:64");
      ABI = "elfv1";
    }

    switch (getTriple().getOS()) {
    case llvm::Triple::FreeBSD:
      LongDoubleWidth = LongDoubleAlign = 64;
      LongDoubleFormat = &llvm::APFloat::IEEEdouble();
      break;
    case llvm::Triple::NetBSD:
      IntMaxType = SignedLongLong;
      Int64Type = SignedLongLong;
      break;
    default:
      break;
    }

    // PPC64 supports atomics up to 8 bytes.
    MaxAtomicPromoteWidth = MaxAtomicInlineWidth = 64;
  }
  BuiltinVaListKind getBuiltinVaListKind() const override {
    return TargetInfo::CharPtrBuiltinVaList;
  }
  // PPC64 Linux-specific ABI options.
  bool setABI(const std::string &Name) override {
    if (Name == "elfv1" || Name == "elfv1-qpx" || Name == "elfv2") {
      ABI = Name;
      return true;
    }
    return false;
  }
};

class DarwinPPC32TargetInfo : public DarwinTargetInfo<PPC32TargetInfo> {
public:
  DarwinPPC32TargetInfo(const llvm::Triple &Triple, const TargetOptions &Opts)
      : DarwinTargetInfo<PPC32TargetInfo>(Triple, Opts) {
    HasAlignMac68kSupport = true;
    BoolWidth = BoolAlign = 32; //XXX support -mone-byte-bool?
    PtrDiffType = SignedInt; // for http://llvm.org/bugs/show_bug.cgi?id=15726
    LongLongAlign = 32;
    resetDataLayout("E-m:o-p:32:32-f64:32:64-n32");
  }
  BuiltinVaListKind getBuiltinVaListKind() const override {
    return TargetInfo::CharPtrBuiltinVaList;
  }
};

class DarwinPPC64TargetInfo : public DarwinTargetInfo<PPC64TargetInfo> {
public:
  DarwinPPC64TargetInfo(const llvm::Triple &Triple, const TargetOptions &Opts)
      : DarwinTargetInfo<PPC64TargetInfo>(Triple, Opts) {
    HasAlignMac68kSupport = true;
    resetDataLayout("E-m:o-i64:64-n32:64");
  }
};

static const unsigned NVPTXAddrSpaceMap[] = {
    1, // opencl_global
    3, // opencl_local
    4, // opencl_constant
    // FIXME: generic has to be added to the target
    0, // opencl_generic
    1, // cuda_device
    4, // cuda_constant
    3, // cuda_shared
    3, // hcc_tilestatic
    0, // hcc_generic
    1, // hcc_global
};

class NVPTXTargetInfo : public TargetInfo {
  static const char *const GCCRegNames[];
  static const Builtin::Info BuiltinInfo[];
  CudaArch GPU;
  std::unique_ptr<TargetInfo> HostTarget;

public:
  NVPTXTargetInfo(const llvm::Triple &Triple, const TargetOptions &Opts,
                  unsigned TargetPointerWidth)
      : TargetInfo(Triple) {
    assert((TargetPointerWidth == 32 || TargetPointerWidth == 64) &&
           "NVPTX only supports 32- and 64-bit modes.");

    TLSSupported = false;
    AddrSpaceMap = &NVPTXAddrSpaceMap;
    UseAddrSpaceMapMangling = true;

    // Define available target features
    // These must be defined in sorted order!
    NoAsmVariants = true;
    GPU = CudaArch::SM_20;

    if (TargetPointerWidth == 32)
      resetDataLayout("e-p:32:32-i64:64-v16:16-v32:32-n16:32:64");
    else
      resetDataLayout("e-i64:64-v16:16-v32:32-n16:32:64");

    // If possible, get a TargetInfo for our host triple, so we can match its
    // types.
    llvm::Triple HostTriple(Opts.HostTriple);
    if (!HostTriple.isNVPTX())
      HostTarget.reset(AllocateTarget(llvm::Triple(Opts.HostTriple), Opts));

    // If no host target, make some guesses about the data layout and return.
    if (!HostTarget) {
      LongWidth = LongAlign = TargetPointerWidth;
      PointerWidth = PointerAlign = TargetPointerWidth;
      switch (TargetPointerWidth) {
      case 32:
        SizeType = TargetInfo::UnsignedInt;
        PtrDiffType = TargetInfo::SignedInt;
        IntPtrType = TargetInfo::SignedInt;
        break;
      case 64:
        SizeType = TargetInfo::UnsignedLong;
        PtrDiffType = TargetInfo::SignedLong;
        IntPtrType = TargetInfo::SignedLong;
        break;
      default:
        llvm_unreachable("TargetPointerWidth must be 32 or 64");
      }
      return;
    }

    // Copy properties from host target.
    PointerWidth = HostTarget->getPointerWidth(/* AddrSpace = */ 0);
    PointerAlign = HostTarget->getPointerAlign(/* AddrSpace = */ 0);
    BoolWidth = HostTarget->getBoolWidth();
    BoolAlign = HostTarget->getBoolAlign();
    IntWidth = HostTarget->getIntWidth();
    IntAlign = HostTarget->getIntAlign();
    HalfWidth = HostTarget->getHalfWidth();
    HalfAlign = HostTarget->getHalfAlign();
    FloatWidth = HostTarget->getFloatWidth();
    FloatAlign = HostTarget->getFloatAlign();
    DoubleWidth = HostTarget->getDoubleWidth();
    DoubleAlign = HostTarget->getDoubleAlign();
    LongWidth = HostTarget->getLongWidth();
    LongAlign = HostTarget->getLongAlign();
    LongLongWidth = HostTarget->getLongLongWidth();
    LongLongAlign = HostTarget->getLongLongAlign();
    MinGlobalAlign = HostTarget->getMinGlobalAlign();
    NewAlign = HostTarget->getNewAlign();
    DefaultAlignForAttributeAligned =
        HostTarget->getDefaultAlignForAttributeAligned();
    SizeType = HostTarget->getSizeType();
    IntMaxType = HostTarget->getIntMaxType();
    PtrDiffType = HostTarget->getPtrDiffType(/* AddrSpace = */ 0);
    IntPtrType = HostTarget->getIntPtrType();
    WCharType = HostTarget->getWCharType();
    WIntType = HostTarget->getWIntType();
    Char16Type = HostTarget->getChar16Type();
    Char32Type = HostTarget->getChar32Type();
    Int64Type = HostTarget->getInt64Type();
    SigAtomicType = HostTarget->getSigAtomicType();
    ProcessIDType = HostTarget->getProcessIDType();

    UseBitFieldTypeAlignment = HostTarget->useBitFieldTypeAlignment();
    UseZeroLengthBitfieldAlignment =
        HostTarget->useZeroLengthBitfieldAlignment();
    UseExplicitBitFieldAlignment = HostTarget->useExplicitBitFieldAlignment();
    ZeroLengthBitfieldBoundary = HostTarget->getZeroLengthBitfieldBoundary();

    // This is a bit of a lie, but it controls __GCC_ATOMIC_XXX_LOCK_FREE, and
    // we need those macros to be identical on host and device, because (among
    // other things) they affect which standard library classes are defined, and
    // we need all classes to be defined on both the host and device.
    MaxAtomicInlineWidth = HostTarget->getMaxAtomicInlineWidth();

    // Properties intentionally not copied from host:
    // - LargeArrayMinWidth, LargeArrayAlign: Not visible across the
    //   host/device boundary.
    // - SuitableAlign: Not visible across the host/device boundary, and may
    //   correctly be different on host/device, e.g. if host has wider vector
    //   types than device.
    // - LongDoubleWidth, LongDoubleAlign: nvptx's long double type is the same
    //   as its double type, but that's not necessarily true on the host.
    //   TODO: nvcc emits a warning when using long double on device; we should
    //   do the same.
  }
  void getTargetDefines(const LangOptions &Opts,
                        MacroBuilder &Builder) const override {
    Builder.defineMacro("__PTX__");
    Builder.defineMacro("__NVPTX__");
    if (Opts.CUDAIsDevice) {
      // Set __CUDA_ARCH__ for the GPU specified.
      std::string CUDAArchCode = [this] {
        switch (GPU) {
        case CudaArch::UNKNOWN:
          assert(false && "No GPU arch when compiling CUDA device code.");
          return "";
        case CudaArch::SM_20:
          return "200";
        case CudaArch::SM_21:
          return "210";
        case CudaArch::SM_30:
          return "300";
        case CudaArch::SM_32:
          return "320";
        case CudaArch::SM_35:
          return "350";
        case CudaArch::SM_37:
          return "370";
        case CudaArch::SM_50:
          return "500";
        case CudaArch::SM_52:
          return "520";
        case CudaArch::SM_53:
          return "530";
        case CudaArch::SM_60:
          return "600";
        case CudaArch::SM_61:
          return "610";
        case CudaArch::SM_62:
          return "620";
        }
        llvm_unreachable("unhandled CudaArch");
      }();
      Builder.defineMacro("__CUDA_ARCH__", CUDAArchCode);
    }
  }
  ArrayRef<Builtin::Info> getTargetBuiltins() const override {
    return llvm::makeArrayRef(BuiltinInfo,
                         clang::NVPTX::LastTSBuiltin - Builtin::FirstTSBuiltin);
  }
  bool
  initFeatureMap(llvm::StringMap<bool> &Features, DiagnosticsEngine &Diags,
                 StringRef CPU,
                 const std::vector<std::string> &FeaturesVec) const override {
    Features["satom"] = GPU >= CudaArch::SM_60;
    return TargetInfo::initFeatureMap(Features, Diags, CPU, FeaturesVec);
  }

  bool hasFeature(StringRef Feature) const override {
    return llvm::StringSwitch<bool>(Feature)
        .Cases("ptx", "nvptx", true)
        .Case("satom", GPU >= CudaArch::SM_60)  // Atomics w/ scope.
        .Default(false);
  }

  ArrayRef<const char *> getGCCRegNames() const override;
  ArrayRef<TargetInfo::GCCRegAlias> getGCCRegAliases() const override {
    // No aliases.
    return None;
  }
  bool validateAsmConstraint(const char *&Name,
                             TargetInfo::ConstraintInfo &Info) const override {
    switch (*Name) {
    default:
      return false;
    case 'c':
    case 'h':
    case 'r':
    case 'l':
    case 'f':
    case 'd':
      Info.setAllowsRegister();
      return true;
    }
  }
  const char *getClobbers() const override {
    // FIXME: Is this really right?
    return "";
  }
  BuiltinVaListKind getBuiltinVaListKind() const override {
    // FIXME: implement
    return TargetInfo::CharPtrBuiltinVaList;
  }
  bool setCPU(const std::string &Name) override {
    GPU = StringToCudaArch(Name);
    return GPU != CudaArch::UNKNOWN;
  }
  void setSupportedOpenCLOpts() override {
    auto &Opts = getSupportedOpenCLOpts();
    Opts.support("cl_clang_storage_class_specifiers");
    Opts.support("cl_khr_gl_sharing");
    Opts.support("cl_khr_icd");

    Opts.support("cl_khr_fp64");
    Opts.support("cl_khr_byte_addressable_store");
    Opts.support("cl_khr_global_int32_base_atomics");
    Opts.support("cl_khr_global_int32_extended_atomics");
    Opts.support("cl_khr_local_int32_base_atomics");
    Opts.support("cl_khr_local_int32_extended_atomics");
  }

  CallingConvCheckResult checkCallingConvention(CallingConv CC) const override {
    // CUDA compilations support all of the host's calling conventions.
    //
    // TODO: We should warn if you apply a non-default CC to anything other than
    // a host function.
    if (HostTarget)
      return HostTarget->checkCallingConvention(CC);
    return CCCR_Warning;
  }
};

const Builtin::Info NVPTXTargetInfo::BuiltinInfo[] = {
#define BUILTIN(ID, TYPE, ATTRS)                                               \
  { #ID, TYPE, ATTRS, nullptr, ALL_LANGUAGES, nullptr },
#define LIBBUILTIN(ID, TYPE, ATTRS, HEADER)                                    \
  { #ID, TYPE, ATTRS, HEADER, ALL_LANGUAGES, nullptr },
#define TARGET_BUILTIN(ID, TYPE, ATTRS, FEATURE)                               \
  { #ID, TYPE, ATTRS, nullptr, ALL_LANGUAGES, FEATURE },
#include "clang/Basic/BuiltinsNVPTX.def"
};

const char *const NVPTXTargetInfo::GCCRegNames[] = {"r0"};

ArrayRef<const char *> NVPTXTargetInfo::getGCCRegNames() const {
  return llvm::makeArrayRef(GCCRegNames);
}

static const LangAS::Map AMDGPUPrivateIsZeroMap = {
    1,  // opencl_global
    3,  // opencl_local
    2,  // opencl_constant
    4,  // opencl_generic
    1,  // cuda_device
    2,  // cuda_constant
    3   // cuda_shared
};
static const LangAS::Map AMDGPUGenericIsZeroMap = {
    1,  // opencl_global
    3,  // opencl_local
    4,  // opencl_constant
    0,  // opencl_generic
    1,  // cuda_device
    4,  // cuda_constant
    3   // cuda_shared
};

// If you edit the description strings, make sure you update
// getPointerWidthV().

static const char *const DataLayoutStringR600 =
  "e-p:32:32-i64:64-v16:16-v24:32-v32:32-v48:64-v96:128"
  "-v192:256-v256:256-v512:512-v1024:1024-v2048:2048-n32:64";

static const char *const DataLayoutStringSIPrivateIsZero =
  "e-p:32:32-p1:64:64-p2:64:64-p3:32:32-p4:64:64-p5:32:32"
  "-i64:64-v16:16-v24:32-v32:32-v48:64-v96:128"
  "-v192:256-v256:256-v512:512-v1024:1024-v2048:2048-n32:64";

static const char *const DataLayoutStringSIGenericIsZero =
  "e-p:64:64-p1:64:64-p2:64:64-p3:32:32-p4:64:64-p5:32:32"
  "-i64:64-v16:16-v24:32-v32:32-v48:64-v96:128"
  "-v192:256-v256:256-v512:512-v1024:1024-v2048:2048-n32:64";

class AMDGPUTargetInfo final : public TargetInfo {
  static const unsigned AddrSpaceMap_[10];
  static const Builtin::Info BuiltinInfo[];
  static const char * const GCCRegNames[];

<<<<<<< HEAD
  enum AddrSpaceKind {
    AS_Private  = 0,
    AS_Global   = 1,
    AS_Constant = 2,
    AS_Local    = 3,
    AS_Generic  = 4
=======
  struct AddrSpace {
    unsigned Generic, Global, Local, Constant, Private;
    AddrSpace(bool IsGenericZero_ = false){
      if (IsGenericZero_) {
        Generic   = 0;
        Global    = 1;
        Local     = 3;
        Constant  = 4;
        Private   = 5;
      } else {
        Generic   = 4;
        Global    = 1;
        Local     = 3;
        Constant  = 2;
        Private   = 0;
      }
    }
>>>>>>> 4a70fcac
  };

  /// \brief The GPU profiles supported by the AMDGPU target.
  enum GPUKind {
    GK_NONE,
    GK_R600,
    GK_R600_DOUBLE_OPS,
    GK_R700,
    GK_R700_DOUBLE_OPS,
    GK_EVERGREEN,
    GK_EVERGREEN_DOUBLE_OPS,
    GK_NORTHERN_ISLANDS,
    GK_CAYMAN,
    GK_GFX6,
    GK_GFX7,
    GK_GFX8,
    GK_GFX9
  } GPU;

  bool hasFP64:1;
  bool hasFMAF:1;
  bool hasLDEXPF:1;
  bool hasFullSpeedFP32Denorms:1;
  const AddrSpace AS;

  static bool isAMDGCN(const llvm::Triple &TT) {
    return TT.getArch() == llvm::Triple::amdgcn;
  }

  static bool isGenericZero(const llvm::Triple &TT) {
    return TT.getEnvironmentName() == "amdgiz" ||
        TT.getEnvironmentName() == "amdgizcl";
  }
public:
  AMDGPUTargetInfo(const llvm::Triple &Triple, const TargetOptions &Opts)
    : TargetInfo(Triple) ,
      GPU(isAMDGCN(Triple) ? GK_GFX6 : GK_R600),
      hasFP64(false),
      hasFMAF(false),
      hasLDEXPF(false),
      hasFullSpeedFP32Denorms(false),
      AS(isGenericZero(Triple)){
    if (getTriple().getArch() == llvm::Triple::amdgcn) {
      hasFP64 = true;
      hasFMAF = true;
      hasLDEXPF = true;
    }
    auto IsGenericZero = isGenericZero(Triple);
    resetDataLayout(getTriple().getArch() == llvm::Triple::amdgcn ?
                    (IsGenericZero ? DataLayoutStringSIGenericIsZero :
                        DataLayoutStringSIPrivateIsZero)
                    : DataLayoutStringR600);

<<<<<<< HEAD
    AddrSpaceMap = &AddrSpaceMap_;
=======
    AddrSpaceMap = IsGenericZero ? &AMDGPUGenericIsZeroMap :
        &AMDGPUPrivateIsZeroMap;
>>>>>>> 4a70fcac
    UseAddrSpaceMapMangling = true;

    // If possible, get a TargetInfo for our host triple, so we can match its
    // types.
    llvm::Triple HostTriple(Opts.HostTriple);
    if (AMDGPUTargetInfo::isAMDGCN(HostTriple))
      return;
    std::unique_ptr<TargetInfo> HostTarget(
        AllocateTarget(llvm::Triple(Opts.HostTriple), Opts));
    if (!HostTarget) {
      return;
    }

    PointerWidth = HostTarget->getPointerWidth(/* AddrSpace = */ 0);
    PointerAlign = HostTarget->getPointerAlign(/* AddrSpace = */ 0);
    BoolWidth = HostTarget->getBoolWidth();
    BoolAlign = HostTarget->getBoolAlign();
    IntWidth = HostTarget->getIntWidth();
    IntAlign = HostTarget->getIntAlign();
    HalfWidth = HostTarget->getHalfWidth();
    HalfAlign = HostTarget->getHalfAlign();
    FloatWidth = HostTarget->getFloatWidth();
    FloatAlign = HostTarget->getFloatAlign();
    DoubleWidth = HostTarget->getDoubleWidth();
    DoubleAlign = HostTarget->getDoubleAlign();
    LongWidth = HostTarget->getLongWidth();
    LongAlign = HostTarget->getLongAlign();
    LongLongWidth = HostTarget->getLongLongWidth();
    LongLongAlign = HostTarget->getLongLongAlign();
    MinGlobalAlign = HostTarget->getMinGlobalAlign();
    NewAlign = HostTarget->getNewAlign();
    DefaultAlignForAttributeAligned =
        HostTarget->getDefaultAlignForAttributeAligned();
    SizeType = HostTarget->getSizeType();
    IntMaxType = HostTarget->getIntMaxType();
    PtrDiffType = HostTarget->getPtrDiffType(/* AddrSpace = */ 0);
    IntPtrType = HostTarget->getIntPtrType();
    WCharType = HostTarget->getWCharType();
    WIntType = HostTarget->getWIntType();
    Char16Type = HostTarget->getChar16Type();
    Char32Type = HostTarget->getChar32Type();
    Int64Type = HostTarget->getInt64Type();
    SigAtomicType = HostTarget->getSigAtomicType();
    ProcessIDType = HostTarget->getProcessIDType();

    UseBitFieldTypeAlignment = HostTarget->useBitFieldTypeAlignment();
    UseZeroLengthBitfieldAlignment =
        HostTarget->useZeroLengthBitfieldAlignment();
    UseExplicitBitFieldAlignment = HostTarget->useExplicitBitFieldAlignment();
    ZeroLengthBitfieldBoundary = HostTarget->getZeroLengthBitfieldBoundary();

    // This is a bit of a lie, but it controls __GCC_ATOMIC_XXX_LOCK_FREE, and
    // we need those macros to be identical on host and device, because (among
    // other things) they affect which standard library classes are defined, and
    // we need all classes to be defined on both the host and device.
    MaxAtomicInlineWidth = HostTarget->getMaxAtomicInlineWidth();

    // Properties intentionally not copied from host:
    // - LargeArrayMinWidth, LargeArrayAlign: Not visible across the
    //   host/device boundary.
    // - SuitableAlign: Not visible across the host/device boundary, and may
    //   correctly be different on host/device, e.g. if host has wider vector
    //   types than device.
    // - LongDoubleWidth, LongDoubleAlign: TBD
  }

  uint64_t getPointerWidthV(unsigned AddrSpace) const override {
    if (GPU <= GK_CAYMAN)
      return 32;

    if (AddrSpace == AS.Private || AddrSpace == AS.Local) {
      return 32;
    }
    return 64;
  }

  uint64_t getMaxPointerWidth() const override {
    return getTriple().getArch() == llvm::Triple::amdgcn ? 64 : 32;
  }

  const char * getClobbers() const override {
    return "";
  }

  ArrayRef<const char *> getGCCRegNames() const override;

  ArrayRef<TargetInfo::GCCRegAlias> getGCCRegAliases() const override {
    return None;
  }

  bool validateAsmConstraint(const char *&Name,
                             TargetInfo::ConstraintInfo &Info) const override {
    switch (*Name) {
    default: break;
    case 'v': // vgpr
    case 's': // sgpr
      Info.setAllowsRegister();
      return true;
    }
    return false;
  }

  bool initFeatureMap(llvm::StringMap<bool> &Features,
                      DiagnosticsEngine &Diags, StringRef CPU,
                      const std::vector<std::string> &FeatureVec) const override;

  void adjustTargetOptions(const CodeGenOptions &CGOpts,
                           TargetOptions &TargetOpts) const override {
    bool hasFP32Denormals = false;
    bool hasFP64Denormals = false;
    for (auto &I : TargetOpts.FeaturesAsWritten) {
      if (I == "+fp32-denormals" || I == "-fp32-denormals")
        hasFP32Denormals = true;
      if (I == "+fp64-fp16-denormals" || I == "-fp64-fp16-denormals")
        hasFP64Denormals = true;
    }
    if (!hasFP32Denormals)
      TargetOpts.Features.push_back((Twine(hasFullSpeedFP32Denorms &&
          !CGOpts.FlushDenorm ? '+' : '-') + Twine("fp32-denormals")).str());
    // Always do not flush fp64 or fp16 denorms.
    if (!hasFP64Denormals && hasFP64)
      TargetOpts.Features.push_back("+fp64-fp16-denormals");
  }

  ArrayRef<Builtin::Info> getTargetBuiltins() const override {
    return llvm::makeArrayRef(BuiltinInfo,
                        clang::AMDGPU::LastTSBuiltin - Builtin::FirstTSBuiltin);
  }

  void getTargetDefines(const LangOptions &Opts,
                        MacroBuilder &Builder) const override {
    if (getTriple().getArch() == llvm::Triple::amdgcn)
      Builder.defineMacro("__AMDGCN__");
    else
      Builder.defineMacro("__R600__");

    if (hasFMAF)
      Builder.defineMacro("__HAS_FMAF__");
    if (hasLDEXPF)
      Builder.defineMacro("__HAS_LDEXPF__");
    if (hasFP64)
      Builder.defineMacro("__HAS_FP64__");
  }

  BuiltinVaListKind getBuiltinVaListKind() const override {
    return TargetInfo::CharPtrBuiltinVaList;
  }

  static GPUKind parseR600Name(StringRef Name) {
    return llvm::StringSwitch<GPUKind>(Name)
      .Case("r600" ,    GK_R600)
      .Case("rv610",    GK_R600)
      .Case("rv620",    GK_R600)
      .Case("rv630",    GK_R600)
      .Case("rv635",    GK_R600)
      .Case("rs780",    GK_R600)
      .Case("rs880",    GK_R600)
      .Case("rv670",    GK_R600_DOUBLE_OPS)
      .Case("rv710",    GK_R700)
      .Case("rv730",    GK_R700)
      .Case("rv740",    GK_R700_DOUBLE_OPS)
      .Case("rv770",    GK_R700_DOUBLE_OPS)
      .Case("palm",     GK_EVERGREEN)
      .Case("cedar",    GK_EVERGREEN)
      .Case("sumo",     GK_EVERGREEN)
      .Case("sumo2",    GK_EVERGREEN)
      .Case("redwood",  GK_EVERGREEN)
      .Case("juniper",  GK_EVERGREEN)
      .Case("hemlock",  GK_EVERGREEN_DOUBLE_OPS)
      .Case("cypress",  GK_EVERGREEN_DOUBLE_OPS)
      .Case("barts",    GK_NORTHERN_ISLANDS)
      .Case("turks",    GK_NORTHERN_ISLANDS)
      .Case("caicos",   GK_NORTHERN_ISLANDS)
      .Case("cayman",   GK_CAYMAN)
      .Case("aruba",    GK_CAYMAN)
      .Default(GK_NONE);
  }

  static GPUKind parseAMDGCNName(StringRef Name) {
    return llvm::StringSwitch<GPUKind>(Name)
      .Case("tahiti",    GK_GFX6)
      .Case("pitcairn",  GK_GFX6)
      .Case("verde",     GK_GFX6)
      .Case("oland",     GK_GFX6)
      .Case("hainan",    GK_GFX6)
      .Case("bonaire",   GK_GFX7)
      .Case("kabini",    GK_GFX7)
      .Case("kaveri",    GK_GFX7)
      .Case("hawaii",    GK_GFX7)
      .Case("mullins",   GK_GFX7)
      .Case("gfx700",    GK_GFX7)
      .Case("gfx701",    GK_GFX7)
      .Case("gfx702",    GK_GFX7)
      .Case("tonga",     GK_GFX8)
      .Case("iceland",   GK_GFX8)
      .Case("carrizo",   GK_GFX8)
      .Case("fiji",      GK_GFX8)
      .Case("stoney",    GK_GFX8)
      .Case("polaris10", GK_GFX8)
      .Case("polaris11", GK_GFX8)
      .Case("gfx800",    GK_GFX8)
      .Case("gfx801",    GK_GFX8)
      .Case("gfx802",    GK_GFX8)
      .Case("gfx803",    GK_GFX8)
      .Case("gfx804",    GK_GFX8)
      .Case("gfx810",    GK_GFX8)
      .Case("gfx900",    GK_GFX9)
      .Case("gfx901",    GK_GFX9)
      .Default(GK_NONE);
  }

  bool setCPU(const std::string &Name) override {
    if (getTriple().getArch() == llvm::Triple::amdgcn)
      GPU = parseAMDGCNName(Name);
    else
      GPU = parseR600Name(Name);

    return GPU != GK_NONE;
  }

  void setSupportedOpenCLOpts() override {
    auto &Opts = getSupportedOpenCLOpts();
    Opts.support("cl_clang_storage_class_specifiers");
    Opts.support("cl_khr_icd");

    if (hasFP64)
      Opts.support("cl_khr_fp64");
    if (GPU >= GK_EVERGREEN) {
      Opts.support("cl_khr_byte_addressable_store");
      Opts.support("cl_khr_global_int32_base_atomics");
      Opts.support("cl_khr_global_int32_extended_atomics");
      Opts.support("cl_khr_local_int32_base_atomics");
      Opts.support("cl_khr_local_int32_extended_atomics");
    }
    if (GPU >= GK_GFX6) {
      Opts.support("cl_khr_fp16");
      Opts.support("cl_khr_int64_base_atomics");
      Opts.support("cl_khr_int64_extended_atomics");
      Opts.support("cl_khr_mipmap_image");
      Opts.support("cl_khr_subgroups");
      Opts.support("cl_khr_3d_image_writes");
      Opts.support("cl_amd_media_ops");
      Opts.support("cl_amd_media_ops2");
    }
  }

  unsigned getDefaultTargetAddressSpace(const LangOptions &Opts) const override {
    // OpenCL sets address space explicitly in AST. The default (type
    // qualifier containing on address space) represents private address space.
    if (Opts.OpenCL)
      return AS_Private;
    return AS_Generic;
  }

  unsigned getConstantAddressSpace() const override {
    return AS_Constant;
  }

  unsigned getGlobalAddressSpace() const override {
    return AS_Global;
  }

  LangAS::ID getOpenCLImageAddrSpace() const override {
    return LangAS::opencl_constant;
  }

  /// \returns Target specific vtbl ptr address space.
  unsigned getVtblPtrAddressSpace() const override {
    // \todo: We currently have address spaces defined in AMDGPU Backend. It
    // would be nice if we could use it here instead of using bare numbers (same
    // applies to getDWARFAddressSpace).
    return 2; // constant.
  }

  /// \returns If a target requires an address within a target specific address
  /// space \p AddressSpace to be converted in order to be used, then return the
  /// corresponding target specific DWARF address space.
  ///
  /// \returns Otherwise return None and no conversion will be emitted in the
  /// DWARF.
  Optional<unsigned> getDWARFAddressSpace(
      unsigned AddressSpace) const override {
    const unsigned DWARF_Private = 1;
    const unsigned DWARF_Local   = 2;
    if (AddressSpace == AS.Private) {
      return DWARF_Private;
    } else if (AddressSpace == AS.Local) {
      return DWARF_Local;
    } else {
      return None;
    }
  }

  CallingConvCheckResult checkCallingConvention(CallingConv CC) const override {
    switch (CC) {
      default:
        return CCCR_Warning;
      case CC_C:
      case CC_OpenCLKernel:
        return CCCR_OK;
    }
  }

  // In amdgcn target the null pointer in local and private address spaces has
  // value ~0 and in other address spaces has value 0
  uint64_t getNullPointerValue(unsigned AS) const override {
<<<<<<< HEAD
    return AS != AS_Local && AS != 0 ? 0 : ~0;
=======
    return AS == LangAS::opencl_local ? ~0 : 0;
>>>>>>> 4a70fcac
  }
};

const unsigned AMDGPUTargetInfo::AddrSpaceMap_[] = {
  AS_Global,   // opencl_global
  AS_Local,    // opencl_local
  AS_Constant, // opencl_constant
  AS_Generic,  // opencl_generic
  AS_Global,   // cuda_device
  AS_Constant, // cuda_constant
  AS_Local,    // cuda_shared
  AS_Local,    // hcc_tilestatic
  AS_Generic,  // hcc_generic
  AS_Global,   // hcc_global
};

const Builtin::Info AMDGPUTargetInfo::BuiltinInfo[] = {
#define BUILTIN(ID, TYPE, ATTRS)                \
  { #ID, TYPE, ATTRS, nullptr, ALL_LANGUAGES, nullptr },
#define TARGET_BUILTIN(ID, TYPE, ATTRS, FEATURE)                               \
  { #ID, TYPE, ATTRS, nullptr, ALL_LANGUAGES, FEATURE },
#include "clang/Basic/BuiltinsAMDGPU.def"
};
const char * const AMDGPUTargetInfo::GCCRegNames[] = {
  "v0", "v1", "v2", "v3", "v4", "v5", "v6", "v7",
  "v8", "v9", "v10", "v11", "v12", "v13", "v14", "v15",
  "v16", "v17", "v18", "v19", "v20", "v21", "v22", "v23",
  "v24", "v25", "v26", "v27", "v28", "v29", "v30", "v31",
  "v32", "v33", "v34", "v35", "v36", "v37", "v38", "v39",
  "v40", "v41", "v42", "v43", "v44", "v45", "v46", "v47",
  "v48", "v49", "v50", "v51", "v52", "v53", "v54", "v55",
  "v56", "v57", "v58", "v59", "v60", "v61", "v62", "v63",
  "v64", "v65", "v66", "v67", "v68", "v69", "v70", "v71",
  "v72", "v73", "v74", "v75", "v76", "v77", "v78", "v79",
  "v80", "v81", "v82", "v83", "v84", "v85", "v86", "v87",
  "v88", "v89", "v90", "v91", "v92", "v93", "v94", "v95",
  "v96", "v97", "v98", "v99", "v100", "v101", "v102", "v103",
  "v104", "v105", "v106", "v107", "v108", "v109", "v110", "v111",
  "v112", "v113", "v114", "v115", "v116", "v117", "v118", "v119",
  "v120", "v121", "v122", "v123", "v124", "v125", "v126", "v127",
  "v128", "v129", "v130", "v131", "v132", "v133", "v134", "v135",
  "v136", "v137", "v138", "v139", "v140", "v141", "v142", "v143",
  "v144", "v145", "v146", "v147", "v148", "v149", "v150", "v151",
  "v152", "v153", "v154", "v155", "v156", "v157", "v158", "v159",
  "v160", "v161", "v162", "v163", "v164", "v165", "v166", "v167",
  "v168", "v169", "v170", "v171", "v172", "v173", "v174", "v175",
  "v176", "v177", "v178", "v179", "v180", "v181", "v182", "v183",
  "v184", "v185", "v186", "v187", "v188", "v189", "v190", "v191",
  "v192", "v193", "v194", "v195", "v196", "v197", "v198", "v199",
  "v200", "v201", "v202", "v203", "v204", "v205", "v206", "v207",
  "v208", "v209", "v210", "v211", "v212", "v213", "v214", "v215",
  "v216", "v217", "v218", "v219", "v220", "v221", "v222", "v223",
  "v224", "v225", "v226", "v227", "v228", "v229", "v230", "v231",
  "v232", "v233", "v234", "v235", "v236", "v237", "v238", "v239",
  "v240", "v241", "v242", "v243", "v244", "v245", "v246", "v247",
  "v248", "v249", "v250", "v251", "v252", "v253", "v254", "v255",
  "s0", "s1", "s2", "s3", "s4", "s5", "s6", "s7",
  "s8", "s9", "s10", "s11", "s12", "s13", "s14", "s15",
  "s16", "s17", "s18", "s19", "s20", "s21", "s22", "s23",
  "s24", "s25", "s26", "s27", "s28", "s29", "s30", "s31",
  "s32", "s33", "s34", "s35", "s36", "s37", "s38", "s39",
  "s40", "s41", "s42", "s43", "s44", "s45", "s46", "s47",
  "s48", "s49", "s50", "s51", "s52", "s53", "s54", "s55",
  "s56", "s57", "s58", "s59", "s60", "s61", "s62", "s63",
  "s64", "s65", "s66", "s67", "s68", "s69", "s70", "s71",
  "s72", "s73", "s74", "s75", "s76", "s77", "s78", "s79",
  "s80", "s81", "s82", "s83", "s84", "s85", "s86", "s87",
  "s88", "s89", "s90", "s91", "s92", "s93", "s94", "s95",
  "s96", "s97", "s98", "s99", "s100", "s101", "s102", "s103",
  "s104", "s105", "s106", "s107", "s108", "s109", "s110", "s111",
  "s112", "s113", "s114", "s115", "s116", "s117", "s118", "s119",
  "s120", "s121", "s122", "s123", "s124", "s125", "s126", "s127",
  "exec", "vcc", "scc", "m0", "flat_scratch", "exec_lo", "exec_hi",
  "vcc_lo", "vcc_hi", "flat_scratch_lo", "flat_scratch_hi"
};

ArrayRef<const char *> AMDGPUTargetInfo::getGCCRegNames() const {
  return llvm::makeArrayRef(GCCRegNames);
}

bool AMDGPUTargetInfo::initFeatureMap(
  llvm::StringMap<bool> &Features,
  DiagnosticsEngine &Diags, StringRef CPU,
  const std::vector<std::string> &FeatureVec) const {

  // XXX - What does the member GPU mean if device name string passed here?
  if (getTriple().getArch() == llvm::Triple::amdgcn) {
    if (CPU.empty())
      CPU = "tahiti";

    switch (parseAMDGCNName(CPU)) {
    case GK_GFX6:
    case GK_GFX7:
      break;

    case GK_GFX9:
      Features["gfx9-insts"] = true;
      LLVM_FALLTHROUGH;
    case GK_GFX8:
      Features["s-memrealtime"] = true;
      Features["16-bit-insts"] = true;
      Features["dpp"] = true;
      break;

    case GK_NONE:
      return false;
    default:
      llvm_unreachable("unhandled subtarget");
    }
  } else {
    if (CPU.empty())
      CPU = "r600";

    switch (parseR600Name(CPU)) {
    case GK_R600:
    case GK_R700:
    case GK_EVERGREEN:
    case GK_NORTHERN_ISLANDS:
      break;
    case GK_R600_DOUBLE_OPS:
    case GK_R700_DOUBLE_OPS:
    case GK_EVERGREEN_DOUBLE_OPS:
    case GK_CAYMAN:
      Features["fp64"] = true;
      break;
    case GK_NONE:
      return false;
    default:
      llvm_unreachable("unhandled subtarget");
    }
  }

  return TargetInfo::initFeatureMap(Features, Diags, CPU, FeatureVec);
}

const Builtin::Info BuiltinInfoX86[] = {
#define BUILTIN(ID, TYPE, ATTRS)                                               \
  { #ID, TYPE, ATTRS, nullptr, ALL_LANGUAGES, nullptr },
#define TARGET_BUILTIN(ID, TYPE, ATTRS, FEATURE)                               \
  { #ID, TYPE, ATTRS, nullptr, ALL_LANGUAGES, FEATURE },
#define TARGET_HEADER_BUILTIN(ID, TYPE, ATTRS, HEADER, LANGS, FEATURE)         \
  { #ID, TYPE, ATTRS, HEADER, LANGS, FEATURE },
#include "clang/Basic/BuiltinsX86.def"

#define BUILTIN(ID, TYPE, ATTRS)                                               \
  { #ID, TYPE, ATTRS, nullptr, ALL_LANGUAGES, nullptr },
#define TARGET_BUILTIN(ID, TYPE, ATTRS, FEATURE)         \
  { #ID, TYPE, ATTRS, nullptr, ALL_LANGUAGES, FEATURE },
#define TARGET_HEADER_BUILTIN(ID, TYPE, ATTRS, HEADER, LANGS, FEATURE)         \
  { #ID, TYPE, ATTRS, HEADER, LANGS, FEATURE },
#include "clang/Basic/BuiltinsX86_64.def"
};


static const char* const GCCRegNames[] = {
  "ax", "dx", "cx", "bx", "si", "di", "bp", "sp",
  "st", "st(1)", "st(2)", "st(3)", "st(4)", "st(5)", "st(6)", "st(7)",
  "argp", "flags", "fpcr", "fpsr", "dirflag", "frame",
  "xmm0", "xmm1", "xmm2", "xmm3", "xmm4", "xmm5", "xmm6", "xmm7",
  "mm0", "mm1", "mm2", "mm3", "mm4", "mm5", "mm6", "mm7",
  "r8", "r9", "r10", "r11", "r12", "r13", "r14", "r15",
  "xmm8", "xmm9", "xmm10", "xmm11", "xmm12", "xmm13", "xmm14", "xmm15",
  "ymm0", "ymm1", "ymm2", "ymm3", "ymm4", "ymm5", "ymm6", "ymm7",
  "ymm8", "ymm9", "ymm10", "ymm11", "ymm12", "ymm13", "ymm14", "ymm15",
  "xmm16", "xmm17", "xmm18", "xmm19", "xmm20", "xmm21", "xmm22", "xmm23",
  "xmm24", "xmm25", "xmm26", "xmm27", "xmm28", "xmm29", "xmm30", "xmm31",
  "ymm16", "ymm17", "ymm18", "ymm19", "ymm20", "ymm21", "ymm22", "ymm23",
  "ymm24", "ymm25", "ymm26", "ymm27", "ymm28", "ymm29", "ymm30", "ymm31",
  "zmm0", "zmm1", "zmm2", "zmm3", "zmm4", "zmm5", "zmm6", "zmm7",
  "zmm8", "zmm9", "zmm10", "zmm11", "zmm12", "zmm13", "zmm14", "zmm15",
  "zmm16", "zmm17", "zmm18", "zmm19", "zmm20", "zmm21", "zmm22", "zmm23",
  "zmm24", "zmm25", "zmm26", "zmm27", "zmm28", "zmm29", "zmm30", "zmm31",
  "k0", "k1", "k2", "k3", "k4", "k5", "k6", "k7",
};

const TargetInfo::AddlRegName AddlRegNames[] = {
  { { "al", "ah", "eax", "rax" }, 0 },
  { { "bl", "bh", "ebx", "rbx" }, 3 },
  { { "cl", "ch", "ecx", "rcx" }, 2 },
  { { "dl", "dh", "edx", "rdx" }, 1 },
  { { "esi", "rsi" }, 4 },
  { { "edi", "rdi" }, 5 },
  { { "esp", "rsp" }, 7 },
  { { "ebp", "rbp" }, 6 },
  { { "r8d", "r8w", "r8b" }, 38 },
  { { "r9d", "r9w", "r9b" }, 39 },
  { { "r10d", "r10w", "r10b" }, 40 },
  { { "r11d", "r11w", "r11b" }, 41 },
  { { "r12d", "r12w", "r12b" }, 42 },
  { { "r13d", "r13w", "r13b" }, 43 },
  { { "r14d", "r14w", "r14b" }, 44 },
  { { "r15d", "r15w", "r15b" }, 45 },
};

// X86 target abstract base class; x86-32 and x86-64 are very close, so
// most of the implementation can be shared.
class X86TargetInfo : public TargetInfo {
  enum X86SSEEnum {
    NoSSE, SSE1, SSE2, SSE3, SSSE3, SSE41, SSE42, AVX, AVX2, AVX512F
  } SSELevel = NoSSE;
  enum MMX3DNowEnum {
    NoMMX3DNow, MMX, AMD3DNow, AMD3DNowAthlon
  } MMX3DNowLevel = NoMMX3DNow;
  enum XOPEnum {
    NoXOP,
    SSE4A,
    FMA4,
    XOP
  } XOPLevel = NoXOP;

  bool HasAES = false;
  bool HasPCLMUL = false;
  bool HasLZCNT = false;
  bool HasRDRND = false;
  bool HasFSGSBASE = false;
  bool HasBMI = false;
  bool HasBMI2 = false;
  bool HasPOPCNT = false;
  bool HasRTM = false;
  bool HasPRFCHW = false;
  bool HasRDSEED = false;
  bool HasADX = false;
  bool HasTBM = false;
  bool HasFMA = false;
  bool HasF16C = false;
  bool HasAVX512CD = false;
  bool HasAVX512ER = false;
  bool HasAVX512PF = false;
  bool HasAVX512DQ = false;
  bool HasAVX512BW = false;
  bool HasAVX512VL = false;
  bool HasAVX512VBMI = false;
  bool HasAVX512IFMA = false;
  bool HasSHA = false;
  bool HasMPX = false;
  bool HasSGX = false;
  bool HasCX16 = false;
  bool HasFXSR = false;
  bool HasXSAVE = false;
  bool HasXSAVEOPT = false;
  bool HasXSAVEC = false;
  bool HasXSAVES = false;
  bool HasMWAITX = false;
  bool HasCLZERO = false;
  bool HasPKU = false;
  bool HasCLFLUSHOPT = false;
  bool HasCLWB = false;
  bool HasMOVBE = false;
  bool HasPREFETCHWT1 = false;

  /// \brief Enumeration of all of the X86 CPUs supported by Clang.
  ///
  /// Each enumeration represents a particular CPU supported by Clang. These
  /// loosely correspond to the options passed to '-march' or '-mtune' flags.
  enum CPUKind {
    CK_Generic,

    /// \name i386
    /// i386-generation processors.
    //@{
    CK_i386,
    //@}

    /// \name i486
    /// i486-generation processors.
    //@{
    CK_i486,
    CK_WinChipC6,
    CK_WinChip2,
    CK_C3,
    //@}

    /// \name i586
    /// i586-generation processors, P5 microarchitecture based.
    //@{
    CK_i586,
    CK_Pentium,
    CK_PentiumMMX,
    //@}

    /// \name i686
    /// i686-generation processors, P6 / Pentium M microarchitecture based.
    //@{
    CK_i686,
    CK_PentiumPro,
    CK_Pentium2,
    CK_Pentium3,
    CK_Pentium3M,
    CK_PentiumM,
    CK_C3_2,

    /// This enumerator is a bit odd, as GCC no longer accepts -march=yonah.
    /// Clang however has some logic to suport this.
    // FIXME: Warn, deprecate, and potentially remove this.
    CK_Yonah,
    //@}

    /// \name Netburst
    /// Netburst microarchitecture based processors.
    //@{
    CK_Pentium4,
    CK_Pentium4M,
    CK_Prescott,
    CK_Nocona,
    //@}

    /// \name Core
    /// Core microarchitecture based processors.
    //@{
    CK_Core2,

    /// This enumerator, like \see CK_Yonah, is a bit odd. It is another
    /// codename which GCC no longer accepts as an option to -march, but Clang
    /// has some logic for recognizing it.
    // FIXME: Warn, deprecate, and potentially remove this.
    CK_Penryn,
    //@}

    /// \name Atom
    /// Atom processors
    //@{
    CK_Bonnell,
    CK_Silvermont,
    //@}

    /// \name Nehalem
    /// Nehalem microarchitecture based processors.
    CK_Nehalem,

    /// \name Westmere
    /// Westmere microarchitecture based processors.
    CK_Westmere,

    /// \name Sandy Bridge
    /// Sandy Bridge microarchitecture based processors.
    CK_SandyBridge,

    /// \name Ivy Bridge
    /// Ivy Bridge microarchitecture based processors.
    CK_IvyBridge,

    /// \name Haswell
    /// Haswell microarchitecture based processors.
    CK_Haswell,

    /// \name Broadwell
    /// Broadwell microarchitecture based processors.
    CK_Broadwell,

    /// \name Skylake Client
    /// Skylake client microarchitecture based processors.
    CK_SkylakeClient,

    /// \name Skylake Server
    /// Skylake server microarchitecture based processors.
    CK_SkylakeServer,

    /// \name Cannonlake Client
    /// Cannonlake client microarchitecture based processors.
    CK_Cannonlake,

    /// \name Knights Landing
    /// Knights Landing processor.
    CK_KNL,

    /// \name Lakemont
    /// Lakemont microarchitecture based processors.
    CK_Lakemont,

    /// \name K6
    /// K6 architecture processors.
    //@{
    CK_K6,
    CK_K6_2,
    CK_K6_3,
    //@}

    /// \name K7
    /// K7 architecture processors.
    //@{
    CK_Athlon,
    CK_AthlonThunderbird,
    CK_Athlon4,
    CK_AthlonXP,
    CK_AthlonMP,
    //@}

    /// \name K8
    /// K8 architecture processors.
    //@{
    CK_Athlon64,
    CK_Athlon64SSE3,
    CK_AthlonFX,
    CK_K8,
    CK_K8SSE3,
    CK_Opteron,
    CK_OpteronSSE3,
    CK_AMDFAM10,
    //@}

    /// \name Bobcat
    /// Bobcat architecture processors.
    //@{
    CK_BTVER1,
    CK_BTVER2,
    //@}

    /// \name Bulldozer
    /// Bulldozer architecture processors.
    //@{
    CK_BDVER1,
    CK_BDVER2,
    CK_BDVER3,
    CK_BDVER4,
    //@}

    /// \name zen
    /// Zen architecture processors.
    //@{
    CK_ZNVER1,
    //@}

    /// This specification is deprecated and will be removed in the future.
    /// Users should prefer \see CK_K8.
    // FIXME: Warn on this when the CPU is set to it.
    //@{
    CK_x86_64,
    //@}

    /// \name Geode
    /// Geode processors.
    //@{
    CK_Geode
    //@}
  } CPU = CK_Generic;

  CPUKind getCPUKind(StringRef CPU) const {
    return llvm::StringSwitch<CPUKind>(CPU)
        .Case("i386", CK_i386)
        .Case("i486", CK_i486)
        .Case("winchip-c6", CK_WinChipC6)
        .Case("winchip2", CK_WinChip2)
        .Case("c3", CK_C3)
        .Case("i586", CK_i586)
        .Case("pentium", CK_Pentium)
        .Case("pentium-mmx", CK_PentiumMMX)
        .Case("i686", CK_i686)
        .Case("pentiumpro", CK_PentiumPro)
        .Case("pentium2", CK_Pentium2)
        .Case("pentium3", CK_Pentium3)
        .Case("pentium3m", CK_Pentium3M)
        .Case("pentium-m", CK_PentiumM)
        .Case("c3-2", CK_C3_2)
        .Case("yonah", CK_Yonah)
        .Case("pentium4", CK_Pentium4)
        .Case("pentium4m", CK_Pentium4M)
        .Case("prescott", CK_Prescott)
        .Case("nocona", CK_Nocona)
        .Case("core2", CK_Core2)
        .Case("penryn", CK_Penryn)
        .Case("bonnell", CK_Bonnell)
        .Case("atom", CK_Bonnell) // Legacy name.
        .Case("silvermont", CK_Silvermont)
        .Case("slm", CK_Silvermont) // Legacy name.
        .Case("nehalem", CK_Nehalem)
        .Case("corei7", CK_Nehalem) // Legacy name.
        .Case("westmere", CK_Westmere)
        .Case("sandybridge", CK_SandyBridge)
        .Case("corei7-avx", CK_SandyBridge) // Legacy name.
        .Case("ivybridge", CK_IvyBridge)
        .Case("core-avx-i", CK_IvyBridge) // Legacy name.
        .Case("haswell", CK_Haswell)
        .Case("core-avx2", CK_Haswell) // Legacy name.
        .Case("broadwell", CK_Broadwell)
        .Case("skylake", CK_SkylakeClient)
        .Case("skylake-avx512", CK_SkylakeServer)
        .Case("skx", CK_SkylakeServer) // Legacy name.
        .Case("cannonlake", CK_Cannonlake)
        .Case("knl", CK_KNL)
        .Case("lakemont", CK_Lakemont)
        .Case("k6", CK_K6)
        .Case("k6-2", CK_K6_2)
        .Case("k6-3", CK_K6_3)
        .Case("athlon", CK_Athlon)
        .Case("athlon-tbird", CK_AthlonThunderbird)
        .Case("athlon-4", CK_Athlon4)
        .Case("athlon-xp", CK_AthlonXP)
        .Case("athlon-mp", CK_AthlonMP)
        .Case("athlon64", CK_Athlon64)
        .Case("athlon64-sse3", CK_Athlon64SSE3)
        .Case("athlon-fx", CK_AthlonFX)
        .Case("k8", CK_K8)
        .Case("k8-sse3", CK_K8SSE3)
        .Case("opteron", CK_Opteron)
        .Case("opteron-sse3", CK_OpteronSSE3)
        .Case("barcelona", CK_AMDFAM10)
        .Case("amdfam10", CK_AMDFAM10)
        .Case("btver1", CK_BTVER1)
        .Case("btver2", CK_BTVER2)
        .Case("bdver1", CK_BDVER1)
        .Case("bdver2", CK_BDVER2)
        .Case("bdver3", CK_BDVER3)
        .Case("bdver4", CK_BDVER4)
        .Case("znver1", CK_ZNVER1)
        .Case("x86-64", CK_x86_64)
        .Case("geode", CK_Geode)
        .Default(CK_Generic);
  }

  enum FPMathKind {
    FP_Default,
    FP_SSE,
    FP_387
  } FPMath = FP_Default;

public:
  X86TargetInfo(const llvm::Triple &Triple, const TargetOptions &)
      : TargetInfo(Triple) {
    LongDoubleFormat = &llvm::APFloat::x87DoubleExtended();
  }
  unsigned getFloatEvalMethod() const override {
    // X87 evaluates with 80 bits "long double" precision.
    return SSELevel == NoSSE ? 2 : 0;
  }
  ArrayRef<const char *> getGCCRegNames() const override {
    return llvm::makeArrayRef(GCCRegNames);
  }
  ArrayRef<TargetInfo::GCCRegAlias> getGCCRegAliases() const override {
    return None;
  }
  ArrayRef<TargetInfo::AddlRegName> getGCCAddlRegNames() const override {
    return llvm::makeArrayRef(AddlRegNames);
  }
  bool validateCpuSupports(StringRef Name) const override;
  bool validateAsmConstraint(const char *&Name,
                             TargetInfo::ConstraintInfo &info) const override;

  bool validateGlobalRegisterVariable(StringRef RegName,
                                      unsigned RegSize,
                                      bool &HasSizeMismatch) const override {
    // esp and ebp are the only 32-bit registers the x86 backend can currently
    // handle.
    if (RegName.equals("esp") || RegName.equals("ebp")) {
      // Check that the register size is 32-bit.
      HasSizeMismatch = RegSize != 32;
      return true;
    }

    return false;
  }

  bool validateOutputSize(StringRef Constraint, unsigned Size) const override;

  bool validateInputSize(StringRef Constraint, unsigned Size) const override;

  virtual bool validateOperandSize(StringRef Constraint, unsigned Size) const;

  std::string convertConstraint(const char *&Constraint) const override;
  const char *getClobbers() const override {
    return "~{dirflag},~{fpsr},~{flags}";
  }

  StringRef getConstraintRegister(const StringRef &Constraint,
                                  const StringRef &Expression) const override {
    StringRef::iterator I, E;
    for (I = Constraint.begin(), E = Constraint.end(); I != E; ++I) {
      if (isalpha(*I))
        break;
    }
    if (I == E)
      return "";
    switch (*I) {
    // For the register constraints, return the matching register name
    case 'a':
      return "ax";
    case 'b':
      return "bx";
    case 'c':
      return "cx";
    case 'd':
      return "dx";
    case 'S':
      return "si";
    case 'D':
      return "di";
    // In case the constraint is 'r' we need to return Expression
    case 'r':
      return Expression;
    default:
      // Default value if there is no constraint for the register
      return "";
    }
    return "";
  }

  void getTargetDefines(const LangOptions &Opts,
                        MacroBuilder &Builder) const override;
  static void setSSELevel(llvm::StringMap<bool> &Features, X86SSEEnum Level,
                          bool Enabled);
  static void setMMXLevel(llvm::StringMap<bool> &Features, MMX3DNowEnum Level,
                          bool Enabled);
  static void setXOPLevel(llvm::StringMap<bool> &Features, XOPEnum Level,
                          bool Enabled);
  void setFeatureEnabled(llvm::StringMap<bool> &Features,
                         StringRef Name, bool Enabled) const override {
    setFeatureEnabledImpl(Features, Name, Enabled);
  }
  // This exists purely to cut down on the number of virtual calls in
  // initFeatureMap which calls this repeatedly.
  static void setFeatureEnabledImpl(llvm::StringMap<bool> &Features,
                                    StringRef Name, bool Enabled);
  bool
  initFeatureMap(llvm::StringMap<bool> &Features, DiagnosticsEngine &Diags,
                 StringRef CPU,
                 const std::vector<std::string> &FeaturesVec) const override;
  bool hasFeature(StringRef Feature) const override;
  bool handleTargetFeatures(std::vector<std::string> &Features,
                            DiagnosticsEngine &Diags) override;
  StringRef getABI() const override {
    if (getTriple().getArch() == llvm::Triple::x86_64 && SSELevel >= AVX512F)
      return "avx512";
    if (getTriple().getArch() == llvm::Triple::x86_64 && SSELevel >= AVX)
      return "avx";
    if (getTriple().getArch() == llvm::Triple::x86 &&
             MMX3DNowLevel == NoMMX3DNow)
      return "no-mmx";
    return "";
  }
  bool setCPU(const std::string &Name) override {
    CPU = getCPUKind(Name);

    // Perform any per-CPU checks necessary to determine if this CPU is
    // acceptable.
    // FIXME: This results in terrible diagnostics. Clang just says the CPU is
    // invalid without explaining *why*.
    switch (CPU) {
    case CK_Generic:
      // No processor selected!
      return false;

    case CK_i386:
    case CK_i486:
    case CK_WinChipC6:
    case CK_WinChip2:
    case CK_C3:
    case CK_i586:
    case CK_Pentium:
    case CK_PentiumMMX:
    case CK_i686:
    case CK_PentiumPro:
    case CK_Pentium2:
    case CK_Pentium3:
    case CK_Pentium3M:
    case CK_PentiumM:
    case CK_Yonah:
    case CK_C3_2:
    case CK_Pentium4:
    case CK_Pentium4M:
    case CK_Lakemont:
    case CK_Prescott:
    case CK_K6:
    case CK_K6_2:
    case CK_K6_3:
    case CK_Athlon:
    case CK_AthlonThunderbird:
    case CK_Athlon4:
    case CK_AthlonXP:
    case CK_AthlonMP:
    case CK_Geode:
      // Only accept certain architectures when compiling in 32-bit mode.
      if (getTriple().getArch() != llvm::Triple::x86)
        return false;

      // Fallthrough
    case CK_Nocona:
    case CK_Core2:
    case CK_Penryn:
    case CK_Bonnell:
    case CK_Silvermont:
    case CK_Nehalem:
    case CK_Westmere:
    case CK_SandyBridge:
    case CK_IvyBridge:
    case CK_Haswell:
    case CK_Broadwell:
    case CK_SkylakeClient:
    case CK_SkylakeServer:
    case CK_Cannonlake:
    case CK_KNL:
    case CK_Athlon64:
    case CK_Athlon64SSE3:
    case CK_AthlonFX:
    case CK_K8:
    case CK_K8SSE3:
    case CK_Opteron:
    case CK_OpteronSSE3:
    case CK_AMDFAM10:
    case CK_BTVER1:
    case CK_BTVER2:
    case CK_BDVER1:
    case CK_BDVER2:
    case CK_BDVER3:
    case CK_BDVER4:
    case CK_ZNVER1:
    case CK_x86_64:
      return true;
    }
    llvm_unreachable("Unhandled CPU kind");
  }

  bool setFPMath(StringRef Name) override;

  CallingConvCheckResult checkCallingConvention(CallingConv CC) const override {
    // Most of the non-ARM calling conventions are i386 conventions.
    switch (CC) {
    case CC_X86ThisCall:
    case CC_X86FastCall:
    case CC_X86StdCall:
    case CC_X86VectorCall:
    case CC_X86RegCall:
    case CC_C:
    case CC_Swift:
    case CC_X86Pascal:
    case CC_IntelOclBicc:
      return CCCR_OK;
    default:
      return CCCR_Warning;
    }
  }

  CallingConv getDefaultCallingConv(CallingConvMethodType MT) const override {
    return MT == CCMT_Member ? CC_X86ThisCall : CC_C;
  }

  bool hasSjLjLowering() const override {
    return true;
  }

  void setSupportedOpenCLOpts() override {
    getSupportedOpenCLOpts().supportAll();
  }
};

bool X86TargetInfo::setFPMath(StringRef Name) {
  if (Name == "387") {
    FPMath = FP_387;
    return true;
  }
  if (Name == "sse") {
    FPMath = FP_SSE;
    return true;
  }
  return false;
}

bool X86TargetInfo::initFeatureMap(
    llvm::StringMap<bool> &Features, DiagnosticsEngine &Diags, StringRef CPU,
    const std::vector<std::string> &FeaturesVec) const {
  // FIXME: This *really* should not be here.
  // X86_64 always has SSE2.
  if (getTriple().getArch() == llvm::Triple::x86_64)
    setFeatureEnabledImpl(Features, "sse2", true);

  const CPUKind Kind = getCPUKind(CPU);

  // Enable X87 for all X86 processors but Lakemont.
  if (Kind != CK_Lakemont)
    setFeatureEnabledImpl(Features, "x87", true);

  switch (Kind) {
  case CK_Generic:
  case CK_i386:
  case CK_i486:
  case CK_i586:
  case CK_Pentium:
  case CK_i686:
  case CK_PentiumPro:
  case CK_Lakemont:
    break;
  case CK_PentiumMMX:
  case CK_Pentium2:
  case CK_K6:
  case CK_WinChipC6:
    setFeatureEnabledImpl(Features, "mmx", true);
    break;
  case CK_Pentium3:
  case CK_Pentium3M:
  case CK_C3_2:
    setFeatureEnabledImpl(Features, "sse", true);
    setFeatureEnabledImpl(Features, "fxsr", true);
    break;
  case CK_PentiumM:
  case CK_Pentium4:
  case CK_Pentium4M:
  case CK_x86_64:
    setFeatureEnabledImpl(Features, "sse2", true);
    setFeatureEnabledImpl(Features, "fxsr", true);
    break;
  case CK_Yonah:
  case CK_Prescott:
  case CK_Nocona:
    setFeatureEnabledImpl(Features, "sse3", true);
    setFeatureEnabledImpl(Features, "fxsr", true);
    setFeatureEnabledImpl(Features, "cx16", true);
    break;
  case CK_Core2:
  case CK_Bonnell:
    setFeatureEnabledImpl(Features, "ssse3", true);
    setFeatureEnabledImpl(Features, "fxsr", true);
    setFeatureEnabledImpl(Features, "cx16", true);
    break;
  case CK_Penryn:
    setFeatureEnabledImpl(Features, "sse4.1", true);
    setFeatureEnabledImpl(Features, "fxsr", true);
    setFeatureEnabledImpl(Features, "cx16", true);
    break;
  case CK_Cannonlake:
    setFeatureEnabledImpl(Features, "avx512ifma", true);
    setFeatureEnabledImpl(Features, "avx512vbmi", true);
    setFeatureEnabledImpl(Features, "sha", true);
    LLVM_FALLTHROUGH;
  case CK_SkylakeServer:
    setFeatureEnabledImpl(Features, "avx512f", true);
    setFeatureEnabledImpl(Features, "avx512cd", true);
    setFeatureEnabledImpl(Features, "avx512dq", true);
    setFeatureEnabledImpl(Features, "avx512bw", true);
    setFeatureEnabledImpl(Features, "avx512vl", true);
    setFeatureEnabledImpl(Features, "pku", true);
    setFeatureEnabledImpl(Features, "clwb", true);
    LLVM_FALLTHROUGH;
  case CK_SkylakeClient:
    setFeatureEnabledImpl(Features, "xsavec", true);
    setFeatureEnabledImpl(Features, "xsaves", true);
    setFeatureEnabledImpl(Features, "mpx", true);
    setFeatureEnabledImpl(Features, "sgx", true);
    setFeatureEnabledImpl(Features, "clflushopt", true);
    LLVM_FALLTHROUGH;
  case CK_Broadwell:
    setFeatureEnabledImpl(Features, "rdseed", true);
    setFeatureEnabledImpl(Features, "adx", true);
    LLVM_FALLTHROUGH;
  case CK_Haswell:
    setFeatureEnabledImpl(Features, "avx2", true);
    setFeatureEnabledImpl(Features, "lzcnt", true);
    setFeatureEnabledImpl(Features, "bmi", true);
    setFeatureEnabledImpl(Features, "bmi2", true);
    setFeatureEnabledImpl(Features, "rtm", true);
    setFeatureEnabledImpl(Features, "fma", true);
    setFeatureEnabledImpl(Features, "movbe", true);
    LLVM_FALLTHROUGH;
  case CK_IvyBridge:
    setFeatureEnabledImpl(Features, "rdrnd", true);
    setFeatureEnabledImpl(Features, "f16c", true);
    setFeatureEnabledImpl(Features, "fsgsbase", true);
    LLVM_FALLTHROUGH;
  case CK_SandyBridge:
    setFeatureEnabledImpl(Features, "avx", true);
    setFeatureEnabledImpl(Features, "xsave", true);
    setFeatureEnabledImpl(Features, "xsaveopt", true);
    LLVM_FALLTHROUGH;
  case CK_Westmere:
  case CK_Silvermont:
    setFeatureEnabledImpl(Features, "aes", true);
    setFeatureEnabledImpl(Features, "pclmul", true);
    LLVM_FALLTHROUGH;
  case CK_Nehalem:
    setFeatureEnabledImpl(Features, "sse4.2", true);
    setFeatureEnabledImpl(Features, "fxsr", true);
    setFeatureEnabledImpl(Features, "cx16", true);
    break;
  case CK_KNL:
    setFeatureEnabledImpl(Features, "avx512f", true);
    setFeatureEnabledImpl(Features, "avx512cd", true);
    setFeatureEnabledImpl(Features, "avx512er", true);
    setFeatureEnabledImpl(Features, "avx512pf", true);
    setFeatureEnabledImpl(Features, "prefetchwt1", true);
    setFeatureEnabledImpl(Features, "fxsr", true);
    setFeatureEnabledImpl(Features, "rdseed", true);
    setFeatureEnabledImpl(Features, "adx", true);
    setFeatureEnabledImpl(Features, "lzcnt", true);
    setFeatureEnabledImpl(Features, "bmi", true);
    setFeatureEnabledImpl(Features, "bmi2", true);
    setFeatureEnabledImpl(Features, "rtm", true);
    setFeatureEnabledImpl(Features, "fma", true);
    setFeatureEnabledImpl(Features, "rdrnd", true);
    setFeatureEnabledImpl(Features, "f16c", true);
    setFeatureEnabledImpl(Features, "fsgsbase", true);
    setFeatureEnabledImpl(Features, "aes", true);
    setFeatureEnabledImpl(Features, "pclmul", true);
    setFeatureEnabledImpl(Features, "cx16", true);
    setFeatureEnabledImpl(Features, "xsaveopt", true);
    setFeatureEnabledImpl(Features, "xsave", true);
    setFeatureEnabledImpl(Features, "movbe", true);
    break;
  case CK_K6_2:
  case CK_K6_3:
  case CK_WinChip2:
  case CK_C3:
    setFeatureEnabledImpl(Features, "3dnow", true);
    break;
  case CK_Athlon:
  case CK_AthlonThunderbird:
  case CK_Geode:
    setFeatureEnabledImpl(Features, "3dnowa", true);
    break;
  case CK_Athlon4:
  case CK_AthlonXP:
  case CK_AthlonMP:
    setFeatureEnabledImpl(Features, "sse", true);
    setFeatureEnabledImpl(Features, "3dnowa", true);
    setFeatureEnabledImpl(Features, "fxsr", true);
    break;
  case CK_K8:
  case CK_Opteron:
  case CK_Athlon64:
  case CK_AthlonFX:
    setFeatureEnabledImpl(Features, "sse2", true);
    setFeatureEnabledImpl(Features, "3dnowa", true);
    setFeatureEnabledImpl(Features, "fxsr", true);
    break;
  case CK_AMDFAM10:
    setFeatureEnabledImpl(Features, "sse4a", true);
    setFeatureEnabledImpl(Features, "lzcnt", true);
    setFeatureEnabledImpl(Features, "popcnt", true);
    LLVM_FALLTHROUGH;
  case CK_K8SSE3:
  case CK_OpteronSSE3:
  case CK_Athlon64SSE3:
    setFeatureEnabledImpl(Features, "sse3", true);
    setFeatureEnabledImpl(Features, "3dnowa", true);
    setFeatureEnabledImpl(Features, "fxsr", true);
    break;
  case CK_BTVER2:
    setFeatureEnabledImpl(Features, "avx", true);
    setFeatureEnabledImpl(Features, "aes", true);
    setFeatureEnabledImpl(Features, "pclmul", true);
    setFeatureEnabledImpl(Features, "bmi", true);
    setFeatureEnabledImpl(Features, "f16c", true);
    setFeatureEnabledImpl(Features, "xsaveopt", true);
    LLVM_FALLTHROUGH;
  case CK_BTVER1:
    setFeatureEnabledImpl(Features, "ssse3", true);
    setFeatureEnabledImpl(Features, "sse4a", true);
    setFeatureEnabledImpl(Features, "lzcnt", true);
    setFeatureEnabledImpl(Features, "popcnt", true);
    setFeatureEnabledImpl(Features, "prfchw", true);
    setFeatureEnabledImpl(Features, "cx16", true);
    setFeatureEnabledImpl(Features, "fxsr", true);
    break;
  case CK_ZNVER1:
    setFeatureEnabledImpl(Features, "adx", true);
    setFeatureEnabledImpl(Features, "aes", true);
    setFeatureEnabledImpl(Features, "avx2", true);
    setFeatureEnabledImpl(Features, "bmi", true);
    setFeatureEnabledImpl(Features, "bmi2", true);
    setFeatureEnabledImpl(Features, "clflushopt", true);
    setFeatureEnabledImpl(Features, "clzero", true);
    setFeatureEnabledImpl(Features, "cx16", true);
    setFeatureEnabledImpl(Features, "f16c", true);
    setFeatureEnabledImpl(Features, "fma", true);
    setFeatureEnabledImpl(Features, "fsgsbase", true);
    setFeatureEnabledImpl(Features, "fxsr", true);
    setFeatureEnabledImpl(Features, "lzcnt", true);
    setFeatureEnabledImpl(Features, "mwaitx", true);
    setFeatureEnabledImpl(Features, "movbe", true);
    setFeatureEnabledImpl(Features, "pclmul", true);
    setFeatureEnabledImpl(Features, "popcnt", true);
    setFeatureEnabledImpl(Features, "prfchw", true);
    setFeatureEnabledImpl(Features, "rdrnd", true);
    setFeatureEnabledImpl(Features, "rdseed", true);
    setFeatureEnabledImpl(Features, "sha", true);
    setFeatureEnabledImpl(Features, "sse4a", true);
    setFeatureEnabledImpl(Features, "xsave", true);
    setFeatureEnabledImpl(Features, "xsavec", true);
    setFeatureEnabledImpl(Features, "xsaveopt", true);
    setFeatureEnabledImpl(Features, "xsaves", true);
    break;
  case CK_BDVER4:
    setFeatureEnabledImpl(Features, "avx2", true);
    setFeatureEnabledImpl(Features, "bmi2", true);
    setFeatureEnabledImpl(Features, "mwaitx", true);
    LLVM_FALLTHROUGH;
  case CK_BDVER3:
    setFeatureEnabledImpl(Features, "fsgsbase", true);
    setFeatureEnabledImpl(Features, "xsaveopt", true);
    LLVM_FALLTHROUGH;
  case CK_BDVER2:
    setFeatureEnabledImpl(Features, "bmi", true);
    setFeatureEnabledImpl(Features, "fma", true);
    setFeatureEnabledImpl(Features, "f16c", true);
    setFeatureEnabledImpl(Features, "tbm", true);
    LLVM_FALLTHROUGH;
  case CK_BDVER1:
    // xop implies avx, sse4a and fma4.
    setFeatureEnabledImpl(Features, "xop", true);
    setFeatureEnabledImpl(Features, "lzcnt", true);
    setFeatureEnabledImpl(Features, "aes", true);
    setFeatureEnabledImpl(Features, "pclmul", true);
    setFeatureEnabledImpl(Features, "prfchw", true);
    setFeatureEnabledImpl(Features, "cx16", true);
    setFeatureEnabledImpl(Features, "fxsr", true);
    setFeatureEnabledImpl(Features, "xsave", true);
    break;
  }
  if (!TargetInfo::initFeatureMap(Features, Diags, CPU, FeaturesVec))
    return false;

  // Can't do this earlier because we need to be able to explicitly enable
  // or disable these features and the things that they depend upon.

  // Enable popcnt if sse4.2 is enabled and popcnt is not explicitly disabled.
  auto I = Features.find("sse4.2");
  if (I != Features.end() && I->getValue() &&
      std::find(FeaturesVec.begin(), FeaturesVec.end(), "-popcnt") ==
          FeaturesVec.end())
    Features["popcnt"] = true;

  // Enable prfchw if 3DNow! is enabled and prfchw is not explicitly disabled.
  I = Features.find("3dnow");
  if (I != Features.end() && I->getValue() &&
      std::find(FeaturesVec.begin(), FeaturesVec.end(), "-prfchw") ==
          FeaturesVec.end())
    Features["prfchw"] = true;

  // Additionally, if SSE is enabled and mmx is not explicitly disabled,
  // then enable MMX.
  I = Features.find("sse");
  if (I != Features.end() && I->getValue() &&
      std::find(FeaturesVec.begin(), FeaturesVec.end(), "-mmx") ==
          FeaturesVec.end())
    Features["mmx"] = true;

  return true;
}

void X86TargetInfo::setSSELevel(llvm::StringMap<bool> &Features,
                                X86SSEEnum Level, bool Enabled) {
  if (Enabled) {
    switch (Level) {
    case AVX512F:
      Features["avx512f"] = true;
    case AVX2:
      Features["avx2"] = true;
    case AVX:
      Features["avx"] = true;
      Features["xsave"] = true;
    case SSE42:
      Features["sse4.2"] = true;
    case SSE41:
      Features["sse4.1"] = true;
    case SSSE3:
      Features["ssse3"] = true;
    case SSE3:
      Features["sse3"] = true;
    case SSE2:
      Features["sse2"] = true;
    case SSE1:
      Features["sse"] = true;
    case NoSSE:
      break;
    }
    return;
  }

  switch (Level) {
  case NoSSE:
  case SSE1:
    Features["sse"] = false;
  case SSE2:
    Features["sse2"] = Features["pclmul"] = Features["aes"] =
      Features["sha"] = false;
  case SSE3:
    Features["sse3"] = false;
    setXOPLevel(Features, NoXOP, false);
  case SSSE3:
    Features["ssse3"] = false;
  case SSE41:
    Features["sse4.1"] = false;
  case SSE42:
    Features["sse4.2"] = false;
  case AVX:
    Features["fma"] = Features["avx"] = Features["f16c"] = Features["xsave"] =
      Features["xsaveopt"] = false;
    setXOPLevel(Features, FMA4, false);
  case AVX2:
    Features["avx2"] = false;
  case AVX512F:
    Features["avx512f"] = Features["avx512cd"] = Features["avx512er"] =
      Features["avx512pf"] = Features["avx512dq"] = Features["avx512bw"] =
      Features["avx512vl"] = Features["avx512vbmi"] =
      Features["avx512ifma"] = false;
  }
}

void X86TargetInfo::setMMXLevel(llvm::StringMap<bool> &Features,
                                MMX3DNowEnum Level, bool Enabled) {
  if (Enabled) {
    switch (Level) {
    case AMD3DNowAthlon:
      Features["3dnowa"] = true;
    case AMD3DNow:
      Features["3dnow"] = true;
    case MMX:
      Features["mmx"] = true;
    case NoMMX3DNow:
      break;
    }
    return;
  }

  switch (Level) {
  case NoMMX3DNow:
  case MMX:
    Features["mmx"] = false;
  case AMD3DNow:
    Features["3dnow"] = false;
  case AMD3DNowAthlon:
    Features["3dnowa"] = false;
  }
}

void X86TargetInfo::setXOPLevel(llvm::StringMap<bool> &Features, XOPEnum Level,
                                bool Enabled) {
  if (Enabled) {
    switch (Level) {
    case XOP:
      Features["xop"] = true;
    case FMA4:
      Features["fma4"] = true;
      setSSELevel(Features, AVX, true);
    case SSE4A:
      Features["sse4a"] = true;
      setSSELevel(Features, SSE3, true);
    case NoXOP:
      break;
    }
    return;
  }

  switch (Level) {
  case NoXOP:
  case SSE4A:
    Features["sse4a"] = false;
  case FMA4:
    Features["fma4"] = false;
  case XOP:
    Features["xop"] = false;
  }
}

void X86TargetInfo::setFeatureEnabledImpl(llvm::StringMap<bool> &Features,
                                          StringRef Name, bool Enabled) {
  // This is a bit of a hack to deal with the sse4 target feature when used
  // as part of the target attribute. We handle sse4 correctly everywhere
  // else. See below for more information on how we handle the sse4 options.
  if (Name != "sse4")
    Features[Name] = Enabled;

  if (Name == "mmx") {
    setMMXLevel(Features, MMX, Enabled);
  } else if (Name == "sse") {
    setSSELevel(Features, SSE1, Enabled);
  } else if (Name == "sse2") {
    setSSELevel(Features, SSE2, Enabled);
  } else if (Name == "sse3") {
    setSSELevel(Features, SSE3, Enabled);
  } else if (Name == "ssse3") {
    setSSELevel(Features, SSSE3, Enabled);
  } else if (Name == "sse4.2") {
    setSSELevel(Features, SSE42, Enabled);
  } else if (Name == "sse4.1") {
    setSSELevel(Features, SSE41, Enabled);
  } else if (Name == "3dnow") {
    setMMXLevel(Features, AMD3DNow, Enabled);
  } else if (Name == "3dnowa") {
    setMMXLevel(Features, AMD3DNowAthlon, Enabled);
  } else if (Name == "aes") {
    if (Enabled)
      setSSELevel(Features, SSE2, Enabled);
  } else if (Name == "pclmul") {
    if (Enabled)
      setSSELevel(Features, SSE2, Enabled);
  } else if (Name == "avx") {
    setSSELevel(Features, AVX, Enabled);
  } else if (Name == "avx2") {
    setSSELevel(Features, AVX2, Enabled);
  } else if (Name == "avx512f") {
    setSSELevel(Features, AVX512F, Enabled);
  } else if (Name == "avx512cd" || Name == "avx512er" || Name == "avx512pf" ||
             Name == "avx512dq" || Name == "avx512bw" || Name == "avx512vl" ||
             Name == "avx512vbmi" || Name == "avx512ifma") {
    if (Enabled)
      setSSELevel(Features, AVX512F, Enabled);
    // Enable BWI instruction if VBMI is being enabled.
    if (Name == "avx512vbmi" && Enabled)
      Features["avx512bw"] = true;
    // Also disable VBMI if BWI is being disabled.
    if (Name == "avx512bw" && !Enabled)
      Features["avx512vbmi"] = false;
  } else if (Name == "fma") {
    if (Enabled)
      setSSELevel(Features, AVX, Enabled);
  } else if (Name == "fma4") {
    setXOPLevel(Features, FMA4, Enabled);
  } else if (Name == "xop") {
    setXOPLevel(Features, XOP, Enabled);
  } else if (Name == "sse4a") {
    setXOPLevel(Features, SSE4A, Enabled);
  } else if (Name == "f16c") {
    if (Enabled)
      setSSELevel(Features, AVX, Enabled);
  } else if (Name == "sha") {
    if (Enabled)
      setSSELevel(Features, SSE2, Enabled);
  } else if (Name == "sse4") {
    // We can get here via the __target__ attribute since that's not controlled
    // via the -msse4/-mno-sse4 command line alias. Handle this the same way
    // here - turn on the sse4.2 if enabled, turn off the sse4.1 level if
    // disabled.
    if (Enabled)
      setSSELevel(Features, SSE42, Enabled);
    else
      setSSELevel(Features, SSE41, Enabled);
  } else if (Name == "xsave") {
    if (!Enabled)
      Features["xsaveopt"] = false;
  } else if (Name == "xsaveopt" || Name == "xsavec" || Name == "xsaves") {
    if (Enabled)
      Features["xsave"] = true;
  }
}

/// handleTargetFeatures - Perform initialization based on the user
/// configured set of features.
bool X86TargetInfo::handleTargetFeatures(std::vector<std::string> &Features,
                                         DiagnosticsEngine &Diags) {
  for (const auto &Feature : Features) {
    if (Feature[0] != '+')
      continue;

    if (Feature == "+aes") {
      HasAES = true;
    } else if (Feature == "+pclmul") {
      HasPCLMUL = true;
    } else if (Feature == "+lzcnt") {
      HasLZCNT = true;
    } else if (Feature == "+rdrnd") {
      HasRDRND = true;
    } else if (Feature == "+fsgsbase") {
      HasFSGSBASE = true;
    } else if (Feature == "+bmi") {
      HasBMI = true;
    } else if (Feature == "+bmi2") {
      HasBMI2 = true;
    } else if (Feature == "+popcnt") {
      HasPOPCNT = true;
    } else if (Feature == "+rtm") {
      HasRTM = true;
    } else if (Feature == "+prfchw") {
      HasPRFCHW = true;
    } else if (Feature == "+rdseed") {
      HasRDSEED = true;
    } else if (Feature == "+adx") {
      HasADX = true;
    } else if (Feature == "+tbm") {
      HasTBM = true;
    } else if (Feature == "+fma") {
      HasFMA = true;
    } else if (Feature == "+f16c") {
      HasF16C = true;
    } else if (Feature == "+avx512cd") {
      HasAVX512CD = true;
    } else if (Feature == "+avx512er") {
      HasAVX512ER = true;
    } else if (Feature == "+avx512pf") {
      HasAVX512PF = true;
    } else if (Feature == "+avx512dq") {
      HasAVX512DQ = true;
    } else if (Feature == "+avx512bw") {
      HasAVX512BW = true;
    } else if (Feature == "+avx512vl") {
      HasAVX512VL = true;
    } else if (Feature == "+avx512vbmi") {
      HasAVX512VBMI = true;
    } else if (Feature == "+avx512ifma") {
      HasAVX512IFMA = true;
    } else if (Feature == "+sha") {
      HasSHA = true;
    } else if (Feature == "+mpx") {
      HasMPX = true;
    } else if (Feature == "+movbe") {
      HasMOVBE = true;
    } else if (Feature == "+sgx") {
      HasSGX = true;
    } else if (Feature == "+cx16") {
      HasCX16 = true;
    } else if (Feature == "+fxsr") {
      HasFXSR = true;
    } else if (Feature == "+xsave") {
      HasXSAVE = true;
    } else if (Feature == "+xsaveopt") {
      HasXSAVEOPT = true;
    } else if (Feature == "+xsavec") {
      HasXSAVEC = true;
    } else if (Feature == "+xsaves") {
      HasXSAVES = true;
    } else if (Feature == "+mwaitx") {
      HasMWAITX = true;
    } else if (Feature == "+pku") {
      HasPKU = true;
    } else if (Feature == "+clflushopt") {
      HasCLFLUSHOPT = true;
    } else if (Feature == "+clwb") {
      HasCLWB = true;
    } else if (Feature == "+prefetchwt1") {
      HasPREFETCHWT1 = true;
    } else if (Feature == "+clzero") {
      HasCLZERO = true;
    }

    X86SSEEnum Level = llvm::StringSwitch<X86SSEEnum>(Feature)
      .Case("+avx512f", AVX512F)
      .Case("+avx2", AVX2)
      .Case("+avx", AVX)
      .Case("+sse4.2", SSE42)
      .Case("+sse4.1", SSE41)
      .Case("+ssse3", SSSE3)
      .Case("+sse3", SSE3)
      .Case("+sse2", SSE2)
      .Case("+sse", SSE1)
      .Default(NoSSE);
    SSELevel = std::max(SSELevel, Level);

    MMX3DNowEnum ThreeDNowLevel =
      llvm::StringSwitch<MMX3DNowEnum>(Feature)
        .Case("+3dnowa", AMD3DNowAthlon)
        .Case("+3dnow", AMD3DNow)
        .Case("+mmx", MMX)
        .Default(NoMMX3DNow);
    MMX3DNowLevel = std::max(MMX3DNowLevel, ThreeDNowLevel);

    XOPEnum XLevel = llvm::StringSwitch<XOPEnum>(Feature)
        .Case("+xop", XOP)
        .Case("+fma4", FMA4)
        .Case("+sse4a", SSE4A)
        .Default(NoXOP);
    XOPLevel = std::max(XOPLevel, XLevel);
  }

  // LLVM doesn't have a separate switch for fpmath, so only accept it if it
  // matches the selected sse level.
  if ((FPMath == FP_SSE && SSELevel < SSE1) ||
      (FPMath == FP_387 && SSELevel >= SSE1)) {
    Diags.Report(diag::err_target_unsupported_fpmath) <<
      (FPMath == FP_SSE ? "sse" : "387");
    return false;
  }

  SimdDefaultAlign =
      hasFeature("avx512f") ? 512 : hasFeature("avx") ? 256 : 128;
  return true;
}

/// X86TargetInfo::getTargetDefines - Return the set of the X86-specific macro
/// definitions for this particular subtarget.
void X86TargetInfo::getTargetDefines(const LangOptions &Opts,
                                     MacroBuilder &Builder) const {
  // Target identification.
  if (getTriple().getArch() == llvm::Triple::x86_64) {
    Builder.defineMacro("__amd64__");
    Builder.defineMacro("__amd64");
    Builder.defineMacro("__x86_64");
    Builder.defineMacro("__x86_64__");
    if (getTriple().getArchName() == "x86_64h") {
      Builder.defineMacro("__x86_64h");
      Builder.defineMacro("__x86_64h__");
    }
  } else {
    DefineStd(Builder, "i386", Opts);
  }

  // Subtarget options.
  // FIXME: We are hard-coding the tune parameters based on the CPU, but they
  // truly should be based on -mtune options.
  switch (CPU) {
  case CK_Generic:
    break;
  case CK_i386:
    // The rest are coming from the i386 define above.
    Builder.defineMacro("__tune_i386__");
    break;
  case CK_i486:
  case CK_WinChipC6:
  case CK_WinChip2:
  case CK_C3:
    defineCPUMacros(Builder, "i486");
    break;
  case CK_PentiumMMX:
    Builder.defineMacro("__pentium_mmx__");
    Builder.defineMacro("__tune_pentium_mmx__");
    // Fallthrough
  case CK_i586:
  case CK_Pentium:
    defineCPUMacros(Builder, "i586");
    defineCPUMacros(Builder, "pentium");
    break;
  case CK_Pentium3:
  case CK_Pentium3M:
  case CK_PentiumM:
    Builder.defineMacro("__tune_pentium3__");
    // Fallthrough
  case CK_Pentium2:
  case CK_C3_2:
    Builder.defineMacro("__tune_pentium2__");
    // Fallthrough
  case CK_PentiumPro:
    Builder.defineMacro("__tune_i686__");
    Builder.defineMacro("__tune_pentiumpro__");
    // Fallthrough
  case CK_i686:
    Builder.defineMacro("__i686");
    Builder.defineMacro("__i686__");
    // Strangely, __tune_i686__ isn't defined by GCC when CPU == i686.
    Builder.defineMacro("__pentiumpro");
    Builder.defineMacro("__pentiumpro__");
    break;
  case CK_Pentium4:
  case CK_Pentium4M:
    defineCPUMacros(Builder, "pentium4");
    break;
  case CK_Yonah:
  case CK_Prescott:
  case CK_Nocona:
    defineCPUMacros(Builder, "nocona");
    break;
  case CK_Core2:
  case CK_Penryn:
    defineCPUMacros(Builder, "core2");
    break;
  case CK_Bonnell:
    defineCPUMacros(Builder, "atom");
    break;
  case CK_Silvermont:
    defineCPUMacros(Builder, "slm");
    break;
  case CK_Nehalem:
  case CK_Westmere:
  case CK_SandyBridge:
  case CK_IvyBridge:
  case CK_Haswell:
  case CK_Broadwell:
  case CK_SkylakeClient:
    // FIXME: Historically, we defined this legacy name, it would be nice to
    // remove it at some point. We've never exposed fine-grained names for
    // recent primary x86 CPUs, and we should keep it that way.
    defineCPUMacros(Builder, "corei7");
    break;
  case CK_SkylakeServer:
    defineCPUMacros(Builder, "skx");
    break;
  case CK_Cannonlake:
    break;
  case CK_KNL:
    defineCPUMacros(Builder, "knl");
    break;
  case CK_Lakemont:
    Builder.defineMacro("__tune_lakemont__");
    break;
  case CK_K6_2:
    Builder.defineMacro("__k6_2__");
    Builder.defineMacro("__tune_k6_2__");
    // Fallthrough
  case CK_K6_3:
    if (CPU != CK_K6_2) {  // In case of fallthrough
      // FIXME: GCC may be enabling these in cases where some other k6
      // architecture is specified but -m3dnow is explicitly provided. The
      // exact semantics need to be determined and emulated here.
      Builder.defineMacro("__k6_3__");
      Builder.defineMacro("__tune_k6_3__");
    }
    // Fallthrough
  case CK_K6:
    defineCPUMacros(Builder, "k6");
    break;
  case CK_Athlon:
  case CK_AthlonThunderbird:
  case CK_Athlon4:
  case CK_AthlonXP:
  case CK_AthlonMP:
    defineCPUMacros(Builder, "athlon");
    if (SSELevel != NoSSE) {
      Builder.defineMacro("__athlon_sse__");
      Builder.defineMacro("__tune_athlon_sse__");
    }
    break;
  case CK_K8:
  case CK_K8SSE3:
  case CK_x86_64:
  case CK_Opteron:
  case CK_OpteronSSE3:
  case CK_Athlon64:
  case CK_Athlon64SSE3:
  case CK_AthlonFX:
    defineCPUMacros(Builder, "k8");
    break;
  case CK_AMDFAM10:
    defineCPUMacros(Builder, "amdfam10");
    break;
  case CK_BTVER1:
    defineCPUMacros(Builder, "btver1");
    break;
  case CK_BTVER2:
    defineCPUMacros(Builder, "btver2");
    break;
  case CK_BDVER1:
    defineCPUMacros(Builder, "bdver1");
    break;
  case CK_BDVER2:
    defineCPUMacros(Builder, "bdver2");
    break;
  case CK_BDVER3:
    defineCPUMacros(Builder, "bdver3");
    break;
  case CK_BDVER4:
    defineCPUMacros(Builder, "bdver4");
    break;
  case CK_ZNVER1:
    defineCPUMacros(Builder, "znver1");
    break;
  case CK_Geode:
    defineCPUMacros(Builder, "geode");
    break;
  }

  // Target properties.
  Builder.defineMacro("__REGISTER_PREFIX__", "");

  // Define __NO_MATH_INLINES on linux/x86 so that we don't get inline
  // functions in glibc header files that use FP Stack inline asm which the
  // backend can't deal with (PR879).
  Builder.defineMacro("__NO_MATH_INLINES");

  if (HasAES)
    Builder.defineMacro("__AES__");

  if (HasPCLMUL)
    Builder.defineMacro("__PCLMUL__");

  if (HasLZCNT)
    Builder.defineMacro("__LZCNT__");

  if (HasRDRND)
    Builder.defineMacro("__RDRND__");

  if (HasFSGSBASE)
    Builder.defineMacro("__FSGSBASE__");

  if (HasBMI)
    Builder.defineMacro("__BMI__");

  if (HasBMI2)
    Builder.defineMacro("__BMI2__");

  if (HasPOPCNT)
    Builder.defineMacro("__POPCNT__");

  if (HasRTM)
    Builder.defineMacro("__RTM__");

  if (HasPRFCHW)
    Builder.defineMacro("__PRFCHW__");

  if (HasRDSEED)
    Builder.defineMacro("__RDSEED__");

  if (HasADX)
    Builder.defineMacro("__ADX__");

  if (HasTBM)
    Builder.defineMacro("__TBM__");

  if (HasMWAITX)
    Builder.defineMacro("__MWAITX__");

  switch (XOPLevel) {
  case XOP:
    Builder.defineMacro("__XOP__");
  case FMA4:
    Builder.defineMacro("__FMA4__");
  case SSE4A:
    Builder.defineMacro("__SSE4A__");
  case NoXOP:
    break;
  }

  if (HasFMA)
    Builder.defineMacro("__FMA__");

  if (HasF16C)
    Builder.defineMacro("__F16C__");

  if (HasAVX512CD)
    Builder.defineMacro("__AVX512CD__");
  if (HasAVX512ER)
    Builder.defineMacro("__AVX512ER__");
  if (HasAVX512PF)
    Builder.defineMacro("__AVX512PF__");
  if (HasAVX512DQ)
    Builder.defineMacro("__AVX512DQ__");
  if (HasAVX512BW)
    Builder.defineMacro("__AVX512BW__");
  if (HasAVX512VL)
    Builder.defineMacro("__AVX512VL__");
  if (HasAVX512VBMI)
    Builder.defineMacro("__AVX512VBMI__");
  if (HasAVX512IFMA)
    Builder.defineMacro("__AVX512IFMA__");

  if (HasSHA)
    Builder.defineMacro("__SHA__");

  if (HasFXSR)
    Builder.defineMacro("__FXSR__");
  if (HasXSAVE)
    Builder.defineMacro("__XSAVE__");
  if (HasXSAVEOPT)
    Builder.defineMacro("__XSAVEOPT__");
  if (HasXSAVEC)
    Builder.defineMacro("__XSAVEC__");
  if (HasXSAVES)
    Builder.defineMacro("__XSAVES__");
  if (HasPKU)
    Builder.defineMacro("__PKU__");
  if (HasCX16)
    Builder.defineMacro("__GCC_HAVE_SYNC_COMPARE_AND_SWAP_16");
  if (HasCLFLUSHOPT)
    Builder.defineMacro("__CLFLUSHOPT__");
  if (HasCLWB)
    Builder.defineMacro("__CLWB__");
  if (HasMPX)
    Builder.defineMacro("__MPX__");
  if (HasSGX)
    Builder.defineMacro("__SGX__");
  if (HasPREFETCHWT1)
    Builder.defineMacro("__PREFETCHWT1__");
  if (HasCLZERO)
    Builder.defineMacro("__CLZERO__");

  // Each case falls through to the previous one here.
  switch (SSELevel) {
  case AVX512F:
    Builder.defineMacro("__AVX512F__");
  case AVX2:
    Builder.defineMacro("__AVX2__");
  case AVX:
    Builder.defineMacro("__AVX__");
  case SSE42:
    Builder.defineMacro("__SSE4_2__");
  case SSE41:
    Builder.defineMacro("__SSE4_1__");
  case SSSE3:
    Builder.defineMacro("__SSSE3__");
  case SSE3:
    Builder.defineMacro("__SSE3__");
  case SSE2:
    Builder.defineMacro("__SSE2__");
    Builder.defineMacro("__SSE2_MATH__");  // -mfp-math=sse always implied.
  case SSE1:
    Builder.defineMacro("__SSE__");
    Builder.defineMacro("__SSE_MATH__");   // -mfp-math=sse always implied.
  case NoSSE:
    break;
  }

  if (Opts.MicrosoftExt && getTriple().getArch() == llvm::Triple::x86) {
    switch (SSELevel) {
    case AVX512F:
    case AVX2:
    case AVX:
    case SSE42:
    case SSE41:
    case SSSE3:
    case SSE3:
    case SSE2:
      Builder.defineMacro("_M_IX86_FP", Twine(2));
      break;
    case SSE1:
      Builder.defineMacro("_M_IX86_FP", Twine(1));
      break;
    default:
      Builder.defineMacro("_M_IX86_FP", Twine(0));
    }
  }

  // Each case falls through to the previous one here.
  switch (MMX3DNowLevel) {
  case AMD3DNowAthlon:
    Builder.defineMacro("__3dNOW_A__");
  case AMD3DNow:
    Builder.defineMacro("__3dNOW__");
  case MMX:
    Builder.defineMacro("__MMX__");
  case NoMMX3DNow:
    break;
  }

  if (CPU >= CK_i486) {
    Builder.defineMacro("__GCC_HAVE_SYNC_COMPARE_AND_SWAP_1");
    Builder.defineMacro("__GCC_HAVE_SYNC_COMPARE_AND_SWAP_2");
    Builder.defineMacro("__GCC_HAVE_SYNC_COMPARE_AND_SWAP_4");
  }
  if (CPU >= CK_i586)
    Builder.defineMacro("__GCC_HAVE_SYNC_COMPARE_AND_SWAP_8");
}

bool X86TargetInfo::hasFeature(StringRef Feature) const {
  return llvm::StringSwitch<bool>(Feature)
      .Case("aes", HasAES)
      .Case("avx", SSELevel >= AVX)
      .Case("avx2", SSELevel >= AVX2)
      .Case("avx512f", SSELevel >= AVX512F)
      .Case("avx512cd", HasAVX512CD)
      .Case("avx512er", HasAVX512ER)
      .Case("avx512pf", HasAVX512PF)
      .Case("avx512dq", HasAVX512DQ)
      .Case("avx512bw", HasAVX512BW)
      .Case("avx512vl", HasAVX512VL)
      .Case("avx512vbmi", HasAVX512VBMI)
      .Case("avx512ifma", HasAVX512IFMA)
      .Case("bmi", HasBMI)
      .Case("bmi2", HasBMI2)
      .Case("clflushopt", HasCLFLUSHOPT)
      .Case("clwb", HasCLWB)
      .Case("clzero", HasCLZERO)
      .Case("cx16", HasCX16)
      .Case("f16c", HasF16C)
      .Case("fma", HasFMA)
      .Case("fma4", XOPLevel >= FMA4)
      .Case("fsgsbase", HasFSGSBASE)
      .Case("fxsr", HasFXSR)
      .Case("lzcnt", HasLZCNT)
      .Case("mm3dnow", MMX3DNowLevel >= AMD3DNow)
      .Case("mm3dnowa", MMX3DNowLevel >= AMD3DNowAthlon)
      .Case("mmx", MMX3DNowLevel >= MMX)
      .Case("movbe", HasMOVBE)
      .Case("mpx", HasMPX)
      .Case("pclmul", HasPCLMUL)
      .Case("pku", HasPKU)
      .Case("popcnt", HasPOPCNT)
      .Case("prefetchwt1", HasPREFETCHWT1)
      .Case("prfchw", HasPRFCHW)
      .Case("rdrnd", HasRDRND)
      .Case("rdseed", HasRDSEED)
      .Case("rtm", HasRTM)
      .Case("sgx", HasSGX)
      .Case("sha", HasSHA)
      .Case("sse", SSELevel >= SSE1)
      .Case("sse2", SSELevel >= SSE2)
      .Case("sse3", SSELevel >= SSE3)
      .Case("ssse3", SSELevel >= SSSE3)
      .Case("sse4.1", SSELevel >= SSE41)
      .Case("sse4.2", SSELevel >= SSE42)
      .Case("sse4a", XOPLevel >= SSE4A)
      .Case("tbm", HasTBM)
      .Case("x86", true)
      .Case("x86_32", getTriple().getArch() == llvm::Triple::x86)
      .Case("x86_64", getTriple().getArch() == llvm::Triple::x86_64)
      .Case("xop", XOPLevel >= XOP)
      .Case("xsave", HasXSAVE)
      .Case("xsavec", HasXSAVEC)
      .Case("xsaves", HasXSAVES)
      .Case("xsaveopt", HasXSAVEOPT)
      .Default(false);
}

// We can't use a generic validation scheme for the features accepted here
// versus subtarget features accepted in the target attribute because the
// bitfield structure that's initialized in the runtime only supports the
// below currently rather than the full range of subtarget features. (See
// X86TargetInfo::hasFeature for a somewhat comprehensive list).
bool X86TargetInfo::validateCpuSupports(StringRef FeatureStr) const {
  return llvm::StringSwitch<bool>(FeatureStr)
      .Case("cmov", true)
      .Case("mmx", true)
      .Case("popcnt", true)
      .Case("sse", true)
      .Case("sse2", true)
      .Case("sse3", true)
      .Case("ssse3", true)
      .Case("sse4.1", true)
      .Case("sse4.2", true)
      .Case("avx", true)
      .Case("avx2", true)
      .Case("sse4a", true)
      .Case("fma4", true)
      .Case("xop", true)
      .Case("fma", true)
      .Case("avx512f", true)
      .Case("bmi", true)
      .Case("bmi2", true)
      .Case("aes", true)
      .Case("pclmul", true)
      .Case("avx512vl", true)
      .Case("avx512bw", true)
      .Case("avx512dq", true)
      .Case("avx512cd", true)
      .Case("avx512er", true)
      .Case("avx512pf", true)
      .Case("avx512vbmi", true)
      .Case("avx512ifma", true)
      .Default(false);
}

bool
X86TargetInfo::validateAsmConstraint(const char *&Name,
                                     TargetInfo::ConstraintInfo &Info) const {
  switch (*Name) {
  default: return false;
  // Constant constraints.
  case 'e': // 32-bit signed integer constant for use with sign-extending x86_64
            // instructions.
  case 'Z': // 32-bit unsigned integer constant for use with zero-extending
            // x86_64 instructions.
  case 's':
    Info.setRequiresImmediate();
    return true;
  case 'I':
    Info.setRequiresImmediate(0, 31);
    return true;
  case 'J':
    Info.setRequiresImmediate(0, 63);
    return true;
  case 'K':
    Info.setRequiresImmediate(-128, 127);
    return true;
  case 'L':
    Info.setRequiresImmediate({ int(0xff), int(0xffff), int(0xffffffff) });
    return true;
  case 'M':
    Info.setRequiresImmediate(0, 3);
    return true;
  case 'N':
    Info.setRequiresImmediate(0, 255);
    return true;
  case 'O':
    Info.setRequiresImmediate(0, 127);
    return true;
  // Register constraints.
  case 'Y': // 'Y' is the first character for several 2-character constraints.
    // Shift the pointer to the second character of the constraint.
    Name++;
    switch (*Name) {
    default:
      return false;
    case '0': // First SSE register.
    case 't': // Any SSE register, when SSE2 is enabled.
    case 'i': // Any SSE register, when SSE2 and inter-unit moves enabled.
    case 'm': // Any MMX register, when inter-unit moves enabled.
    case 'k': // AVX512 arch mask registers: k1-k7.
      Info.setAllowsRegister();
      return true;
    }
  case 'f': // Any x87 floating point stack register.
    // Constraint 'f' cannot be used for output operands.
    if (Info.ConstraintStr[0] == '=')
      return false;
    Info.setAllowsRegister();
    return true;
  case 'a': // eax.
  case 'b': // ebx.
  case 'c': // ecx.
  case 'd': // edx.
  case 'S': // esi.
  case 'D': // edi.
  case 'A': // edx:eax.
  case 't': // Top of floating point stack.
  case 'u': // Second from top of floating point stack.
  case 'q': // Any register accessible as [r]l: a, b, c, and d.
  case 'y': // Any MMX register.
  case 'v': // Any {X,Y,Z}MM register (Arch & context dependent)
  case 'x': // Any SSE register.
  case 'k': // Any AVX512 mask register (same as Yk, additionaly allows k0
            // for intermideate k reg operations).
  case 'Q': // Any register accessible as [r]h: a, b, c, and d.
  case 'R': // "Legacy" registers: ax, bx, cx, dx, di, si, sp, bp.
  case 'l': // "Index" registers: any general register that can be used as an
            // index in a base+index memory access.
    Info.setAllowsRegister();
    return true;
  // Floating point constant constraints.
  case 'C': // SSE floating point constant.
  case 'G': // x87 floating point constant.
    return true;
  }
}

bool X86TargetInfo::validateOutputSize(StringRef Constraint,
                                       unsigned Size) const {
  // Strip off constraint modifiers.
  while (Constraint[0] == '=' ||
         Constraint[0] == '+' ||
         Constraint[0] == '&')
    Constraint = Constraint.substr(1);

  return validateOperandSize(Constraint, Size);
}

bool X86TargetInfo::validateInputSize(StringRef Constraint,
                                      unsigned Size) const {
  return validateOperandSize(Constraint, Size);
}

bool X86TargetInfo::validateOperandSize(StringRef Constraint,
                                        unsigned Size) const {
  switch (Constraint[0]) {
  default: break;
  case 'k':
  // Registers k0-k7 (AVX512) size limit is 64 bit.
  case 'y':
    return Size <= 64;
  case 'f':
  case 't':
  case 'u':
    return Size <= 128;
  case 'v':
  case 'x':
    if (SSELevel >= AVX512F)
      // 512-bit zmm registers can be used if target supports AVX512F.
      return Size <= 512U;
    else if (SSELevel >= AVX)
      // 256-bit ymm registers can be used if target supports AVX.
      return Size <= 256U;
    return Size <= 128U;
  case 'Y':
    // 'Y' is the first character for several 2-character constraints.
    switch (Constraint[1]) {
    default: break;
    case 'm':
      // 'Ym' is synonymous with 'y'.
    case 'k':
      return Size <= 64;
    case 'i':
    case 't':
      // 'Yi' and 'Yt' are synonymous with 'x' when SSE2 is enabled.
      if (SSELevel >= AVX512F)
        return Size <= 512U;
      else if (SSELevel >= AVX)
        return Size <= 256U;
      return SSELevel >= SSE2 && Size <= 128U;
    }

  }

  return true;
}

std::string
X86TargetInfo::convertConstraint(const char *&Constraint) const {
  switch (*Constraint) {
  case 'a': return std::string("{ax}");
  case 'b': return std::string("{bx}");
  case 'c': return std::string("{cx}");
  case 'd': return std::string("{dx}");
  case 'S': return std::string("{si}");
  case 'D': return std::string("{di}");
  case 'p': // address
    return std::string("im");
  case 't': // top of floating point stack.
    return std::string("{st}");
  case 'u': // second from top of floating point stack.
    return std::string("{st(1)}"); // second from top of floating point stack.
  case 'Y':
    switch (Constraint[1]) {
    default:
      // Break from inner switch and fall through (copy single char),
      // continue parsing after copying the current constraint into 
      // the return string.
      break;
    case 'k':
      // "^" hints llvm that this is a 2 letter constraint.
      // "Constraint++" is used to promote the string iterator 
      // to the next constraint.
      return std::string("^") + std::string(Constraint++, 2);
    } 
    LLVM_FALLTHROUGH;
  default:
    return std::string(1, *Constraint);
  }
}

// X86-32 generic target
class X86_32TargetInfo : public X86TargetInfo {
public:
  X86_32TargetInfo(const llvm::Triple &Triple, const TargetOptions &Opts)
      : X86TargetInfo(Triple, Opts) {
    DoubleAlign = LongLongAlign = 32;
    LongDoubleWidth = 96;
    LongDoubleAlign = 32;
    SuitableAlign = 128;
    resetDataLayout("e-m:e-p:32:32-f64:32:64-f80:32-n8:16:32-S128");
    SizeType = UnsignedInt;
    PtrDiffType = SignedInt;
    IntPtrType = SignedInt;
    RegParmMax = 3;

    // Use fpret for all types.
    RealTypeUsesObjCFPRet = ((1 << TargetInfo::Float) |
                             (1 << TargetInfo::Double) |
                             (1 << TargetInfo::LongDouble));

    // x86-32 has atomics up to 8 bytes
    // FIXME: Check that we actually have cmpxchg8b before setting
    // MaxAtomicInlineWidth. (cmpxchg8b is an i586 instruction.)
    MaxAtomicPromoteWidth = MaxAtomicInlineWidth = 64;
  }
  BuiltinVaListKind getBuiltinVaListKind() const override {
    return TargetInfo::CharPtrBuiltinVaList;
  }

  int getEHDataRegisterNumber(unsigned RegNo) const override {
    if (RegNo == 0) return 0;
    if (RegNo == 1) return 2;
    return -1;
  }
  bool validateOperandSize(StringRef Constraint,
                           unsigned Size) const override {
    switch (Constraint[0]) {
    default: break;
    case 'R':
    case 'q':
    case 'Q':
    case 'a':
    case 'b':
    case 'c':
    case 'd':
    case 'S':
    case 'D':
      return Size <= 32;
    case 'A':
      return Size <= 64;
    }

    return X86TargetInfo::validateOperandSize(Constraint, Size);
  }
  ArrayRef<Builtin::Info> getTargetBuiltins() const override {
    return llvm::makeArrayRef(BuiltinInfoX86, clang::X86::LastX86CommonBuiltin -
                                                  Builtin::FirstTSBuiltin + 1);
  }
};

class NetBSDI386TargetInfo : public NetBSDTargetInfo<X86_32TargetInfo> {
public:
  NetBSDI386TargetInfo(const llvm::Triple &Triple, const TargetOptions &Opts)
      : NetBSDTargetInfo<X86_32TargetInfo>(Triple, Opts) {}

  unsigned getFloatEvalMethod() const override {
    unsigned Major, Minor, Micro;
    getTriple().getOSVersion(Major, Minor, Micro);
    // New NetBSD uses the default rounding mode.
    if (Major >= 7 || (Major == 6 && Minor == 99 && Micro >= 26) || Major == 0)
      return X86_32TargetInfo::getFloatEvalMethod();
    // NetBSD before 6.99.26 defaults to "double" rounding.
    return 1;
  }
};

class OpenBSDI386TargetInfo : public OpenBSDTargetInfo<X86_32TargetInfo> {
public:
  OpenBSDI386TargetInfo(const llvm::Triple &Triple, const TargetOptions &Opts)
      : OpenBSDTargetInfo<X86_32TargetInfo>(Triple, Opts) {
    SizeType = UnsignedLong;
    IntPtrType = SignedLong;
    PtrDiffType = SignedLong;
  }
};

class BitrigI386TargetInfo : public BitrigTargetInfo<X86_32TargetInfo> {
public:
  BitrigI386TargetInfo(const llvm::Triple &Triple, const TargetOptions &Opts)
      : BitrigTargetInfo<X86_32TargetInfo>(Triple, Opts) {
    SizeType = UnsignedLong;
    IntPtrType = SignedLong;
    PtrDiffType = SignedLong;
  }
};

class DarwinI386TargetInfo : public DarwinTargetInfo<X86_32TargetInfo> {
public:
  DarwinI386TargetInfo(const llvm::Triple &Triple, const TargetOptions &Opts)
      : DarwinTargetInfo<X86_32TargetInfo>(Triple, Opts) {
    LongDoubleWidth = 128;
    LongDoubleAlign = 128;
    SuitableAlign = 128;
    MaxVectorAlign = 256;
    // The watchOS simulator uses the builtin bool type for Objective-C.
    llvm::Triple T = llvm::Triple(Triple);
    if (T.isWatchOS())
      UseSignedCharForObjCBool = false;
    SizeType = UnsignedLong;
    IntPtrType = SignedLong;
    resetDataLayout("e-m:o-p:32:32-f64:32:64-f80:128-n8:16:32-S128");
    HasAlignMac68kSupport = true;
  }

  bool handleTargetFeatures(std::vector<std::string> &Features,
                            DiagnosticsEngine &Diags) override {
    if (!DarwinTargetInfo<X86_32TargetInfo>::handleTargetFeatures(Features,
                                                                  Diags))
      return false;
    // We now know the features we have: we can decide how to align vectors.
    MaxVectorAlign =
        hasFeature("avx512f") ? 512 : hasFeature("avx") ? 256 : 128;
    return true;
  }
};

// x86-32 Windows target
class WindowsX86_32TargetInfo : public WindowsTargetInfo<X86_32TargetInfo> {
public:
  WindowsX86_32TargetInfo(const llvm::Triple &Triple, const TargetOptions &Opts)
      : WindowsTargetInfo<X86_32TargetInfo>(Triple, Opts) {
    WCharType = UnsignedShort;
    DoubleAlign = LongLongAlign = 64;
    bool IsWinCOFF =
        getTriple().isOSWindows() && getTriple().isOSBinFormatCOFF();
    resetDataLayout(IsWinCOFF
                        ? "e-m:x-p:32:32-i64:64-f80:32-n8:16:32-a:0:32-S32"
                        : "e-m:e-p:32:32-i64:64-f80:32-n8:16:32-a:0:32-S32");
  }
  void getTargetDefines(const LangOptions &Opts,
                        MacroBuilder &Builder) const override {
    WindowsTargetInfo<X86_32TargetInfo>::getTargetDefines(Opts, Builder);
  }
};

// x86-32 Windows Visual Studio target
class MicrosoftX86_32TargetInfo : public WindowsX86_32TargetInfo {
public:
  MicrosoftX86_32TargetInfo(const llvm::Triple &Triple,
                            const TargetOptions &Opts)
      : WindowsX86_32TargetInfo(Triple, Opts) {
    LongDoubleWidth = LongDoubleAlign = 64;
    LongDoubleFormat = &llvm::APFloat::IEEEdouble();
  }
  void getTargetDefines(const LangOptions &Opts,
                        MacroBuilder &Builder) const override {
    WindowsX86_32TargetInfo::getTargetDefines(Opts, Builder);
    WindowsX86_32TargetInfo::getVisualStudioDefines(Opts, Builder);
    // The value of the following reflects processor type.
    // 300=386, 400=486, 500=Pentium, 600=Blend (default)
    // We lost the original triple, so we use the default.
    Builder.defineMacro("_M_IX86", "600");
  }
};

static void addCygMingDefines(const LangOptions &Opts, MacroBuilder &Builder) {
  // Mingw and cygwin define __declspec(a) to __attribute__((a)).  Clang
  // supports __declspec natively under -fms-extensions, but we define a no-op
  // __declspec macro anyway for pre-processor compatibility.
  if (Opts.MicrosoftExt)
    Builder.defineMacro("__declspec", "__declspec");
  else
    Builder.defineMacro("__declspec(a)", "__attribute__((a))");

  if (!Opts.MicrosoftExt) {
    // Provide macros for all the calling convention keywords.  Provide both
    // single and double underscore prefixed variants.  These are available on
    // x64 as well as x86, even though they have no effect.
    const char *CCs[] = {"cdecl", "stdcall", "fastcall", "thiscall", "pascal"};
    for (const char *CC : CCs) {
      std::string GCCSpelling = "__attribute__((__";
      GCCSpelling += CC;
      GCCSpelling += "__))";
      Builder.defineMacro(Twine("_") + CC, GCCSpelling);
      Builder.defineMacro(Twine("__") + CC, GCCSpelling);
    }
  }
}

static void addMinGWDefines(const LangOptions &Opts, MacroBuilder &Builder) {
  Builder.defineMacro("__MSVCRT__");
  Builder.defineMacro("__MINGW32__");
  addCygMingDefines(Opts, Builder);
}

// x86-32 MinGW target
class MinGWX86_32TargetInfo : public WindowsX86_32TargetInfo {
public:
  MinGWX86_32TargetInfo(const llvm::Triple &Triple, const TargetOptions &Opts)
      : WindowsX86_32TargetInfo(Triple, Opts) {}
  void getTargetDefines(const LangOptions &Opts,
                        MacroBuilder &Builder) const override {
    WindowsX86_32TargetInfo::getTargetDefines(Opts, Builder);
    DefineStd(Builder, "WIN32", Opts);
    DefineStd(Builder, "WINNT", Opts);
    Builder.defineMacro("_X86_");
    addMinGWDefines(Opts, Builder);
  }
};

// x86-32 Cygwin target
class CygwinX86_32TargetInfo : public X86_32TargetInfo {
public:
  CygwinX86_32TargetInfo(const llvm::Triple &Triple, const TargetOptions &Opts)
      : X86_32TargetInfo(Triple, Opts) {
    WCharType = UnsignedShort;
    DoubleAlign = LongLongAlign = 64;
    resetDataLayout("e-m:x-p:32:32-i64:64-f80:32-n8:16:32-a:0:32-S32");
  }
  void getTargetDefines(const LangOptions &Opts,
                        MacroBuilder &Builder) const override {
    X86_32TargetInfo::getTargetDefines(Opts, Builder);
    Builder.defineMacro("_X86_");
    Builder.defineMacro("__CYGWIN__");
    Builder.defineMacro("__CYGWIN32__");
    addCygMingDefines(Opts, Builder);
    DefineStd(Builder, "unix", Opts);
    if (Opts.CPlusPlus)
      Builder.defineMacro("_GNU_SOURCE");
  }
};

// x86-32 Haiku target
class HaikuX86_32TargetInfo : public HaikuTargetInfo<X86_32TargetInfo> {
public:
  HaikuX86_32TargetInfo(const llvm::Triple &Triple, const TargetOptions &Opts)
    : HaikuTargetInfo<X86_32TargetInfo>(Triple, Opts) {
  }
  void getTargetDefines(const LangOptions &Opts,
                        MacroBuilder &Builder) const override {
    HaikuTargetInfo<X86_32TargetInfo>::getTargetDefines(Opts, Builder);
    Builder.defineMacro("__INTEL__");
  }
};

// X86-32 MCU target
class MCUX86_32TargetInfo : public X86_32TargetInfo {
public:
  MCUX86_32TargetInfo(const llvm::Triple &Triple, const TargetOptions &Opts)
      : X86_32TargetInfo(Triple, Opts) {
    LongDoubleWidth = 64;
    LongDoubleFormat = &llvm::APFloat::IEEEdouble();
    resetDataLayout("e-m:e-p:32:32-i64:32-f64:32-f128:32-n8:16:32-a:0:32-S32");
    WIntType = UnsignedInt;
  }

  CallingConvCheckResult checkCallingConvention(CallingConv CC) const override {
    // On MCU we support only C calling convention.
    return CC == CC_C ? CCCR_OK : CCCR_Warning;
  }

  void getTargetDefines(const LangOptions &Opts,
                        MacroBuilder &Builder) const override {
    X86_32TargetInfo::getTargetDefines(Opts, Builder);
    Builder.defineMacro("__iamcu");
    Builder.defineMacro("__iamcu__");
  }

  bool allowsLargerPreferedTypeAlignment() const override {
    return false;
  }
};

// RTEMS Target
template<typename Target>
class RTEMSTargetInfo : public OSTargetInfo<Target> {
protected:
  void getOSDefines(const LangOptions &Opts, const llvm::Triple &Triple,
                    MacroBuilder &Builder) const override {
    // RTEMS defines; list based off of gcc output

    Builder.defineMacro("__rtems__");
    Builder.defineMacro("__ELF__");
  }

public:
  RTEMSTargetInfo(const llvm::Triple &Triple, const TargetOptions &Opts)
      : OSTargetInfo<Target>(Triple, Opts) {
    switch (Triple.getArch()) {
    default:
    case llvm::Triple::x86:
      // this->MCountName = ".mcount";
      break;
    case llvm::Triple::mips:
    case llvm::Triple::mipsel:
    case llvm::Triple::ppc:
    case llvm::Triple::ppc64:
    case llvm::Triple::ppc64le:
      // this->MCountName = "_mcount";
      break;
    case llvm::Triple::arm:
      // this->MCountName = "__mcount";
      break;
    }
  }
};

// x86-32 RTEMS target
class RTEMSX86_32TargetInfo : public X86_32TargetInfo {
public:
  RTEMSX86_32TargetInfo(const llvm::Triple &Triple, const TargetOptions &Opts)
      : X86_32TargetInfo(Triple, Opts) {
    SizeType = UnsignedLong;
    IntPtrType = SignedLong;
    PtrDiffType = SignedLong;
  }
  void getTargetDefines(const LangOptions &Opts,
                        MacroBuilder &Builder) const override {
    X86_32TargetInfo::getTargetDefines(Opts, Builder);
    Builder.defineMacro("__INTEL__");
    Builder.defineMacro("__rtems__");
  }
};

// x86-64 generic target
class X86_64TargetInfo : public X86TargetInfo {
public:
  X86_64TargetInfo(const llvm::Triple &Triple, const TargetOptions &Opts)
      : X86TargetInfo(Triple, Opts) {
    const bool IsX32 = getTriple().getEnvironment() == llvm::Triple::GNUX32;
    bool IsWinCOFF =
        getTriple().isOSWindows() && getTriple().isOSBinFormatCOFF();
    LongWidth = LongAlign = PointerWidth = PointerAlign = IsX32 ? 32 : 64;
    LongDoubleWidth = 128;
    LongDoubleAlign = 128;
    LargeArrayMinWidth = 128;
    LargeArrayAlign = 128;
    SuitableAlign = 128;
    SizeType    = IsX32 ? UnsignedInt      : UnsignedLong;
    PtrDiffType = IsX32 ? SignedInt        : SignedLong;
    IntPtrType  = IsX32 ? SignedInt        : SignedLong;
    IntMaxType  = IsX32 ? SignedLongLong   : SignedLong;
    Int64Type   = IsX32 ? SignedLongLong   : SignedLong;
    RegParmMax = 6;

    // Pointers are 32-bit in x32.
    resetDataLayout(IsX32
                        ? "e-m:e-p:32:32-i64:64-f80:128-n8:16:32:64-S128"
                        : IsWinCOFF ? "e-m:w-i64:64-f80:128-n8:16:32:64-S128"
                                    : "e-m:e-i64:64-f80:128-n8:16:32:64-S128");

    // Use fpret only for long double.
    RealTypeUsesObjCFPRet = (1 << TargetInfo::LongDouble);

    // Use fp2ret for _Complex long double.
    ComplexLongDoubleUsesFP2Ret = true;

    // Make __builtin_ms_va_list available.
    HasBuiltinMSVaList = true;

    // x86-64 has atomics up to 16 bytes.
    MaxAtomicPromoteWidth = 128;
    MaxAtomicInlineWidth = 128;
  }
  BuiltinVaListKind getBuiltinVaListKind() const override {
    return TargetInfo::X86_64ABIBuiltinVaList;
  }

  int getEHDataRegisterNumber(unsigned RegNo) const override {
    if (RegNo == 0) return 0;
    if (RegNo == 1) return 1;
    return -1;
  }

  CallingConvCheckResult checkCallingConvention(CallingConv CC) const override {
    switch (CC) {
    case CC_C:
    case CC_Swift:
    case CC_X86VectorCall:
    case CC_IntelOclBicc:
    case CC_X86_64Win64:
    case CC_PreserveMost:
    case CC_PreserveAll:
    case CC_X86RegCall:
      return CCCR_OK;
    default:
      return CCCR_Warning;
    }
  }

  CallingConv getDefaultCallingConv(CallingConvMethodType MT) const override {
    return CC_C;
  }

  // for x32 we need it here explicitly
  bool hasInt128Type() const override { return true; }
  unsigned getUnwindWordWidth() const override { return 64; }
  unsigned getRegisterWidth() const override { return 64; }

  bool validateGlobalRegisterVariable(StringRef RegName,
                                      unsigned RegSize,
                                      bool &HasSizeMismatch) const override {
    // rsp and rbp are the only 64-bit registers the x86 backend can currently
    // handle.
    if (RegName.equals("rsp") || RegName.equals("rbp")) {
      // Check that the register size is 64-bit.
      HasSizeMismatch = RegSize != 64;
      return true;
    }

    // Check if the register is a 32-bit register the backend can handle.
    return X86TargetInfo::validateGlobalRegisterVariable(RegName, RegSize,
                                                         HasSizeMismatch);
  }
  ArrayRef<Builtin::Info> getTargetBuiltins() const override {
    return llvm::makeArrayRef(BuiltinInfoX86,
                              X86::LastTSBuiltin - Builtin::FirstTSBuiltin);
  }
};

// x86-64 Windows target
class WindowsX86_64TargetInfo : public WindowsTargetInfo<X86_64TargetInfo> {
public:
  WindowsX86_64TargetInfo(const llvm::Triple &Triple, const TargetOptions &Opts)
      : WindowsTargetInfo<X86_64TargetInfo>(Triple, Opts) {
    WCharType = UnsignedShort;
    LongWidth = LongAlign = 32;
    DoubleAlign = LongLongAlign = 64;
    IntMaxType = SignedLongLong;
    Int64Type = SignedLongLong;
    SizeType = UnsignedLongLong;
    PtrDiffType = SignedLongLong;
    IntPtrType = SignedLongLong;
  }

  void getTargetDefines(const LangOptions &Opts,
                                MacroBuilder &Builder) const override {
    WindowsTargetInfo<X86_64TargetInfo>::getTargetDefines(Opts, Builder);
    Builder.defineMacro("_WIN64");
  }

  BuiltinVaListKind getBuiltinVaListKind() const override {
    return TargetInfo::CharPtrBuiltinVaList;
  }

  CallingConvCheckResult checkCallingConvention(CallingConv CC) const override {
    switch (CC) {
    case CC_X86StdCall:
    case CC_X86ThisCall:
    case CC_X86FastCall:
      return CCCR_Ignore;
    case CC_C:
    case CC_X86VectorCall:
    case CC_IntelOclBicc:
    case CC_X86_64SysV:
    case CC_Swift:
    case CC_X86RegCall:
      return CCCR_OK;
    default:
      return CCCR_Warning;
    }
  }
};

// x86-64 Windows Visual Studio target
class MicrosoftX86_64TargetInfo : public WindowsX86_64TargetInfo {
public:
  MicrosoftX86_64TargetInfo(const llvm::Triple &Triple,
                            const TargetOptions &Opts)
      : WindowsX86_64TargetInfo(Triple, Opts) {
    LongDoubleWidth = LongDoubleAlign = 64;
    LongDoubleFormat = &llvm::APFloat::IEEEdouble();
  }
  void getTargetDefines(const LangOptions &Opts,
                        MacroBuilder &Builder) const override {
    WindowsX86_64TargetInfo::getTargetDefines(Opts, Builder);
    WindowsX86_64TargetInfo::getVisualStudioDefines(Opts, Builder);
    Builder.defineMacro("_M_X64", "100");
    Builder.defineMacro("_M_AMD64", "100");
  }
};

// x86-64 MinGW target
class MinGWX86_64TargetInfo : public WindowsX86_64TargetInfo {
public:
  MinGWX86_64TargetInfo(const llvm::Triple &Triple, const TargetOptions &Opts)
      : WindowsX86_64TargetInfo(Triple, Opts) {
    // Mingw64 rounds long double size and alignment up to 16 bytes, but sticks
    // with x86 FP ops. Weird.
    LongDoubleWidth = LongDoubleAlign = 128;
    LongDoubleFormat = &llvm::APFloat::x87DoubleExtended();
  }

  void getTargetDefines(const LangOptions &Opts,
                        MacroBuilder &Builder) const override {
    WindowsX86_64TargetInfo::getTargetDefines(Opts, Builder);
    DefineStd(Builder, "WIN64", Opts);
    Builder.defineMacro("__MINGW64__");
    addMinGWDefines(Opts, Builder);

    // GCC defines this macro when it is using __gxx_personality_seh0.
    if (!Opts.SjLjExceptions)
      Builder.defineMacro("__SEH__");
  }
};

// x86-64 Cygwin target
class CygwinX86_64TargetInfo : public X86_64TargetInfo {
public:
  CygwinX86_64TargetInfo(const llvm::Triple &Triple, const TargetOptions &Opts)
      : X86_64TargetInfo(Triple, Opts) {
    TLSSupported = false;
    WCharType = UnsignedShort;
  }
  void getTargetDefines(const LangOptions &Opts,
                        MacroBuilder &Builder) const override {
    X86_64TargetInfo::getTargetDefines(Opts, Builder);
    Builder.defineMacro("__x86_64__");
    Builder.defineMacro("__CYGWIN__");
    Builder.defineMacro("__CYGWIN64__");
    addCygMingDefines(Opts, Builder);
    DefineStd(Builder, "unix", Opts);
    if (Opts.CPlusPlus)
      Builder.defineMacro("_GNU_SOURCE");

    // GCC defines this macro when it is using __gxx_personality_seh0.
    if (!Opts.SjLjExceptions)
      Builder.defineMacro("__SEH__");
  }
};

class DarwinX86_64TargetInfo : public DarwinTargetInfo<X86_64TargetInfo> {
public:
  DarwinX86_64TargetInfo(const llvm::Triple &Triple, const TargetOptions &Opts)
      : DarwinTargetInfo<X86_64TargetInfo>(Triple, Opts) {
    Int64Type = SignedLongLong;
    // The 64-bit iOS simulator uses the builtin bool type for Objective-C.
    llvm::Triple T = llvm::Triple(Triple);
    if (T.isiOS())
      UseSignedCharForObjCBool = false;
    resetDataLayout("e-m:o-i64:64-f80:128-n8:16:32:64-S128");
  }

  bool handleTargetFeatures(std::vector<std::string> &Features,
                            DiagnosticsEngine &Diags) override {
    if (!DarwinTargetInfo<X86_64TargetInfo>::handleTargetFeatures(Features,
                                                                  Diags))
      return false;
    // We now know the features we have: we can decide how to align vectors.
    MaxVectorAlign =
        hasFeature("avx512f") ? 512 : hasFeature("avx") ? 256 : 128;
    return true;
  }
};

class OpenBSDX86_64TargetInfo : public OpenBSDTargetInfo<X86_64TargetInfo> {
public:
  OpenBSDX86_64TargetInfo(const llvm::Triple &Triple, const TargetOptions &Opts)
      : OpenBSDTargetInfo<X86_64TargetInfo>(Triple, Opts) {
    IntMaxType = SignedLongLong;
    Int64Type = SignedLongLong;
  }
};

class BitrigX86_64TargetInfo : public BitrigTargetInfo<X86_64TargetInfo> {
public:
  BitrigX86_64TargetInfo(const llvm::Triple &Triple, const TargetOptions &Opts)
      : BitrigTargetInfo<X86_64TargetInfo>(Triple, Opts) {
    IntMaxType = SignedLongLong;
    Int64Type = SignedLongLong;
  }
};

class ARMTargetInfo : public TargetInfo {
  // Possible FPU choices.
  enum FPUMode {
    VFP2FPU = (1 << 0),
    VFP3FPU = (1 << 1),
    VFP4FPU = (1 << 2),
    NeonFPU = (1 << 3),
    FPARMV8 = (1 << 4)
  };

  // Possible HWDiv features.
  enum HWDivMode {
    HWDivThumb = (1 << 0),
    HWDivARM = (1 << 1)
  };

  static bool FPUModeIsVFP(FPUMode Mode) {
    return Mode & (VFP2FPU | VFP3FPU | VFP4FPU | NeonFPU | FPARMV8);
  }

  static const TargetInfo::GCCRegAlias GCCRegAliases[];
  static const char * const GCCRegNames[];

  std::string ABI, CPU;

  StringRef CPUProfile;
  StringRef CPUAttr;

  enum {
    FP_Default,
    FP_VFP,
    FP_Neon
  } FPMath;

  unsigned ArchISA;
  unsigned ArchKind = llvm::ARM::AK_ARMV4T;
  unsigned ArchProfile;
  unsigned ArchVersion;

  unsigned FPU : 5;

  unsigned IsAAPCS : 1;
  unsigned HWDiv : 2;

  // Initialized via features.
  unsigned SoftFloat : 1;
  unsigned SoftFloatABI : 1;

  unsigned CRC : 1;
  unsigned Crypto : 1;
  unsigned DSP : 1;
  unsigned Unaligned : 1;

  enum {
    LDREX_B = (1 << 0), /// byte (8-bit)
    LDREX_H = (1 << 1), /// half (16-bit)
    LDREX_W = (1 << 2), /// word (32-bit)
    LDREX_D = (1 << 3), /// double (64-bit)
  };

  uint32_t LDREX;

  // ACLE 6.5.1 Hardware floating point
  enum {
    HW_FP_HP = (1 << 1), /// half (16-bit)
    HW_FP_SP = (1 << 2), /// single (32-bit)
    HW_FP_DP = (1 << 3), /// double (64-bit)
  };
  uint32_t HW_FP;

  static const Builtin::Info BuiltinInfo[];

  void setABIAAPCS() {
    IsAAPCS = true;

    DoubleAlign = LongLongAlign = LongDoubleAlign = SuitableAlign = 64;
    const llvm::Triple &T = getTriple();

    // size_t is unsigned long on MachO-derived environments, NetBSD,
    // OpenBSD and Bitrig.
    if (T.isOSBinFormatMachO() || T.getOS() == llvm::Triple::NetBSD ||
        T.getOS() == llvm::Triple::OpenBSD ||
        T.getOS() == llvm::Triple::Bitrig)
      SizeType = UnsignedLong;
    else
      SizeType = UnsignedInt;

    switch (T.getOS()) {
    case llvm::Triple::NetBSD:
    case llvm::Triple::OpenBSD:
      WCharType = SignedInt;
      break;
    case llvm::Triple::Win32:
      WCharType = UnsignedShort;
      break;
    case llvm::Triple::Linux:
    default:
      // AAPCS 7.1.1, ARM-Linux ABI 2.4: type of wchar_t is unsigned int.
      WCharType = UnsignedInt;
      break;
    }

    UseBitFieldTypeAlignment = true;

    ZeroLengthBitfieldBoundary = 0;

    // Thumb1 add sp, #imm requires the immediate value be multiple of 4,
    // so set preferred for small types to 32.
    if (T.isOSBinFormatMachO()) {
      resetDataLayout(BigEndian
                          ? "E-m:o-p:32:32-i64:64-v128:64:128-a:0:32-n32-S64"
                          : "e-m:o-p:32:32-i64:64-v128:64:128-a:0:32-n32-S64");
    } else if (T.isOSWindows()) {
      assert(!BigEndian && "Windows on ARM does not support big endian");
      resetDataLayout("e"
                      "-m:w"
                      "-p:32:32"
                      "-i64:64"
                      "-v128:64:128"
                      "-a:0:32"
                      "-n32"
                      "-S64");
    } else if (T.isOSNaCl()) {
      assert(!BigEndian && "NaCl on ARM does not support big endian");
      resetDataLayout("e-m:e-p:32:32-i64:64-v128:64:128-a:0:32-n32-S128");
    } else {
      resetDataLayout(BigEndian
                          ? "E-m:e-p:32:32-i64:64-v128:64:128-a:0:32-n32-S64"
                          : "e-m:e-p:32:32-i64:64-v128:64:128-a:0:32-n32-S64");
    }

    // FIXME: Enumerated types are variable width in straight AAPCS.
  }

  void setABIAPCS(bool IsAAPCS16) {
    const llvm::Triple &T = getTriple();

    IsAAPCS = false;

    if (IsAAPCS16)
      DoubleAlign = LongLongAlign = LongDoubleAlign = SuitableAlign = 64;
    else
      DoubleAlign = LongLongAlign = LongDoubleAlign = SuitableAlign = 32;

    // size_t is unsigned int on FreeBSD.
    if (T.getOS() == llvm::Triple::FreeBSD)
      SizeType = UnsignedInt;
    else
      SizeType = UnsignedLong;

    // Revert to using SignedInt on apcs-gnu to comply with existing behaviour.
    WCharType = SignedInt;

    // Do not respect the alignment of bit-field types when laying out
    // structures. This corresponds to PCC_BITFIELD_TYPE_MATTERS in gcc.
    UseBitFieldTypeAlignment = false;

    /// gcc forces the alignment to 4 bytes, regardless of the type of the
    /// zero length bitfield.  This corresponds to EMPTY_FIELD_BOUNDARY in
    /// gcc.
    ZeroLengthBitfieldBoundary = 32;

    if (T.isOSBinFormatMachO() && IsAAPCS16) {
      assert(!BigEndian && "AAPCS16 does not support big-endian");
      resetDataLayout("e-m:o-p:32:32-i64:64-a:0:32-n32-S128");
    } else if (T.isOSBinFormatMachO())
      resetDataLayout(
          BigEndian
              ? "E-m:o-p:32:32-f64:32:64-v64:32:64-v128:32:128-a:0:32-n32-S32"
              : "e-m:o-p:32:32-f64:32:64-v64:32:64-v128:32:128-a:0:32-n32-S32");
    else
      resetDataLayout(
          BigEndian
              ? "E-m:e-p:32:32-f64:32:64-v64:32:64-v128:32:128-a:0:32-n32-S32"
              : "e-m:e-p:32:32-f64:32:64-v64:32:64-v128:32:128-a:0:32-n32-S32");

    // FIXME: Override "preferred align" for double and long long.
  }

  void setArchInfo() {
    StringRef ArchName = getTriple().getArchName();

    ArchISA     = llvm::ARM::parseArchISA(ArchName);
    CPU         = llvm::ARM::getDefaultCPU(ArchName);
    unsigned AK = llvm::ARM::parseArch(ArchName);
    if (AK != llvm::ARM::AK_INVALID)
      ArchKind = AK;
    setArchInfo(ArchKind);
  }

  void setArchInfo(unsigned Kind) {
    StringRef SubArch;

    // cache TargetParser info
    ArchKind    = Kind;
    SubArch     = llvm::ARM::getSubArch(ArchKind);
    ArchProfile = llvm::ARM::parseArchProfile(SubArch);
    ArchVersion = llvm::ARM::parseArchVersion(SubArch);

    // cache CPU related strings
    CPUAttr    = getCPUAttr();
    CPUProfile = getCPUProfile();
  }

  void setAtomic() {
    // when triple does not specify a sub arch,
    // then we are not using inline atomics
    bool ShouldUseInlineAtomic =
                   (ArchISA == llvm::ARM::IK_ARM   && ArchVersion >= 6) ||
                   (ArchISA == llvm::ARM::IK_THUMB && ArchVersion >= 7);
    // Cortex M does not support 8 byte atomics, while general Thumb2 does.
    if (ArchProfile == llvm::ARM::PK_M) {
      MaxAtomicPromoteWidth = 32;
      if (ShouldUseInlineAtomic)
        MaxAtomicInlineWidth = 32;
    }
    else {
      MaxAtomicPromoteWidth = 64;
      if (ShouldUseInlineAtomic)
        MaxAtomicInlineWidth = 64;
    }
  }

  bool isThumb() const {
    return (ArchISA == llvm::ARM::IK_THUMB);
  }

  bool supportsThumb() const {
    return CPUAttr.count('T') || ArchVersion >= 6;
  }

  bool supportsThumb2() const {
    return CPUAttr.equals("6T2") ||
           (ArchVersion >= 7 && !CPUAttr.equals("8M_BASE"));
  }

  StringRef getCPUAttr() const {
    // For most sub-arches, the build attribute CPU name is enough.
    // For Cortex variants, it's slightly different.
    switch(ArchKind) {
    default:
      return llvm::ARM::getCPUAttr(ArchKind);
    case llvm::ARM::AK_ARMV6M:
      return "6M";
    case llvm::ARM::AK_ARMV7S:
      return "7S";
    case llvm::ARM::AK_ARMV7A:
      return "7A";
    case llvm::ARM::AK_ARMV7R:
      return "7R";
    case llvm::ARM::AK_ARMV7M:
      return "7M";
    case llvm::ARM::AK_ARMV7EM:
      return "7EM";
    case llvm::ARM::AK_ARMV7VE:
      return "7VE";
    case llvm::ARM::AK_ARMV8A:
      return "8A";
    case llvm::ARM::AK_ARMV8_1A:
      return "8_1A";
    case llvm::ARM::AK_ARMV8_2A:
      return "8_2A";
    case llvm::ARM::AK_ARMV8MBaseline:
      return "8M_BASE";
    case llvm::ARM::AK_ARMV8MMainline:
      return "8M_MAIN";
    case llvm::ARM::AK_ARMV8R:
      return "8R";
    }
  }

  StringRef getCPUProfile() const {
    switch(ArchProfile) {
    case llvm::ARM::PK_A:
      return "A";
    case llvm::ARM::PK_R:
      return "R";
    case llvm::ARM::PK_M:
      return "M";
    default:
      return "";
    }
  }

public:
  ARMTargetInfo(const llvm::Triple &Triple, const TargetOptions &Opts)
      : TargetInfo(Triple), FPMath(FP_Default), IsAAPCS(true), LDREX(0),
        HW_FP(0) {

    switch (getTriple().getOS()) {
    case llvm::Triple::NetBSD:
    case llvm::Triple::OpenBSD:
      PtrDiffType = SignedLong;
      break;
    default:
      PtrDiffType = SignedInt;
      break;
    }

    // Cache arch related info.
    setArchInfo();

    // {} in inline assembly are neon specifiers, not assembly variant
    // specifiers.
    NoAsmVariants = true;

    // FIXME: This duplicates code from the driver that sets the -target-abi
    // option - this code is used if -target-abi isn't passed and should
    // be unified in some way.
    if (Triple.isOSBinFormatMachO()) {
      // The backend is hardwired to assume AAPCS for M-class processors, ensure
      // the frontend matches that.
      if (Triple.getEnvironment() == llvm::Triple::EABI ||
          Triple.getOS() == llvm::Triple::UnknownOS ||
          ArchProfile == llvm::ARM::PK_M) {
        setABI("aapcs");
      } else if (Triple.isWatchABI()) {
        setABI("aapcs16");
      } else {
        setABI("apcs-gnu");
      }
    } else if (Triple.isOSWindows()) {
      // FIXME: this is invalid for WindowsCE
      setABI("aapcs");
    } else {
      // Select the default based on the platform.
      switch (Triple.getEnvironment()) {
      case llvm::Triple::Android:
      case llvm::Triple::GNUEABI:
      case llvm::Triple::GNUEABIHF:
      case llvm::Triple::MuslEABI:
      case llvm::Triple::MuslEABIHF:
        setABI("aapcs-linux");
        break;
      case llvm::Triple::EABIHF:
      case llvm::Triple::EABI:
        setABI("aapcs");
        break;
      case llvm::Triple::GNU:
        setABI("apcs-gnu");
      break;
      default:
        if (Triple.getOS() == llvm::Triple::NetBSD)
          setABI("apcs-gnu");
        else if (Triple.getOS() == llvm::Triple::OpenBSD)
          setABI("aapcs-linux");
        else
          setABI("aapcs");
        break;
      }
    }

    // ARM targets default to using the ARM C++ ABI.
    TheCXXABI.set(TargetCXXABI::GenericARM);

    // ARM has atomics up to 8 bytes
    setAtomic();

    // Do force alignment of members that follow zero length bitfields.  If
    // the alignment of the zero-length bitfield is greater than the member
    // that follows it, `bar', `bar' will be aligned as the  type of the
    // zero length bitfield.
    UseZeroLengthBitfieldAlignment = true;

    if (Triple.getOS() == llvm::Triple::Linux ||
        Triple.getOS() == llvm::Triple::UnknownOS)
      this->MCountName =
          Opts.EABIVersion == "gnu" ? "\01__gnu_mcount_nc" : "\01mcount";
  }

  StringRef getABI() const override { return ABI; }

  bool setABI(const std::string &Name) override {
    ABI = Name;

    // The defaults (above) are for AAPCS, check if we need to change them.
    //
    // FIXME: We need support for -meabi... we could just mangle it into the
    // name.
    if (Name == "apcs-gnu" || Name == "aapcs16") {
      setABIAPCS(Name == "aapcs16");
      return true;
    }
    if (Name == "aapcs" || Name == "aapcs-vfp" || Name == "aapcs-linux") {
      setABIAAPCS();
      return true;
    }
    return false;
  }

  // FIXME: This should be based on Arch attributes, not CPU names.
  bool
  initFeatureMap(llvm::StringMap<bool> &Features, DiagnosticsEngine &Diags,
                 StringRef CPU,
                 const std::vector<std::string> &FeaturesVec) const override {

    std::vector<StringRef> TargetFeatures;
    unsigned Arch = llvm::ARM::parseArch(getTriple().getArchName());

    // get default FPU features
    unsigned FPUKind = llvm::ARM::getDefaultFPU(CPU, Arch);
    llvm::ARM::getFPUFeatures(FPUKind, TargetFeatures);

    // get default Extension features
    unsigned Extensions = llvm::ARM::getDefaultExtensions(CPU, Arch);
    llvm::ARM::getExtensionFeatures(Extensions, TargetFeatures);

    for (auto Feature : TargetFeatures)
      if (Feature[0] == '+')
        Features[Feature.drop_front(1)] = true;

    return TargetInfo::initFeatureMap(Features, Diags, CPU, FeaturesVec);
  }

  bool handleTargetFeatures(std::vector<std::string> &Features,
                            DiagnosticsEngine &Diags) override {
    FPU = 0;
    CRC = 0;
    Crypto = 0;
    DSP = 0;
    Unaligned = 1;
    SoftFloat = SoftFloatABI = false;
    HWDiv = 0;

    // This does not diagnose illegal cases like having both
    // "+vfpv2" and "+vfpv3" or having "+neon" and "+fp-only-sp".
    uint32_t HW_FP_remove = 0;
    for (const auto &Feature : Features) {
      if (Feature == "+soft-float") {
        SoftFloat = true;
      } else if (Feature == "+soft-float-abi") {
        SoftFloatABI = true;
      } else if (Feature == "+vfp2") {
        FPU |= VFP2FPU;
        HW_FP |= HW_FP_SP | HW_FP_DP;
      } else if (Feature == "+vfp3") {
        FPU |= VFP3FPU;
        HW_FP |= HW_FP_SP | HW_FP_DP;
      } else if (Feature == "+vfp4") {
        FPU |= VFP4FPU;
        HW_FP |= HW_FP_SP | HW_FP_DP | HW_FP_HP;
      } else if (Feature == "+fp-armv8") {
        FPU |= FPARMV8;
        HW_FP |= HW_FP_SP | HW_FP_DP | HW_FP_HP;
      } else if (Feature == "+neon") {
        FPU |= NeonFPU;
        HW_FP |= HW_FP_SP | HW_FP_DP;
      } else if (Feature == "+hwdiv") {
        HWDiv |= HWDivThumb;
      } else if (Feature == "+hwdiv-arm") {
        HWDiv |= HWDivARM;
      } else if (Feature == "+crc") {
        CRC = 1;
      } else if (Feature == "+crypto") {
        Crypto = 1;
      } else if (Feature == "+dsp") {
        DSP = 1;
      } else if (Feature == "+fp-only-sp") {
        HW_FP_remove |= HW_FP_DP;
      } else if (Feature == "+strict-align") {
        Unaligned = 0;
      } else if (Feature == "+fp16") {
        HW_FP |= HW_FP_HP;
      }
    }
    HW_FP &= ~HW_FP_remove;

    switch (ArchVersion) {
    case 6:
      if (ArchProfile == llvm::ARM::PK_M)
        LDREX = 0;
      else if (ArchKind == llvm::ARM::AK_ARMV6K)
        LDREX = LDREX_D | LDREX_W | LDREX_H | LDREX_B ;
      else
        LDREX = LDREX_W;
      break;
    case 7:
      if (ArchProfile == llvm::ARM::PK_M)
        LDREX = LDREX_W | LDREX_H | LDREX_B ;
      else
        LDREX = LDREX_D | LDREX_W | LDREX_H | LDREX_B ;
      break;
    case 8:
      LDREX = LDREX_D | LDREX_W | LDREX_H | LDREX_B ;
    }

    if (!(FPU & NeonFPU) && FPMath == FP_Neon) {
      Diags.Report(diag::err_target_unsupported_fpmath) << "neon";
      return false;
    }

    if (FPMath == FP_Neon)
      Features.push_back("+neonfp");
    else if (FPMath == FP_VFP)
      Features.push_back("-neonfp");

    // Remove front-end specific options which the backend handles differently.
    auto Feature =
        std::find(Features.begin(), Features.end(), "+soft-float-abi");
    if (Feature != Features.end())
      Features.erase(Feature);

    return true;
  }

  bool hasFeature(StringRef Feature) const override {
    return llvm::StringSwitch<bool>(Feature)
        .Case("arm", true)
        .Case("aarch32", true)
        .Case("softfloat", SoftFloat)
        .Case("thumb", isThumb())
        .Case("neon", (FPU & NeonFPU) && !SoftFloat)
        .Case("hwdiv", HWDiv & HWDivThumb)
        .Case("hwdiv-arm", HWDiv & HWDivARM)
        .Default(false);
  }

  bool setCPU(const std::string &Name) override {
    if (Name != "generic")
      setArchInfo(llvm::ARM::parseCPUArch(Name));

    if (ArchKind == llvm::ARM::AK_INVALID)
      return false;
    setAtomic();
    CPU = Name;
    return true;
  }

  bool setFPMath(StringRef Name) override;

  void getTargetDefines(const LangOptions &Opts,
                        MacroBuilder &Builder) const override {
    // Target identification.
    Builder.defineMacro("__arm");
    Builder.defineMacro("__arm__");
    // For bare-metal none-eabi.
    if (getTriple().getOS() == llvm::Triple::UnknownOS &&
        getTriple().getEnvironment() == llvm::Triple::EABI)
      Builder.defineMacro("__ELF__");

    // Target properties.
    Builder.defineMacro("__REGISTER_PREFIX__", "");

    // Unfortunately, __ARM_ARCH_7K__ is now more of an ABI descriptor. The CPU
    // happens to be Cortex-A7 though, so it should still get __ARM_ARCH_7A__.
    if (getTriple().isWatchABI())
      Builder.defineMacro("__ARM_ARCH_7K__", "2");

    if (!CPUAttr.empty())
      Builder.defineMacro("__ARM_ARCH_" + CPUAttr + "__");

    // ACLE 6.4.1 ARM/Thumb instruction set architecture
    // __ARM_ARCH is defined as an integer value indicating the current ARM ISA
    Builder.defineMacro("__ARM_ARCH", Twine(ArchVersion));

    if (ArchVersion >= 8) {
      // ACLE 6.5.7 Crypto Extension
      if (Crypto)
        Builder.defineMacro("__ARM_FEATURE_CRYPTO", "1");
      // ACLE 6.5.8 CRC32 Extension
      if (CRC)
        Builder.defineMacro("__ARM_FEATURE_CRC32", "1");
      // ACLE 6.5.10 Numeric Maximum and Minimum
      Builder.defineMacro("__ARM_FEATURE_NUMERIC_MAXMIN", "1");
      // ACLE 6.5.9 Directed Rounding
      Builder.defineMacro("__ARM_FEATURE_DIRECTED_ROUNDING", "1");
    }

    // __ARM_ARCH_ISA_ARM is defined to 1 if the core supports the ARM ISA.  It
    // is not defined for the M-profile.
    // NOTE that the default profile is assumed to be 'A'
    if (CPUProfile.empty() || ArchProfile != llvm::ARM::PK_M)
      Builder.defineMacro("__ARM_ARCH_ISA_ARM", "1");

    // __ARM_ARCH_ISA_THUMB is defined to 1 if the core supports the original
    // Thumb ISA (including v6-M and v8-M Baseline).  It is set to 2 if the
    // core supports the Thumb-2 ISA as found in the v6T2 architecture and all
    // v7 and v8 architectures excluding v8-M Baseline.
    if (supportsThumb2())
      Builder.defineMacro("__ARM_ARCH_ISA_THUMB", "2");
    else if (supportsThumb())
      Builder.defineMacro("__ARM_ARCH_ISA_THUMB", "1");

    // __ARM_32BIT_STATE is defined to 1 if code is being generated for a 32-bit
    // instruction set such as ARM or Thumb.
    Builder.defineMacro("__ARM_32BIT_STATE", "1");

    // ACLE 6.4.2 Architectural Profile (A, R, M or pre-Cortex)

    // __ARM_ARCH_PROFILE is defined as 'A', 'R', 'M' or 'S', or unset.
    if (!CPUProfile.empty())
      Builder.defineMacro("__ARM_ARCH_PROFILE", "'" + CPUProfile + "'");

    // ACLE 6.4.3 Unaligned access supported in hardware
    if (Unaligned)
      Builder.defineMacro("__ARM_FEATURE_UNALIGNED", "1");

    // ACLE 6.4.4 LDREX/STREX
    if (LDREX)
      Builder.defineMacro("__ARM_FEATURE_LDREX", "0x" + llvm::utohexstr(LDREX));

    // ACLE 6.4.5 CLZ
    if (ArchVersion == 5 ||
       (ArchVersion == 6 && CPUProfile != "M") ||
        ArchVersion >  6)
      Builder.defineMacro("__ARM_FEATURE_CLZ", "1");

    // ACLE 6.5.1 Hardware Floating Point
    if (HW_FP)
      Builder.defineMacro("__ARM_FP", "0x" + llvm::utohexstr(HW_FP));

    // ACLE predefines.
    Builder.defineMacro("__ARM_ACLE", "200");

    // FP16 support (we currently only support IEEE format).
    Builder.defineMacro("__ARM_FP16_FORMAT_IEEE", "1");
    Builder.defineMacro("__ARM_FP16_ARGS", "1");

    // ACLE 6.5.3 Fused multiply-accumulate (FMA)
    if (ArchVersion >= 7 && (FPU & VFP4FPU))
      Builder.defineMacro("__ARM_FEATURE_FMA", "1");

    // Subtarget options.

    // FIXME: It's more complicated than this and we don't really support
    // interworking.
    // Windows on ARM does not "support" interworking
    if (5 <= ArchVersion && ArchVersion <= 8 && !getTriple().isOSWindows())
      Builder.defineMacro("__THUMB_INTERWORK__");

    if (ABI == "aapcs" || ABI == "aapcs-linux" || ABI == "aapcs-vfp") {
      // Embedded targets on Darwin follow AAPCS, but not EABI.
      // Windows on ARM follows AAPCS VFP, but does not conform to EABI.
      if (!getTriple().isOSBinFormatMachO() && !getTriple().isOSWindows())
        Builder.defineMacro("__ARM_EABI__");
      Builder.defineMacro("__ARM_PCS", "1");
    }

    if ((!SoftFloat && !SoftFloatABI) || ABI == "aapcs-vfp" ||
        ABI == "aapcs16")
      Builder.defineMacro("__ARM_PCS_VFP", "1");

    if (SoftFloat)
      Builder.defineMacro("__SOFTFP__");

    if (ArchKind == llvm::ARM::AK_XSCALE)
      Builder.defineMacro("__XSCALE__");

    if (isThumb()) {
      Builder.defineMacro("__THUMBEL__");
      Builder.defineMacro("__thumb__");
      if (supportsThumb2())
        Builder.defineMacro("__thumb2__");
    }

    // ACLE 6.4.9 32-bit SIMD instructions
    if (ArchVersion >= 6 && (CPUProfile != "M" || CPUAttr == "7EM"))
      Builder.defineMacro("__ARM_FEATURE_SIMD32", "1");

    // ACLE 6.4.10 Hardware Integer Divide
    if (((HWDiv & HWDivThumb) && isThumb()) ||
        ((HWDiv & HWDivARM) && !isThumb())) {
      Builder.defineMacro("__ARM_FEATURE_IDIV", "1");
      Builder.defineMacro("__ARM_ARCH_EXT_IDIV__", "1");
    }

    // Note, this is always on in gcc, even though it doesn't make sense.
    Builder.defineMacro("__APCS_32__");

    if (FPUModeIsVFP((FPUMode) FPU)) {
      Builder.defineMacro("__VFP_FP__");
      if (FPU & VFP2FPU)
        Builder.defineMacro("__ARM_VFPV2__");
      if (FPU & VFP3FPU)
        Builder.defineMacro("__ARM_VFPV3__");
      if (FPU & VFP4FPU)
        Builder.defineMacro("__ARM_VFPV4__");
      if (FPU & FPARMV8)
        Builder.defineMacro("__ARM_FPV5__");
    }

    // This only gets set when Neon instructions are actually available, unlike
    // the VFP define, hence the soft float and arch check. This is subtly
    // different from gcc, we follow the intent which was that it should be set
    // when Neon instructions are actually available.
    if ((FPU & NeonFPU) && !SoftFloat && ArchVersion >= 7) {
      Builder.defineMacro("__ARM_NEON", "1");
      Builder.defineMacro("__ARM_NEON__");
      // current AArch32 NEON implementations do not support double-precision
      // floating-point even when it is present in VFP.
      Builder.defineMacro("__ARM_NEON_FP",
                          "0x" + llvm::utohexstr(HW_FP & ~HW_FP_DP));
    }

    Builder.defineMacro("__ARM_SIZEOF_WCHAR_T",
                        Opts.ShortWChar ? "2" : "4");

    Builder.defineMacro("__ARM_SIZEOF_MINIMAL_ENUM",
                        Opts.ShortEnums ? "1" : "4");

    if (ArchVersion >= 6 && CPUAttr != "6M" && CPUAttr != "8M_BASE") {
      Builder.defineMacro("__GCC_HAVE_SYNC_COMPARE_AND_SWAP_1");
      Builder.defineMacro("__GCC_HAVE_SYNC_COMPARE_AND_SWAP_2");
      Builder.defineMacro("__GCC_HAVE_SYNC_COMPARE_AND_SWAP_4");
      Builder.defineMacro("__GCC_HAVE_SYNC_COMPARE_AND_SWAP_8");
    }

    // ACLE 6.4.7 DSP instructions
    if (DSP) {
      Builder.defineMacro("__ARM_FEATURE_DSP", "1");
    }

    // ACLE 6.4.8 Saturation instructions
    bool SAT = false;
    if ((ArchVersion == 6 && CPUProfile != "M") || ArchVersion > 6 ) {
      Builder.defineMacro("__ARM_FEATURE_SAT", "1");
      SAT = true;
    }

    // ACLE 6.4.6 Q (saturation) flag
    if (DSP || SAT)
      Builder.defineMacro("__ARM_FEATURE_QBIT", "1");

    if (Opts.UnsafeFPMath)
      Builder.defineMacro("__ARM_FP_FAST", "1");

    if (ArchKind == llvm::ARM::AK_ARMV8_1A)
      Builder.defineMacro("__ARM_FEATURE_QRDMX", "1");
  }

  ArrayRef<Builtin::Info> getTargetBuiltins() const override {
    return llvm::makeArrayRef(BuiltinInfo,
                             clang::ARM::LastTSBuiltin-Builtin::FirstTSBuiltin);
  }
  bool isCLZForZeroUndef() const override { return false; }
  BuiltinVaListKind getBuiltinVaListKind() const override {
    return IsAAPCS
               ? AAPCSABIBuiltinVaList
               : (getTriple().isWatchABI() ? TargetInfo::CharPtrBuiltinVaList
                                           : TargetInfo::VoidPtrBuiltinVaList);
  }
  ArrayRef<const char *> getGCCRegNames() const override;
  ArrayRef<TargetInfo::GCCRegAlias> getGCCRegAliases() const override;
  bool validateAsmConstraint(const char *&Name,
                             TargetInfo::ConstraintInfo &Info) const override {
    switch (*Name) {
    default: break;
    case 'l': // r0-r7
    case 'h': // r8-r15
    case 't': // VFP Floating point register single precision
    case 'w': // VFP Floating point register double precision
      Info.setAllowsRegister();
      return true;
    case 'I':
    case 'J':
    case 'K':
    case 'L':
    case 'M':
      // FIXME
      return true;
    case 'Q': // A memory address that is a single base register.
      Info.setAllowsMemory();
      return true;
    case 'U': // a memory reference...
      switch (Name[1]) {
      case 'q': // ...ARMV4 ldrsb
      case 'v': // ...VFP load/store (reg+constant offset)
      case 'y': // ...iWMMXt load/store
      case 't': // address valid for load/store opaque types wider
                // than 128-bits
      case 'n': // valid address for Neon doubleword vector load/store
      case 'm': // valid address for Neon element and structure load/store
      case 's': // valid address for non-offset loads/stores of quad-word
                // values in four ARM registers
        Info.setAllowsMemory();
        Name++;
        return true;
      }
    }
    return false;
  }
  std::string convertConstraint(const char *&Constraint) const override {
    std::string R;
    switch (*Constraint) {
    case 'U':   // Two-character constraint; add "^" hint for later parsing.
      R = std::string("^") + std::string(Constraint, 2);
      Constraint++;
      break;
    case 'p': // 'p' should be translated to 'r' by default.
      R = std::string("r");
      break;
    default:
      return std::string(1, *Constraint);
    }
    return R;
  }
  bool
  validateConstraintModifier(StringRef Constraint, char Modifier, unsigned Size,
                             std::string &SuggestedModifier) const override {
    bool isOutput = (Constraint[0] == '=');
    bool isInOut = (Constraint[0] == '+');

    // Strip off constraint modifiers.
    while (Constraint[0] == '=' ||
           Constraint[0] == '+' ||
           Constraint[0] == '&')
      Constraint = Constraint.substr(1);

    switch (Constraint[0]) {
    default: break;
    case 'r': {
      switch (Modifier) {
      default:
        return (isInOut || isOutput || Size <= 64);
      case 'q':
        // A register of size 32 cannot fit a vector type.
        return false;
      }
    }
    }

    return true;
  }
  const char *getClobbers() const override {
    // FIXME: Is this really right?
    return "";
  }

  CallingConvCheckResult checkCallingConvention(CallingConv CC) const override {
    switch (CC) {
    case CC_AAPCS:
    case CC_AAPCS_VFP:
    case CC_Swift:
      return CCCR_OK;
    default:
      return CCCR_Warning;
    }
  }

  int getEHDataRegisterNumber(unsigned RegNo) const override {
    if (RegNo == 0) return 0;
    if (RegNo == 1) return 1;
    return -1;
  }

  bool hasSjLjLowering() const override {
    return true;
  }
};

bool ARMTargetInfo::setFPMath(StringRef Name) {
  if (Name == "neon") {
    FPMath = FP_Neon;
    return true;
  } else if (Name == "vfp" || Name == "vfp2" || Name == "vfp3" ||
             Name == "vfp4") {
    FPMath = FP_VFP;
    return true;
  }
  return false;
}

const char * const ARMTargetInfo::GCCRegNames[] = {
  // Integer registers
  "r0", "r1", "r2", "r3", "r4", "r5", "r6", "r7",
  "r8", "r9", "r10", "r11", "r12", "sp", "lr", "pc",

  // Float registers
  "s0", "s1", "s2", "s3", "s4", "s5", "s6", "s7",
  "s8", "s9", "s10", "s11", "s12", "s13", "s14", "s15",
  "s16", "s17", "s18", "s19", "s20", "s21", "s22", "s23",
  "s24", "s25", "s26", "s27", "s28", "s29", "s30", "s31",

  // Double registers
  "d0", "d1", "d2", "d3", "d4", "d5", "d6", "d7",
  "d8", "d9", "d10", "d11", "d12", "d13", "d14", "d15",
  "d16", "d17", "d18", "d19", "d20", "d21", "d22", "d23",
  "d24", "d25", "d26", "d27", "d28", "d29", "d30", "d31",

  // Quad registers
  "q0", "q1", "q2", "q3", "q4", "q5", "q6", "q7",
  "q8", "q9", "q10", "q11", "q12", "q13", "q14", "q15"
};

ArrayRef<const char *> ARMTargetInfo::getGCCRegNames() const {
  return llvm::makeArrayRef(GCCRegNames);
}

const TargetInfo::GCCRegAlias ARMTargetInfo::GCCRegAliases[] = {
  { { "a1" }, "r0" },
  { { "a2" }, "r1" },
  { { "a3" }, "r2" },
  { { "a4" }, "r3" },
  { { "v1" }, "r4" },
  { { "v2" }, "r5" },
  { { "v3" }, "r6" },
  { { "v4" }, "r7" },
  { { "v5" }, "r8" },
  { { "v6", "rfp" }, "r9" },
  { { "sl" }, "r10" },
  { { "fp" }, "r11" },
  { { "ip" }, "r12" },
  { { "r13" }, "sp" },
  { { "r14" }, "lr" },
  { { "r15" }, "pc" },
  // The S, D and Q registers overlap, but aren't really aliases; we
  // don't want to substitute one of these for a different-sized one.
};

ArrayRef<TargetInfo::GCCRegAlias> ARMTargetInfo::getGCCRegAliases() const {
  return llvm::makeArrayRef(GCCRegAliases);
}

const Builtin::Info ARMTargetInfo::BuiltinInfo[] = {
#define BUILTIN(ID, TYPE, ATTRS) \
  { #ID, TYPE, ATTRS, nullptr, ALL_LANGUAGES, nullptr },
#define LIBBUILTIN(ID, TYPE, ATTRS, HEADER) \
  { #ID, TYPE, ATTRS, HEADER, ALL_LANGUAGES, nullptr },
#include "clang/Basic/BuiltinsNEON.def"

#define BUILTIN(ID, TYPE, ATTRS) \
  { #ID, TYPE, ATTRS, nullptr, ALL_LANGUAGES, nullptr },
#define LANGBUILTIN(ID, TYPE, ATTRS, LANG) \
  { #ID, TYPE, ATTRS, nullptr, LANG, nullptr },
#define LIBBUILTIN(ID, TYPE, ATTRS, HEADER) \
  { #ID, TYPE, ATTRS, HEADER, ALL_LANGUAGES, nullptr },
#define TARGET_HEADER_BUILTIN(ID, TYPE, ATTRS, HEADER, LANGS, FEATURE) \
  { #ID, TYPE, ATTRS, HEADER, LANGS, FEATURE },
#include "clang/Basic/BuiltinsARM.def"
};

class ARMleTargetInfo : public ARMTargetInfo {
public:
  ARMleTargetInfo(const llvm::Triple &Triple, const TargetOptions &Opts)
      : ARMTargetInfo(Triple, Opts) {}
  void getTargetDefines(const LangOptions &Opts,
                        MacroBuilder &Builder) const override {
    Builder.defineMacro("__ARMEL__");
    ARMTargetInfo::getTargetDefines(Opts, Builder);
  }
};

class ARMbeTargetInfo : public ARMTargetInfo {
public:
  ARMbeTargetInfo(const llvm::Triple &Triple, const TargetOptions &Opts)
      : ARMTargetInfo(Triple, Opts) {}
  void getTargetDefines(const LangOptions &Opts,
                        MacroBuilder &Builder) const override {
    Builder.defineMacro("__ARMEB__");
    Builder.defineMacro("__ARM_BIG_ENDIAN");
    ARMTargetInfo::getTargetDefines(Opts, Builder);
  }
};

class WindowsARMTargetInfo : public WindowsTargetInfo<ARMleTargetInfo> {
  const llvm::Triple Triple;
public:
  WindowsARMTargetInfo(const llvm::Triple &Triple, const TargetOptions &Opts)
      : WindowsTargetInfo<ARMleTargetInfo>(Triple, Opts), Triple(Triple) {
    WCharType = UnsignedShort;
    SizeType = UnsignedInt;
  }
  void getVisualStudioDefines(const LangOptions &Opts,
                              MacroBuilder &Builder) const {
    WindowsTargetInfo<ARMleTargetInfo>::getVisualStudioDefines(Opts, Builder);

    // FIXME: this is invalid for WindowsCE
    Builder.defineMacro("_M_ARM_NT", "1");
    Builder.defineMacro("_M_ARMT", "_M_ARM");
    Builder.defineMacro("_M_THUMB", "_M_ARM");

    assert((Triple.getArch() == llvm::Triple::arm ||
            Triple.getArch() == llvm::Triple::thumb) &&
           "invalid architecture for Windows ARM target info");
    unsigned Offset = Triple.getArch() == llvm::Triple::arm ? 4 : 6;
    Builder.defineMacro("_M_ARM", Triple.getArchName().substr(Offset));

    // TODO map the complete set of values
    // 31: VFPv3 40: VFPv4
    Builder.defineMacro("_M_ARM_FP", "31");
  }
  BuiltinVaListKind getBuiltinVaListKind() const override {
    return TargetInfo::CharPtrBuiltinVaList;
  }
  CallingConvCheckResult checkCallingConvention(CallingConv CC) const override {
    switch (CC) {
    case CC_X86StdCall:
    case CC_X86ThisCall:
    case CC_X86FastCall:
    case CC_X86VectorCall:
      return CCCR_Ignore;
    case CC_C:
      return CCCR_OK;
    default:
      return CCCR_Warning;
    }
  }
};

// Windows ARM + Itanium C++ ABI Target
class ItaniumWindowsARMleTargetInfo : public WindowsARMTargetInfo {
public:
  ItaniumWindowsARMleTargetInfo(const llvm::Triple &Triple,
                                const TargetOptions &Opts)
      : WindowsARMTargetInfo(Triple, Opts) {
    TheCXXABI.set(TargetCXXABI::GenericARM);
  }

  void getTargetDefines(const LangOptions &Opts,
                        MacroBuilder &Builder) const override {
    WindowsARMTargetInfo::getTargetDefines(Opts, Builder);

    if (Opts.MSVCCompat)
      WindowsARMTargetInfo::getVisualStudioDefines(Opts, Builder);
  }
};

// Windows ARM, MS (C++) ABI
class MicrosoftARMleTargetInfo : public WindowsARMTargetInfo {
public:
  MicrosoftARMleTargetInfo(const llvm::Triple &Triple,
                           const TargetOptions &Opts)
      : WindowsARMTargetInfo(Triple, Opts) {
    TheCXXABI.set(TargetCXXABI::Microsoft);
  }

  void getTargetDefines(const LangOptions &Opts,
                        MacroBuilder &Builder) const override {
    WindowsARMTargetInfo::getTargetDefines(Opts, Builder);
    WindowsARMTargetInfo::getVisualStudioDefines(Opts, Builder);
  }
};

// ARM MinGW target
class MinGWARMTargetInfo : public WindowsARMTargetInfo {
public:
  MinGWARMTargetInfo(const llvm::Triple &Triple, const TargetOptions &Opts)
      : WindowsARMTargetInfo(Triple, Opts) {
    TheCXXABI.set(TargetCXXABI::GenericARM);
  }

  void getTargetDefines(const LangOptions &Opts,
                        MacroBuilder &Builder) const override {
    WindowsARMTargetInfo::getTargetDefines(Opts, Builder);
    DefineStd(Builder, "WIN32", Opts);
    DefineStd(Builder, "WINNT", Opts);
    Builder.defineMacro("_ARM_");
    addMinGWDefines(Opts, Builder);
  }
};

// ARM Cygwin target
class CygwinARMTargetInfo : public ARMleTargetInfo {
public:
  CygwinARMTargetInfo(const llvm::Triple &Triple, const TargetOptions &Opts)
      : ARMleTargetInfo(Triple, Opts) {
    TLSSupported = false;
    WCharType = UnsignedShort;
    DoubleAlign = LongLongAlign = 64;
    resetDataLayout("e-m:e-p:32:32-i64:64-v128:64:128-a:0:32-n32-S64");
  }
  void getTargetDefines(const LangOptions &Opts,
                        MacroBuilder &Builder) const override {
    ARMleTargetInfo::getTargetDefines(Opts, Builder);
    Builder.defineMacro("_ARM_");
    Builder.defineMacro("__CYGWIN__");
    Builder.defineMacro("__CYGWIN32__");
    DefineStd(Builder, "unix", Opts);
    if (Opts.CPlusPlus)
      Builder.defineMacro("_GNU_SOURCE");
  }
};

class DarwinARMTargetInfo : public DarwinTargetInfo<ARMleTargetInfo> {
protected:
  void getOSDefines(const LangOptions &Opts, const llvm::Triple &Triple,
                    MacroBuilder &Builder) const override {
    getDarwinDefines(Builder, Opts, Triple, PlatformName, PlatformMinVersion);
  }

public:
  DarwinARMTargetInfo(const llvm::Triple &Triple, const TargetOptions &Opts)
      : DarwinTargetInfo<ARMleTargetInfo>(Triple, Opts) {
    HasAlignMac68kSupport = true;
    // iOS always has 64-bit atomic instructions.
    // FIXME: This should be based off of the target features in
    // ARMleTargetInfo.
    MaxAtomicInlineWidth = 64;

    if (Triple.isWatchABI()) {
      // Darwin on iOS uses a variant of the ARM C++ ABI.
      TheCXXABI.set(TargetCXXABI::WatchOS);

      // The 32-bit ABI is silent on what ptrdiff_t should be, but given that
      // size_t is long, it's a bit weird for it to be int.
      PtrDiffType = SignedLong;

      // BOOL should be a real boolean on the new ABI
      UseSignedCharForObjCBool = false;
    } else
      TheCXXABI.set(TargetCXXABI::iOS);
  }
};

class AArch64TargetInfo : public TargetInfo {
  virtual void setDataLayout() = 0;
  static const TargetInfo::GCCRegAlias GCCRegAliases[];
  static const char *const GCCRegNames[];

  enum FPUModeEnum {
    FPUMode,
    NeonMode
  };

  unsigned FPU;
  unsigned CRC;
  unsigned Crypto;
  unsigned Unaligned;
  unsigned V8_1A;

  static const Builtin::Info BuiltinInfo[];

  std::string ABI;

public:
  AArch64TargetInfo(const llvm::Triple &Triple, const TargetOptions &Opts)
      : TargetInfo(Triple), ABI("aapcs") {
    if (getTriple().getOS() == llvm::Triple::NetBSD ||
        getTriple().getOS() == llvm::Triple::OpenBSD) {
      WCharType = SignedInt;

      // NetBSD apparently prefers consistency across ARM targets to consistency
      // across 64-bit targets.
      Int64Type = SignedLongLong;
      IntMaxType = SignedLongLong;
    } else {
      WCharType = UnsignedInt;
      Int64Type = SignedLong;
      IntMaxType = SignedLong;
    }

    LongWidth = LongAlign = PointerWidth = PointerAlign = 64;
    MaxVectorAlign = 128;
    MaxAtomicInlineWidth = 128;
    MaxAtomicPromoteWidth = 128;

    LongDoubleWidth = LongDoubleAlign = SuitableAlign = 128;
    LongDoubleFormat = &llvm::APFloat::IEEEquad();

    // {} in inline assembly are neon specifiers, not assembly variant
    // specifiers.
    NoAsmVariants = true;

    // AAPCS gives rules for bitfields. 7.1.7 says: "The container type
    // contributes to the alignment of the containing aggregate in the same way
    // a plain (non bit-field) member of that type would, without exception for
    // zero-sized or anonymous bit-fields."
    assert(UseBitFieldTypeAlignment && "bitfields affect type alignment");
    UseZeroLengthBitfieldAlignment = true;

    // AArch64 targets default to using the ARM C++ ABI.
    TheCXXABI.set(TargetCXXABI::GenericAArch64);

    if (Triple.getOS() == llvm::Triple::Linux)
      this->MCountName = "\01_mcount";
    else if (Triple.getOS() == llvm::Triple::UnknownOS)
      this->MCountName = Opts.EABIVersion == "gnu" ? "\01_mcount" : "mcount";
  }

  StringRef getABI() const override { return ABI; }
  bool setABI(const std::string &Name) override {
    if (Name != "aapcs" && Name != "darwinpcs")
      return false;

    ABI = Name;
    return true;
  }

  bool setCPU(const std::string &Name) override {
    return Name == "generic" ||
           llvm::AArch64::parseCPUArch(Name) !=
           static_cast<unsigned>(llvm::AArch64::ArchKind::AK_INVALID);
  }

  void getTargetDefines(const LangOptions &Opts,
                        MacroBuilder &Builder) const override {
    // Target identification.
    Builder.defineMacro("__aarch64__");

    // Target properties.
    Builder.defineMacro("_LP64");
    Builder.defineMacro("__LP64__");

    // ACLE predefines. Many can only have one possible value on v8 AArch64.
    Builder.defineMacro("__ARM_ACLE", "200");
    Builder.defineMacro("__ARM_ARCH", "8");
    Builder.defineMacro("__ARM_ARCH_PROFILE", "'A'");

    Builder.defineMacro("__ARM_64BIT_STATE", "1");
    Builder.defineMacro("__ARM_PCS_AAPCS64", "1");
    Builder.defineMacro("__ARM_ARCH_ISA_A64", "1");

    Builder.defineMacro("__ARM_FEATURE_CLZ", "1");
    Builder.defineMacro("__ARM_FEATURE_FMA", "1");
    Builder.defineMacro("__ARM_FEATURE_LDREX", "0xF");
    Builder.defineMacro("__ARM_FEATURE_IDIV", "1"); // As specified in ACLE
    Builder.defineMacro("__ARM_FEATURE_DIV");  // For backwards compatibility
    Builder.defineMacro("__ARM_FEATURE_NUMERIC_MAXMIN", "1");
    Builder.defineMacro("__ARM_FEATURE_DIRECTED_ROUNDING", "1");

    Builder.defineMacro("__ARM_ALIGN_MAX_STACK_PWR", "4");

    // 0xe implies support for half, single and double precision operations.
    Builder.defineMacro("__ARM_FP", "0xE");

    // PCS specifies this for SysV variants, which is all we support. Other ABIs
    // may choose __ARM_FP16_FORMAT_ALTERNATIVE.
    Builder.defineMacro("__ARM_FP16_FORMAT_IEEE", "1");
    Builder.defineMacro("__ARM_FP16_ARGS", "1");

    if (Opts.UnsafeFPMath)
      Builder.defineMacro("__ARM_FP_FAST", "1");

    Builder.defineMacro("__ARM_SIZEOF_WCHAR_T", Opts.ShortWChar ? "2" : "4");

    Builder.defineMacro("__ARM_SIZEOF_MINIMAL_ENUM",
                        Opts.ShortEnums ? "1" : "4");

    if (FPU == NeonMode) {
      Builder.defineMacro("__ARM_NEON", "1");
      // 64-bit NEON supports half, single and double precision operations.
      Builder.defineMacro("__ARM_NEON_FP", "0xE");
    }

    if (CRC)
      Builder.defineMacro("__ARM_FEATURE_CRC32", "1");

    if (Crypto)
      Builder.defineMacro("__ARM_FEATURE_CRYPTO", "1");

    if (Unaligned)
      Builder.defineMacro("__ARM_FEATURE_UNALIGNED", "1");

    if (V8_1A)
      Builder.defineMacro("__ARM_FEATURE_QRDMX", "1");

    // All of the __sync_(bool|val)_compare_and_swap_(1|2|4|8) builtins work.
    Builder.defineMacro("__GCC_HAVE_SYNC_COMPARE_AND_SWAP_1");
    Builder.defineMacro("__GCC_HAVE_SYNC_COMPARE_AND_SWAP_2");
    Builder.defineMacro("__GCC_HAVE_SYNC_COMPARE_AND_SWAP_4");
    Builder.defineMacro("__GCC_HAVE_SYNC_COMPARE_AND_SWAP_8");
  }

  ArrayRef<Builtin::Info> getTargetBuiltins() const override {
    return llvm::makeArrayRef(BuiltinInfo,
                       clang::AArch64::LastTSBuiltin - Builtin::FirstTSBuiltin);
  }

  bool hasFeature(StringRef Feature) const override {
    return Feature == "aarch64" ||
      Feature == "arm64" ||
      Feature == "arm" ||
      (Feature == "neon" && FPU == NeonMode);
  }

  bool handleTargetFeatures(std::vector<std::string> &Features,
                            DiagnosticsEngine &Diags) override {
    FPU = FPUMode;
    CRC = 0;
    Crypto = 0;
    Unaligned = 1;
    V8_1A = 0;

    for (const auto &Feature : Features) {
      if (Feature == "+neon")
        FPU = NeonMode;
      if (Feature == "+crc")
        CRC = 1;
      if (Feature == "+crypto")
        Crypto = 1;
      if (Feature == "+strict-align")
        Unaligned = 0;
      if (Feature == "+v8.1a")
        V8_1A = 1;
    }

    setDataLayout();

    return true;
  }

  CallingConvCheckResult checkCallingConvention(CallingConv CC) const override {
    switch (CC) {
    case CC_C:
    case CC_Swift:
    case CC_PreserveMost:
    case CC_PreserveAll:
      return CCCR_OK;
    default:
      return CCCR_Warning;
    }
  }

  bool isCLZForZeroUndef() const override { return false; }

  BuiltinVaListKind getBuiltinVaListKind() const override {
    return TargetInfo::AArch64ABIBuiltinVaList;
  }

  ArrayRef<const char *> getGCCRegNames() const override;
  ArrayRef<TargetInfo::GCCRegAlias> getGCCRegAliases() const override;

  bool validateAsmConstraint(const char *&Name,
                             TargetInfo::ConstraintInfo &Info) const override {
    switch (*Name) {
    default:
      return false;
    case 'w': // Floating point and SIMD registers (V0-V31)
      Info.setAllowsRegister();
      return true;
    case 'I': // Constant that can be used with an ADD instruction
    case 'J': // Constant that can be used with a SUB instruction
    case 'K': // Constant that can be used with a 32-bit logical instruction
    case 'L': // Constant that can be used with a 64-bit logical instruction
    case 'M': // Constant that can be used as a 32-bit MOV immediate
    case 'N': // Constant that can be used as a 64-bit MOV immediate
    case 'Y': // Floating point constant zero
    case 'Z': // Integer constant zero
      return true;
    case 'Q': // A memory reference with base register and no offset
      Info.setAllowsMemory();
      return true;
    case 'S': // A symbolic address
      Info.setAllowsRegister();
      return true;
    case 'U':
      // Ump: A memory address suitable for ldp/stp in SI, DI, SF and DF modes.
      // Utf: A memory address suitable for ldp/stp in TF mode.
      // Usa: An absolute symbolic address.
      // Ush: The high part (bits 32:12) of a pc-relative symbolic address.
      llvm_unreachable("FIXME: Unimplemented support for U* constraints.");
    case 'z': // Zero register, wzr or xzr
      Info.setAllowsRegister();
      return true;
    case 'x': // Floating point and SIMD registers (V0-V15)
      Info.setAllowsRegister();
      return true;
    }
    return false;
  }

  bool
  validateConstraintModifier(StringRef Constraint, char Modifier, unsigned Size,
                             std::string &SuggestedModifier) const override {
    // Strip off constraint modifiers.
    while (Constraint[0] == '=' || Constraint[0] == '+' || Constraint[0] == '&')
      Constraint = Constraint.substr(1);

    switch (Constraint[0]) {
    default:
      return true;
    case 'z':
    case 'r': {
      switch (Modifier) {
      case 'x':
      case 'w':
        // For now assume that the person knows what they're
        // doing with the modifier.
        return true;
      default:
        // By default an 'r' constraint will be in the 'x'
        // registers.
        if (Size == 64)
          return true;

        SuggestedModifier = "w";
        return false;
      }
    }
    }
  }

  const char *getClobbers() const override { return ""; }

  int getEHDataRegisterNumber(unsigned RegNo) const override {
    if (RegNo == 0)
      return 0;
    if (RegNo == 1)
      return 1;
    return -1;
  }
};

const char *const AArch64TargetInfo::GCCRegNames[] = {
  // 32-bit Integer registers
  "w0",  "w1",  "w2",  "w3",  "w4",  "w5",  "w6",  "w7",  "w8",  "w9",  "w10",
  "w11", "w12", "w13", "w14", "w15", "w16", "w17", "w18", "w19", "w20", "w21",
  "w22", "w23", "w24", "w25", "w26", "w27", "w28", "w29", "w30", "wsp",

  // 64-bit Integer registers
  "x0",  "x1",  "x2",  "x3",  "x4",  "x5",  "x6",  "x7",  "x8",  "x9",  "x10",
  "x11", "x12", "x13", "x14", "x15", "x16", "x17", "x18", "x19", "x20", "x21",
  "x22", "x23", "x24", "x25", "x26", "x27", "x28", "fp",  "lr",  "sp",

  // 32-bit floating point regsisters
  "s0",  "s1",  "s2",  "s3",  "s4",  "s5",  "s6",  "s7",  "s8",  "s9",  "s10",
  "s11", "s12", "s13", "s14", "s15", "s16", "s17", "s18", "s19", "s20", "s21",
  "s22", "s23", "s24", "s25", "s26", "s27", "s28", "s29", "s30", "s31",

  // 64-bit floating point regsisters
  "d0",  "d1",  "d2",  "d3",  "d4",  "d5",  "d6",  "d7",  "d8",  "d9",  "d10",
  "d11", "d12", "d13", "d14", "d15", "d16", "d17", "d18", "d19", "d20", "d21",
  "d22", "d23", "d24", "d25", "d26", "d27", "d28", "d29", "d30", "d31",

  // Vector registers
  "v0",  "v1",  "v2",  "v3",  "v4",  "v5",  "v6",  "v7",  "v8",  "v9",  "v10",
  "v11", "v12", "v13", "v14", "v15", "v16", "v17", "v18", "v19", "v20", "v21",
  "v22", "v23", "v24", "v25", "v26", "v27", "v28", "v29", "v30", "v31"
};

ArrayRef<const char *> AArch64TargetInfo::getGCCRegNames() const {
  return llvm::makeArrayRef(GCCRegNames);
}

const TargetInfo::GCCRegAlias AArch64TargetInfo::GCCRegAliases[] = {
  { { "w31" }, "wsp" },
  { { "x29" }, "fp" },
  { { "x30" }, "lr" },
  { { "x31" }, "sp" },
  // The S/D/Q and W/X registers overlap, but aren't really aliases; we
  // don't want to substitute one of these for a different-sized one.
};

ArrayRef<TargetInfo::GCCRegAlias> AArch64TargetInfo::getGCCRegAliases() const {
  return llvm::makeArrayRef(GCCRegAliases);
}

const Builtin::Info AArch64TargetInfo::BuiltinInfo[] = {
#define BUILTIN(ID, TYPE, ATTRS)                                               \
  { #ID, TYPE, ATTRS, nullptr, ALL_LANGUAGES, nullptr },
#include "clang/Basic/BuiltinsNEON.def"

#define BUILTIN(ID, TYPE, ATTRS)                                               \
  { #ID, TYPE, ATTRS, nullptr, ALL_LANGUAGES, nullptr },
#include "clang/Basic/BuiltinsAArch64.def"
};

class AArch64leTargetInfo : public AArch64TargetInfo {
  void setDataLayout() override {
    if (getTriple().isOSBinFormatMachO())
      resetDataLayout("e-m:o-i64:64-i128:128-n32:64-S128");
    else
      resetDataLayout("e-m:e-i8:8:32-i16:16:32-i64:64-i128:128-n32:64-S128");
  }

public:
  AArch64leTargetInfo(const llvm::Triple &Triple, const TargetOptions &Opts)
      : AArch64TargetInfo(Triple, Opts) {
  }
  void getTargetDefines(const LangOptions &Opts,
                        MacroBuilder &Builder) const override {
    Builder.defineMacro("__AARCH64EL__");
    AArch64TargetInfo::getTargetDefines(Opts, Builder);
  }
};

class AArch64beTargetInfo : public AArch64TargetInfo {
  void setDataLayout() override {
    assert(!getTriple().isOSBinFormatMachO());
    resetDataLayout("E-m:e-i8:8:32-i16:16:32-i64:64-i128:128-n32:64-S128");
  }

public:
  AArch64beTargetInfo(const llvm::Triple &Triple, const TargetOptions &Opts)
      : AArch64TargetInfo(Triple, Opts) {}
  void getTargetDefines(const LangOptions &Opts,
                        MacroBuilder &Builder) const override {
    Builder.defineMacro("__AARCH64EB__");
    Builder.defineMacro("__AARCH_BIG_ENDIAN");
    Builder.defineMacro("__ARM_BIG_ENDIAN");
    AArch64TargetInfo::getTargetDefines(Opts, Builder);
  }
};

class DarwinAArch64TargetInfo : public DarwinTargetInfo<AArch64leTargetInfo> {
protected:
  void getOSDefines(const LangOptions &Opts, const llvm::Triple &Triple,
                    MacroBuilder &Builder) const override {
    Builder.defineMacro("__AARCH64_SIMD__");
    Builder.defineMacro("__ARM64_ARCH_8__");
    Builder.defineMacro("__ARM_NEON__");
    Builder.defineMacro("__LITTLE_ENDIAN__");
    Builder.defineMacro("__REGISTER_PREFIX__", "");
    Builder.defineMacro("__arm64", "1");
    Builder.defineMacro("__arm64__", "1");

    getDarwinDefines(Builder, Opts, Triple, PlatformName, PlatformMinVersion);
  }

public:
  DarwinAArch64TargetInfo(const llvm::Triple &Triple, const TargetOptions &Opts)
      : DarwinTargetInfo<AArch64leTargetInfo>(Triple, Opts) {
    Int64Type = SignedLongLong;
    WCharType = SignedInt;
    UseSignedCharForObjCBool = false;

    LongDoubleWidth = LongDoubleAlign = SuitableAlign = 64;
    LongDoubleFormat = &llvm::APFloat::IEEEdouble();

    TheCXXABI.set(TargetCXXABI::iOS64);
  }

  BuiltinVaListKind getBuiltinVaListKind() const override {
    return TargetInfo::CharPtrBuiltinVaList;
  }
};

// Hexagon abstract base class
class HexagonTargetInfo : public TargetInfo {
  static const Builtin::Info BuiltinInfo[];
  static const char * const GCCRegNames[];
  static const TargetInfo::GCCRegAlias GCCRegAliases[];
  std::string CPU;
  bool HasHVX, HasHVXDouble;
  bool UseLongCalls;

public:
  HexagonTargetInfo(const llvm::Triple &Triple, const TargetOptions &)
      : TargetInfo(Triple) {
    // Specify the vector alignment explicitly. For v512x1, the calculated
    // alignment would be 512*alignment(i1), which is 512 bytes, instead of
    // the required minimum of 64 bytes.
    resetDataLayout("e-m:e-p:32:32:32-a:0-n16:32-"
        "i64:64:64-i32:32:32-i16:16:16-i1:8:8-f32:32:32-f64:64:64-"
        "v32:32:32-v64:64:64-v512:512:512-v1024:1024:1024-v2048:2048:2048");
    SizeType    = UnsignedInt;
    PtrDiffType = SignedInt;
    IntPtrType  = SignedInt;

    // {} in inline assembly are packet specifiers, not assembly variant
    // specifiers.
    NoAsmVariants = true;

    LargeArrayMinWidth = 64;
    LargeArrayAlign = 64;
    UseBitFieldTypeAlignment = true;
    ZeroLengthBitfieldBoundary = 32;
    HasHVX = HasHVXDouble = false;
    UseLongCalls = false;
  }

  ArrayRef<Builtin::Info> getTargetBuiltins() const override {
    return llvm::makeArrayRef(BuiltinInfo,
                         clang::Hexagon::LastTSBuiltin-Builtin::FirstTSBuiltin);
  }

  bool validateAsmConstraint(const char *&Name,
                             TargetInfo::ConstraintInfo &Info) const override {
    switch (*Name) {
      case 'v':
      case 'q':
        if (HasHVX) {
          Info.setAllowsRegister();
          return true;
        }
        break;
      case 's':
        // Relocatable constant.
        return true;
    }
    return false;
  }

  void getTargetDefines(const LangOptions &Opts,
                        MacroBuilder &Builder) const override;

  bool isCLZForZeroUndef() const override { return false; }

  bool hasFeature(StringRef Feature) const override {
    return llvm::StringSwitch<bool>(Feature)
      .Case("hexagon", true)
      .Case("hvx", HasHVX)
      .Case("hvx-double", HasHVXDouble)
      .Case("long-calls", UseLongCalls)
      .Default(false);
  }

  bool initFeatureMap(llvm::StringMap<bool> &Features, DiagnosticsEngine &Diags,
        StringRef CPU, const std::vector<std::string> &FeaturesVec)
        const override;

  bool handleTargetFeatures(std::vector<std::string> &Features,
                            DiagnosticsEngine &Diags) override;

  void setFeatureEnabled(llvm::StringMap<bool> &Features, StringRef Name,
                         bool Enabled) const override;

  BuiltinVaListKind getBuiltinVaListKind() const override {
    return TargetInfo::CharPtrBuiltinVaList;
  }
  ArrayRef<const char *> getGCCRegNames() const override;
  ArrayRef<TargetInfo::GCCRegAlias> getGCCRegAliases() const override;
  const char *getClobbers() const override {
    return "";
  }

  static const char *getHexagonCPUSuffix(StringRef Name) {
    return llvm::StringSwitch<const char*>(Name)
      .Case("hexagonv4", "4")
      .Case("hexagonv5", "5")
      .Case("hexagonv55", "55")
      .Case("hexagonv60", "60")
      .Case("hexagonv62", "62")
      .Default(nullptr);
  }

  bool setCPU(const std::string &Name) override {
    if (!getHexagonCPUSuffix(Name))
      return false;
    CPU = Name;
    return true;
  }

  int getEHDataRegisterNumber(unsigned RegNo) const override {
    return RegNo < 2 ? RegNo : -1;
  }
};

void HexagonTargetInfo::getTargetDefines(const LangOptions &Opts,
                                         MacroBuilder &Builder) const {
  Builder.defineMacro("__qdsp6__", "1");
  Builder.defineMacro("__hexagon__", "1");

  if (CPU == "hexagonv4") {
    Builder.defineMacro("__HEXAGON_V4__");
    Builder.defineMacro("__HEXAGON_ARCH__", "4");
    if (Opts.HexagonQdsp6Compat) {
      Builder.defineMacro("__QDSP6_V4__");
      Builder.defineMacro("__QDSP6_ARCH__", "4");
    }
  } else if (CPU == "hexagonv5") {
    Builder.defineMacro("__HEXAGON_V5__");
    Builder.defineMacro("__HEXAGON_ARCH__", "5");
    if(Opts.HexagonQdsp6Compat) {
      Builder.defineMacro("__QDSP6_V5__");
      Builder.defineMacro("__QDSP6_ARCH__", "5");
    }
  } else if (CPU == "hexagonv55") {
    Builder.defineMacro("__HEXAGON_V55__");
    Builder.defineMacro("__HEXAGON_ARCH__", "55");
    Builder.defineMacro("__QDSP6_V55__");
    Builder.defineMacro("__QDSP6_ARCH__", "55");
  } else if (CPU == "hexagonv60") {
    Builder.defineMacro("__HEXAGON_V60__");
    Builder.defineMacro("__HEXAGON_ARCH__", "60");
    Builder.defineMacro("__QDSP6_V60__");
    Builder.defineMacro("__QDSP6_ARCH__", "60");
  } else if (CPU == "hexagonv62") {
    Builder.defineMacro("__HEXAGON_V62__");
    Builder.defineMacro("__HEXAGON_ARCH__", "62");
  }

  if (hasFeature("hvx")) {
    Builder.defineMacro("__HVX__");
    if (hasFeature("hvx-double"))
      Builder.defineMacro("__HVXDBL__");
  }
}

bool HexagonTargetInfo::initFeatureMap(llvm::StringMap<bool> &Features,
      DiagnosticsEngine &Diags, StringRef CPU,
      const std::vector<std::string> &FeaturesVec) const {
  // Default for v60: -hvx, -hvx-double.
  Features["hvx"] = false;
  Features["hvx-double"] = false;
  Features["long-calls"] = false;

  return TargetInfo::initFeatureMap(Features, Diags, CPU, FeaturesVec);
}

bool HexagonTargetInfo::handleTargetFeatures(std::vector<std::string> &Features,
                                             DiagnosticsEngine &Diags) {
  for (auto &F : Features) {
    if (F == "+hvx")
      HasHVX = true;
    else if (F == "-hvx")
      HasHVX = HasHVXDouble = false;
    else if (F == "+hvx-double")
      HasHVX = HasHVXDouble = true;
    else if (F == "-hvx-double")
      HasHVXDouble = false;

    if (F == "+long-calls")
      UseLongCalls = true;
    else if (F == "-long-calls")
      UseLongCalls = false;
  }
  return true;
}

void HexagonTargetInfo::setFeatureEnabled(llvm::StringMap<bool> &Features,
      StringRef Name, bool Enabled) const {
  if (Enabled) {
    if (Name == "hvx-double")
      Features["hvx"] = true;
  } else {
    if (Name == "hvx")
      Features["hvx-double"] = false;
  }
  Features[Name] = Enabled;
}

const char *const HexagonTargetInfo::GCCRegNames[] = {
  "r0", "r1", "r2", "r3", "r4", "r5", "r6", "r7",
  "r8", "r9", "r10", "r11", "r12", "r13", "r14", "r15",
  "r16", "r17", "r18", "r19", "r20", "r21", "r22", "r23",
  "r24", "r25", "r26", "r27", "r28", "r29", "r30", "r31",
  "p0", "p1", "p2", "p3",
  "sa0", "lc0", "sa1", "lc1", "m0", "m1", "usr", "ugp"
};

ArrayRef<const char*> HexagonTargetInfo::getGCCRegNames() const {
  return llvm::makeArrayRef(GCCRegNames);
}

const TargetInfo::GCCRegAlias HexagonTargetInfo::GCCRegAliases[] = {
  { { "sp" }, "r29" },
  { { "fp" }, "r30" },
  { { "lr" }, "r31" },
};

ArrayRef<TargetInfo::GCCRegAlias> HexagonTargetInfo::getGCCRegAliases() const {
  return llvm::makeArrayRef(GCCRegAliases);
}


const Builtin::Info HexagonTargetInfo::BuiltinInfo[] = {
#define BUILTIN(ID, TYPE, ATTRS) \
  { #ID, TYPE, ATTRS, nullptr, ALL_LANGUAGES, nullptr },
#define LIBBUILTIN(ID, TYPE, ATTRS, HEADER) \
  { #ID, TYPE, ATTRS, HEADER, ALL_LANGUAGES, nullptr },
#include "clang/Basic/BuiltinsHexagon.def"
};

class LanaiTargetInfo : public TargetInfo {
  // Class for Lanai (32-bit).
  // The CPU profiles supported by the Lanai backend
  enum CPUKind {
    CK_NONE,
    CK_V11,
  } CPU;

  static const TargetInfo::GCCRegAlias GCCRegAliases[];
  static const char *const GCCRegNames[];

public:
  LanaiTargetInfo(const llvm::Triple &Triple, const TargetOptions &)
      : TargetInfo(Triple) {
    // Description string has to be kept in sync with backend.
    resetDataLayout("E"        // Big endian
                    "-m:e"     // ELF name manging
                    "-p:32:32" // 32 bit pointers, 32 bit aligned
                    "-i64:64"  // 64 bit integers, 64 bit aligned
                    "-a:0:32"  // 32 bit alignment of objects of aggregate type
                    "-n32"     // 32 bit native integer width
                    "-S64"     // 64 bit natural stack alignment
                    );

    // Setting RegParmMax equal to what mregparm was set to in the old
    // toolchain
    RegParmMax = 4;

    // Set the default CPU to V11
    CPU = CK_V11;

    // Temporary approach to make everything at least word-aligned and allow for
    // safely casting between pointers with different alignment requirements.
    // TODO: Remove this when there are no more cast align warnings on the
    // firmware.
    MinGlobalAlign = 32;
  }

  void getTargetDefines(const LangOptions &Opts,
                        MacroBuilder &Builder) const override {
    // Define __lanai__ when building for target lanai.
    Builder.defineMacro("__lanai__");

    // Set define for the CPU specified.
    switch (CPU) {
    case CK_V11:
      Builder.defineMacro("__LANAI_V11__");
      break;
    case CK_NONE:
      llvm_unreachable("Unhandled target CPU");
    }
  }

  bool setCPU(const std::string &Name) override {
    CPU = llvm::StringSwitch<CPUKind>(Name)
              .Case("v11", CK_V11)
              .Default(CK_NONE);

    return CPU != CK_NONE;
  }

  bool hasFeature(StringRef Feature) const override {
    return llvm::StringSwitch<bool>(Feature).Case("lanai", true).Default(false);
  }

  ArrayRef<const char *> getGCCRegNames() const override;

  ArrayRef<TargetInfo::GCCRegAlias> getGCCRegAliases() const override;

  BuiltinVaListKind getBuiltinVaListKind() const override {
    return TargetInfo::VoidPtrBuiltinVaList;
  }

  ArrayRef<Builtin::Info> getTargetBuiltins() const override { return None; }

  bool validateAsmConstraint(const char *&Name,
                             TargetInfo::ConstraintInfo &info) const override {
    return false;
  }

  const char *getClobbers() const override { return ""; }
};

const char *const LanaiTargetInfo::GCCRegNames[] = {
    "r0",  "r1",  "r2",  "r3",  "r4",  "r5",  "r6",  "r7",  "r8",  "r9",  "r10",
    "r11", "r12", "r13", "r14", "r15", "r16", "r17", "r18", "r19", "r20", "r21",
    "r22", "r23", "r24", "r25", "r26", "r27", "r28", "r29", "r30", "r31"};

ArrayRef<const char *> LanaiTargetInfo::getGCCRegNames() const {
  return llvm::makeArrayRef(GCCRegNames);
}

const TargetInfo::GCCRegAlias LanaiTargetInfo::GCCRegAliases[] = {
    {{"pc"}, "r2"},
    {{"sp"}, "r4"},
    {{"fp"}, "r5"},
    {{"rv"}, "r8"},
    {{"rr1"}, "r10"},
    {{"rr2"}, "r11"},
    {{"rca"}, "r15"},
};

ArrayRef<TargetInfo::GCCRegAlias> LanaiTargetInfo::getGCCRegAliases() const {
  return llvm::makeArrayRef(GCCRegAliases);
}

// Shared base class for SPARC v8 (32-bit) and SPARC v9 (64-bit).
class SparcTargetInfo : public TargetInfo {
  static const TargetInfo::GCCRegAlias GCCRegAliases[];
  static const char * const GCCRegNames[];
  bool SoftFloat;
public:
  SparcTargetInfo(const llvm::Triple &Triple, const TargetOptions &)
      : TargetInfo(Triple), SoftFloat(false) {}

  int getEHDataRegisterNumber(unsigned RegNo) const override {
    if (RegNo == 0) return 24;
    if (RegNo == 1) return 25;
    return -1;
  }

  bool handleTargetFeatures(std::vector<std::string> &Features,
                            DiagnosticsEngine &Diags) override {
    // Check if software floating point is enabled
    auto Feature = std::find(Features.begin(), Features.end(), "+soft-float");
    if (Feature != Features.end()) {
      SoftFloat = true;
    }
    return true;
  }
  void getTargetDefines(const LangOptions &Opts,
                        MacroBuilder &Builder) const override {
    DefineStd(Builder, "sparc", Opts);
    Builder.defineMacro("__REGISTER_PREFIX__", "");

    if (SoftFloat)
      Builder.defineMacro("SOFT_FLOAT", "1");
  }

  bool hasFeature(StringRef Feature) const override {
    return llvm::StringSwitch<bool>(Feature)
             .Case("softfloat", SoftFloat)
             .Case("sparc", true)
             .Default(false);
  }

  bool hasSjLjLowering() const override {
    return true;
  }

  ArrayRef<Builtin::Info> getTargetBuiltins() const override {
    // FIXME: Implement!
    return None;
  }
  BuiltinVaListKind getBuiltinVaListKind() const override {
    return TargetInfo::VoidPtrBuiltinVaList;
  }
  ArrayRef<const char *> getGCCRegNames() const override;
  ArrayRef<TargetInfo::GCCRegAlias> getGCCRegAliases() const override;
  bool validateAsmConstraint(const char *&Name,
                             TargetInfo::ConstraintInfo &info) const override {
    // FIXME: Implement!
    switch (*Name) {
    case 'I': // Signed 13-bit constant
    case 'J': // Zero
    case 'K': // 32-bit constant with the low 12 bits clear
    case 'L': // A constant in the range supported by movcc (11-bit signed imm)
    case 'M': // A constant in the range supported by movrcc (19-bit signed imm)
    case 'N': // Same as 'K' but zext (required for SIMode)
    case 'O': // The constant 4096
      return true;
    }
    return false;
  }
  const char *getClobbers() const override {
    // FIXME: Implement!
    return "";
  }

  // No Sparc V7 for now, the backend doesn't support it anyway.
  enum CPUKind {
    CK_GENERIC,
    CK_V8,
    CK_SUPERSPARC,
    CK_SPARCLITE,
    CK_F934,
    CK_HYPERSPARC,
    CK_SPARCLITE86X,
    CK_SPARCLET,
    CK_TSC701,
    CK_V9,
    CK_ULTRASPARC,
    CK_ULTRASPARC3,
    CK_NIAGARA,
    CK_NIAGARA2,
    CK_NIAGARA3,
    CK_NIAGARA4,
    CK_MYRIAD2100,
    CK_MYRIAD2150,
    CK_MYRIAD2450,
    CK_LEON2,
    CK_LEON2_AT697E,
    CK_LEON2_AT697F,
    CK_LEON3,
    CK_LEON3_UT699,
    CK_LEON3_GR712RC,
    CK_LEON4,
    CK_LEON4_GR740
  } CPU = CK_GENERIC;

  enum CPUGeneration {
    CG_V8,
    CG_V9,
  };

  CPUGeneration getCPUGeneration(CPUKind Kind) const {
    switch (Kind) {
    case CK_GENERIC:
    case CK_V8:
    case CK_SUPERSPARC:
    case CK_SPARCLITE:
    case CK_F934:
    case CK_HYPERSPARC:
    case CK_SPARCLITE86X:
    case CK_SPARCLET:
    case CK_TSC701:
    case CK_MYRIAD2100:
    case CK_MYRIAD2150:
    case CK_MYRIAD2450:
    case CK_LEON2:
    case CK_LEON2_AT697E:
    case CK_LEON2_AT697F:
    case CK_LEON3:
    case CK_LEON3_UT699:
    case CK_LEON3_GR712RC:
    case CK_LEON4:
    case CK_LEON4_GR740:
      return CG_V8;
    case CK_V9:
    case CK_ULTRASPARC:
    case CK_ULTRASPARC3:
    case CK_NIAGARA:
    case CK_NIAGARA2:
    case CK_NIAGARA3:
    case CK_NIAGARA4:
      return CG_V9;
    }
    llvm_unreachable("Unexpected CPU kind");
  }

  CPUKind getCPUKind(StringRef Name) const {
    return llvm::StringSwitch<CPUKind>(Name)
        .Case("v8", CK_V8)
        .Case("supersparc", CK_SUPERSPARC)
        .Case("sparclite", CK_SPARCLITE)
        .Case("f934", CK_F934)
        .Case("hypersparc", CK_HYPERSPARC)
        .Case("sparclite86x", CK_SPARCLITE86X)
        .Case("sparclet", CK_SPARCLET)
        .Case("tsc701", CK_TSC701)
        .Case("v9", CK_V9)
        .Case("ultrasparc", CK_ULTRASPARC)
        .Case("ultrasparc3", CK_ULTRASPARC3)
        .Case("niagara", CK_NIAGARA)
        .Case("niagara2", CK_NIAGARA2)
        .Case("niagara3", CK_NIAGARA3)
        .Case("niagara4", CK_NIAGARA4)
        .Case("ma2100", CK_MYRIAD2100)
        .Case("ma2150", CK_MYRIAD2150)
        .Case("ma2450", CK_MYRIAD2450)
        // FIXME: the myriad2[.n] spellings are obsolete,
        // but a grace period is needed to allow updating dependent builds.
        .Case("myriad2", CK_MYRIAD2100)
        .Case("myriad2.1", CK_MYRIAD2100)
        .Case("myriad2.2", CK_MYRIAD2150)
        .Case("leon2", CK_LEON2)
        .Case("at697e", CK_LEON2_AT697E)
        .Case("at697f", CK_LEON2_AT697F)
        .Case("leon3", CK_LEON3)
        .Case("ut699", CK_LEON3_UT699)
        .Case("gr712rc", CK_LEON3_GR712RC)
        .Case("leon4", CK_LEON4)
        .Case("gr740", CK_LEON4_GR740)
        .Default(CK_GENERIC);
  }

  bool setCPU(const std::string &Name) override {
    CPU = getCPUKind(Name);
    return CPU != CK_GENERIC;
  }
};

const char * const SparcTargetInfo::GCCRegNames[] = {
  "r0", "r1", "r2", "r3", "r4", "r5", "r6", "r7",
  "r8", "r9", "r10", "r11", "r12", "r13", "r14", "r15",
  "r16", "r17", "r18", "r19", "r20", "r21", "r22", "r23",
  "r24", "r25", "r26", "r27", "r28", "r29", "r30", "r31"
};

ArrayRef<const char *> SparcTargetInfo::getGCCRegNames() const {
  return llvm::makeArrayRef(GCCRegNames);
}

const TargetInfo::GCCRegAlias SparcTargetInfo::GCCRegAliases[] = {
  { { "g0" }, "r0" },
  { { "g1" }, "r1" },
  { { "g2" }, "r2" },
  { { "g3" }, "r3" },
  { { "g4" }, "r4" },
  { { "g5" }, "r5" },
  { { "g6" }, "r6" },
  { { "g7" }, "r7" },
  { { "o0" }, "r8" },
  { { "o1" }, "r9" },
  { { "o2" }, "r10" },
  { { "o3" }, "r11" },
  { { "o4" }, "r12" },
  { { "o5" }, "r13" },
  { { "o6", "sp" }, "r14" },
  { { "o7" }, "r15" },
  { { "l0" }, "r16" },
  { { "l1" }, "r17" },
  { { "l2" }, "r18" },
  { { "l3" }, "r19" },
  { { "l4" }, "r20" },
  { { "l5" }, "r21" },
  { { "l6" }, "r22" },
  { { "l7" }, "r23" },
  { { "i0" }, "r24" },
  { { "i1" }, "r25" },
  { { "i2" }, "r26" },
  { { "i3" }, "r27" },
  { { "i4" }, "r28" },
  { { "i5" }, "r29" },
  { { "i6", "fp" }, "r30" },
  { { "i7" }, "r31" },
};

ArrayRef<TargetInfo::GCCRegAlias> SparcTargetInfo::getGCCRegAliases() const {
  return llvm::makeArrayRef(GCCRegAliases);
}

// SPARC v8 is the 32-bit mode selected by Triple::sparc.
class SparcV8TargetInfo : public SparcTargetInfo {
public:
  SparcV8TargetInfo(const llvm::Triple &Triple, const TargetOptions &Opts)
      : SparcTargetInfo(Triple, Opts) {
    resetDataLayout("E-m:e-p:32:32-i64:64-f128:64-n32-S64");
    // NetBSD / OpenBSD use long (same as llvm default); everyone else uses int.
    switch (getTriple().getOS()) {
    default:
      SizeType = UnsignedInt;
      IntPtrType = SignedInt;
      PtrDiffType = SignedInt;
      break;
    case llvm::Triple::NetBSD:
    case llvm::Triple::OpenBSD:
      SizeType = UnsignedLong;
      IntPtrType = SignedLong;
      PtrDiffType = SignedLong;
      break;
    }
    // Up to 32 bits are lock-free atomic, but we're willing to do atomic ops
    // on up to 64 bits.
    MaxAtomicPromoteWidth = 64;
    MaxAtomicInlineWidth = 32;
  }

  void getTargetDefines(const LangOptions &Opts,
                        MacroBuilder &Builder) const override {
    SparcTargetInfo::getTargetDefines(Opts, Builder);
    switch (getCPUGeneration(CPU)) {
    case CG_V8:
      Builder.defineMacro("__sparcv8");
      if (getTriple().getOS() != llvm::Triple::Solaris)
        Builder.defineMacro("__sparcv8__");
      break;
    case CG_V9:
      Builder.defineMacro("__sparcv9");
      if (getTriple().getOS() != llvm::Triple::Solaris) {
        Builder.defineMacro("__sparcv9__");
        Builder.defineMacro("__sparc_v9__");
      }
      break;
    }
    if (getTriple().getVendor() == llvm::Triple::Myriad) {
      std::string MyriadArchValue, Myriad2Value;
      Builder.defineMacro("__sparc_v8__");
      Builder.defineMacro("__leon__");
      switch (CPU) {
      case CK_MYRIAD2150:
        MyriadArchValue = "__ma2150";
        Myriad2Value = "2";
        break;
      case CK_MYRIAD2450:
        MyriadArchValue = "__ma2450";
        Myriad2Value = "2";
        break;
      default:
        MyriadArchValue = "__ma2100";
        Myriad2Value = "1";
        break;
      }
      Builder.defineMacro(MyriadArchValue, "1");
      Builder.defineMacro(MyriadArchValue+"__", "1");
      Builder.defineMacro("__myriad2__", Myriad2Value);
      Builder.defineMacro("__myriad2", Myriad2Value);
    }
  }

  bool hasSjLjLowering() const override {
    return true;
  }
};

// SPARCV8el is the 32-bit little-endian mode selected by Triple::sparcel.
class SparcV8elTargetInfo : public SparcV8TargetInfo {
 public:
   SparcV8elTargetInfo(const llvm::Triple &Triple, const TargetOptions &Opts)
       : SparcV8TargetInfo(Triple, Opts) {
     resetDataLayout("e-m:e-p:32:32-i64:64-f128:64-n32-S64");
  }
};

// SPARC v9 is the 64-bit mode selected by Triple::sparcv9.
class SparcV9TargetInfo : public SparcTargetInfo {
public:
  SparcV9TargetInfo(const llvm::Triple &Triple, const TargetOptions &Opts)
      : SparcTargetInfo(Triple, Opts) {
    // FIXME: Support Sparc quad-precision long double?
    resetDataLayout("E-m:e-i64:64-n32:64-S128");
    // This is an LP64 platform.
    LongWidth = LongAlign = PointerWidth = PointerAlign = 64;

    // OpenBSD uses long long for int64_t and intmax_t.
    if (getTriple().getOS() == llvm::Triple::OpenBSD)
      IntMaxType = SignedLongLong;
    else
      IntMaxType = SignedLong;
    Int64Type = IntMaxType;

    // The SPARCv8 System V ABI has long double 128-bits in size, but 64-bit
    // aligned. The SPARCv9 SCD 2.4.1 says 16-byte aligned.
    LongDoubleWidth = 128;
    LongDoubleAlign = 128;
    LongDoubleFormat = &llvm::APFloat::IEEEquad();
    MaxAtomicPromoteWidth = MaxAtomicInlineWidth = 64;
  }

  void getTargetDefines(const LangOptions &Opts,
                        MacroBuilder &Builder) const override {
    SparcTargetInfo::getTargetDefines(Opts, Builder);
    Builder.defineMacro("__sparcv9");
    Builder.defineMacro("__arch64__");
    // Solaris doesn't need these variants, but the BSDs do.
    if (getTriple().getOS() != llvm::Triple::Solaris) {
      Builder.defineMacro("__sparc64__");
      Builder.defineMacro("__sparc_v9__");
      Builder.defineMacro("__sparcv9__");
    }
  }

  bool setCPU(const std::string &Name) override {
    if (!SparcTargetInfo::setCPU(Name))
      return false;
    return getCPUGeneration(CPU) == CG_V9;
  }
};

class SystemZTargetInfo : public TargetInfo {
  static const Builtin::Info BuiltinInfo[];
  static const char *const GCCRegNames[];
  std::string CPU;
  bool HasTransactionalExecution;
  bool HasVector;

public:
  SystemZTargetInfo(const llvm::Triple &Triple, const TargetOptions &)
      : TargetInfo(Triple), CPU("z10"), HasTransactionalExecution(false),
        HasVector(false) {
    IntMaxType = SignedLong;
    Int64Type = SignedLong;
    TLSSupported = true;
    IntWidth = IntAlign = 32;
    LongWidth = LongLongWidth = LongAlign = LongLongAlign = 64;
    PointerWidth = PointerAlign = 64;
    LongDoubleWidth = 128;
    LongDoubleAlign = 64;
    LongDoubleFormat = &llvm::APFloat::IEEEquad();
    DefaultAlignForAttributeAligned = 64;
    MinGlobalAlign = 16;
    resetDataLayout("E-m:e-i1:8:16-i8:8:16-i64:64-f128:64-a:8:16-n32:64");
    MaxAtomicPromoteWidth = MaxAtomicInlineWidth = 64;
  }
  void getTargetDefines(const LangOptions &Opts,
                        MacroBuilder &Builder) const override {
    Builder.defineMacro("__s390__");
    Builder.defineMacro("__s390x__");
    Builder.defineMacro("__zarch__");
    Builder.defineMacro("__LONG_DOUBLE_128__");

    const std::string ISARev = llvm::StringSwitch<std::string>(CPU)
                                   .Cases("arch8", "z10", "8")
                                   .Cases("arch9", "z196", "9")
                                   .Cases("arch10", "zEC12", "10")
                                   .Cases("arch11", "z13", "11")
                                   .Default("");
    if (!ISARev.empty())
      Builder.defineMacro("__ARCH__", ISARev);

    Builder.defineMacro("__GCC_HAVE_SYNC_COMPARE_AND_SWAP_1");
    Builder.defineMacro("__GCC_HAVE_SYNC_COMPARE_AND_SWAP_2");
    Builder.defineMacro("__GCC_HAVE_SYNC_COMPARE_AND_SWAP_4");
    Builder.defineMacro("__GCC_HAVE_SYNC_COMPARE_AND_SWAP_8");

    if (HasTransactionalExecution)
      Builder.defineMacro("__HTM__");
    if (HasVector)
      Builder.defineMacro("__VX__");
    if (Opts.ZVector)
      Builder.defineMacro("__VEC__", "10301");
  }
  ArrayRef<Builtin::Info> getTargetBuiltins() const override {
    return llvm::makeArrayRef(BuiltinInfo,
                         clang::SystemZ::LastTSBuiltin-Builtin::FirstTSBuiltin);
  }

  ArrayRef<const char *> getGCCRegNames() const override;
  ArrayRef<TargetInfo::GCCRegAlias> getGCCRegAliases() const override {
    // No aliases.
    return None;
  }
  bool validateAsmConstraint(const char *&Name,
                             TargetInfo::ConstraintInfo &info) const override;
  const char *getClobbers() const override {
    // FIXME: Is this really right?
    return "";
  }
  BuiltinVaListKind getBuiltinVaListKind() const override {
    return TargetInfo::SystemZBuiltinVaList;
  }
  bool setCPU(const std::string &Name) override {
    CPU = Name;
    bool CPUKnown = llvm::StringSwitch<bool>(Name)
      .Case("z10", true)
      .Case("arch8", true)
      .Case("z196", true)
      .Case("arch9", true)
      .Case("zEC12", true)
      .Case("arch10", true)
      .Case("z13", true)
      .Case("arch11", true)
      .Default(false);

    return CPUKnown;
  }
  bool
  initFeatureMap(llvm::StringMap<bool> &Features, DiagnosticsEngine &Diags,
                 StringRef CPU,
                 const std::vector<std::string> &FeaturesVec) const override {
    if (CPU == "zEC12" || CPU == "arch10")
      Features["transactional-execution"] = true;
    if (CPU == "z13" || CPU == "arch11") {
      Features["transactional-execution"] = true;
      Features["vector"] = true;
    }
    return TargetInfo::initFeatureMap(Features, Diags, CPU, FeaturesVec);
  }

  bool handleTargetFeatures(std::vector<std::string> &Features,
                            DiagnosticsEngine &Diags) override {
    HasTransactionalExecution = false;
    for (const auto &Feature : Features) {
      if (Feature == "+transactional-execution")
        HasTransactionalExecution = true;
      else if (Feature == "+vector")
        HasVector = true;
    }
    // If we use the vector ABI, vector types are 64-bit aligned.
    if (HasVector) {
      MaxVectorAlign = 64;
      resetDataLayout("E-m:e-i1:8:16-i8:8:16-i64:64-f128:64"
                      "-v128:64-a:8:16-n32:64");
    }
    return true;
  }

  bool hasFeature(StringRef Feature) const override {
    return llvm::StringSwitch<bool>(Feature)
        .Case("systemz", true)
        .Case("htm", HasTransactionalExecution)
        .Case("vx", HasVector)
        .Default(false);
  }

  CallingConvCheckResult checkCallingConvention(CallingConv CC) const override {
    switch (CC) {
    case CC_C:
    case CC_Swift:
      return CCCR_OK;
    default:
      return CCCR_Warning;
    }
  }

  StringRef getABI() const override {
    if (HasVector)
      return "vector";
    return "";
  }

  bool useFloat128ManglingForLongDouble() const override {
    return true;
  }
};

const Builtin::Info SystemZTargetInfo::BuiltinInfo[] = {
#define BUILTIN(ID, TYPE, ATTRS)                                               \
  { #ID, TYPE, ATTRS, nullptr, ALL_LANGUAGES, nullptr },
#define TARGET_BUILTIN(ID, TYPE, ATTRS, FEATURE)                               \
  { #ID, TYPE, ATTRS, nullptr, ALL_LANGUAGES, FEATURE },
#include "clang/Basic/BuiltinsSystemZ.def"
};

const char *const SystemZTargetInfo::GCCRegNames[] = {
  "r0",  "r1",  "r2",  "r3",  "r4",  "r5",  "r6",  "r7",
  "r8",  "r9",  "r10", "r11", "r12", "r13", "r14", "r15",
  "f0",  "f2",  "f4",  "f6",  "f1",  "f3",  "f5",  "f7",
  "f8",  "f10", "f12", "f14", "f9",  "f11", "f13", "f15"
};

ArrayRef<const char *> SystemZTargetInfo::getGCCRegNames() const {
  return llvm::makeArrayRef(GCCRegNames);
}

bool SystemZTargetInfo::
validateAsmConstraint(const char *&Name,
                      TargetInfo::ConstraintInfo &Info) const {
  switch (*Name) {
  default:
    return false;

  case 'a': // Address register
  case 'd': // Data register (equivalent to 'r')
  case 'f': // Floating-point register
    Info.setAllowsRegister();
    return true;

  case 'I': // Unsigned 8-bit constant
  case 'J': // Unsigned 12-bit constant
  case 'K': // Signed 16-bit constant
  case 'L': // Signed 20-bit displacement (on all targets we support)
  case 'M': // 0x7fffffff
    return true;

  case 'Q': // Memory with base and unsigned 12-bit displacement
  case 'R': // Likewise, plus an index
  case 'S': // Memory with base and signed 20-bit displacement
  case 'T': // Likewise, plus an index
    Info.setAllowsMemory();
    return true;
  }
}

class MSP430TargetInfo : public TargetInfo {
  static const char *const GCCRegNames[];

public:
  MSP430TargetInfo(const llvm::Triple &Triple, const TargetOptions &)
      : TargetInfo(Triple) {
    TLSSupported = false;
    IntWidth = 16;
    IntAlign = 16;
    LongWidth = 32;
    LongLongWidth = 64;
    LongAlign = LongLongAlign = 16;
    PointerWidth = 16;
    PointerAlign = 16;
    SuitableAlign = 16;
    SizeType = UnsignedInt;
    IntMaxType = SignedLongLong;
    IntPtrType = SignedInt;
    PtrDiffType = SignedInt;
    SigAtomicType = SignedLong;
    resetDataLayout("e-m:e-p:16:16-i32:16:32-a:16-n8:16");
  }
  void getTargetDefines(const LangOptions &Opts,
                        MacroBuilder &Builder) const override {
    Builder.defineMacro("MSP430");
    Builder.defineMacro("__MSP430__");
    // FIXME: defines for different 'flavours' of MCU
  }
  ArrayRef<Builtin::Info> getTargetBuiltins() const override {
    // FIXME: Implement.
    return None;
  }
  bool hasFeature(StringRef Feature) const override {
    return Feature == "msp430";
  }
  ArrayRef<const char *> getGCCRegNames() const override;
  ArrayRef<TargetInfo::GCCRegAlias> getGCCRegAliases() const override {
    // No aliases.
    return None;
  }
  bool validateAsmConstraint(const char *&Name,
                             TargetInfo::ConstraintInfo &info) const override {
    // FIXME: implement
    switch (*Name) {
    case 'K': // the constant 1
    case 'L': // constant -1^20 .. 1^19
    case 'M': // constant 1-4:
      return true;
    }
    // No target constraints for now.
    return false;
  }
  const char *getClobbers() const override {
    // FIXME: Is this really right?
    return "";
  }
  BuiltinVaListKind getBuiltinVaListKind() const override {
    // FIXME: implement
    return TargetInfo::CharPtrBuiltinVaList;
  }
};

const char *const MSP430TargetInfo::GCCRegNames[] = {
    "r0", "r1", "r2",  "r3",  "r4",  "r5",  "r6",  "r7",
    "r8", "r9", "r10", "r11", "r12", "r13", "r14", "r15"};

ArrayRef<const char *> MSP430TargetInfo::getGCCRegNames() const {
  return llvm::makeArrayRef(GCCRegNames);
}

// LLVM and Clang cannot be used directly to output native binaries for
// target, but is used to compile C code to llvm bitcode with correct
// type and alignment information.
//
// TCE uses the llvm bitcode as input and uses it for generating customized
// target processor and program binary. TCE co-design environment is
// publicly available in http://tce.cs.tut.fi

static const unsigned TCEOpenCLAddrSpaceMap[] = {
    3, // opencl_global
    4, // opencl_local
    5, // opencl_constant
    // FIXME: generic has to be added to the target
    0, // opencl_generic
    0, // cuda_device
    0, // cuda_constant
    0, // cuda_shared
    4, // hcc_tilestatic
    0, // hcc_generic
    3, // hcc_global
};

class TCETargetInfo : public TargetInfo {
public:
  TCETargetInfo(const llvm::Triple &Triple, const TargetOptions &)
      : TargetInfo(Triple) {
    TLSSupported = false;
    IntWidth = 32;
    LongWidth = LongLongWidth = 32;
    PointerWidth = 32;
    IntAlign = 32;
    LongAlign = LongLongAlign = 32;
    PointerAlign = 32;
    SuitableAlign = 32;
    SizeType = UnsignedInt;
    IntMaxType = SignedLong;
    IntPtrType = SignedInt;
    PtrDiffType = SignedInt;
    FloatWidth = 32;
    FloatAlign = 32;
    DoubleWidth = 32;
    DoubleAlign = 32;
    LongDoubleWidth = 32;
    LongDoubleAlign = 32;
    FloatFormat = &llvm::APFloat::IEEEsingle();
    DoubleFormat = &llvm::APFloat::IEEEsingle();
    LongDoubleFormat = &llvm::APFloat::IEEEsingle();
    resetDataLayout("E-p:32:32:32-i1:8:8-i8:8:32-"
                    "i16:16:32-i32:32:32-i64:32:32-"
                    "f32:32:32-f64:32:32-v64:32:32-"
                    "v128:32:32-v256:32:32-v512:32:32-"
                    "v1024:32:32-a0:0:32-n32");
    AddrSpaceMap = &TCEOpenCLAddrSpaceMap;
    UseAddrSpaceMapMangling = true;
  }

  void getTargetDefines(const LangOptions &Opts,
                        MacroBuilder &Builder) const override {
    DefineStd(Builder, "tce", Opts);
    Builder.defineMacro("__TCE__");
    Builder.defineMacro("__TCE_V1__");
  }
  bool hasFeature(StringRef Feature) const override { return Feature == "tce"; }

  ArrayRef<Builtin::Info> getTargetBuiltins() const override { return None; }
  const char *getClobbers() const override { return ""; }
  BuiltinVaListKind getBuiltinVaListKind() const override {
    return TargetInfo::VoidPtrBuiltinVaList;
  }
  ArrayRef<const char *> getGCCRegNames() const override { return None; }
  bool validateAsmConstraint(const char *&Name,
                             TargetInfo::ConstraintInfo &info) const override {
    return true;
  }
  ArrayRef<TargetInfo::GCCRegAlias> getGCCRegAliases() const override {
    return None;
  }
};

class TCELETargetInfo : public TCETargetInfo {
public:
  TCELETargetInfo(const llvm::Triple &Triple, const TargetOptions &Opts)
      : TCETargetInfo(Triple, Opts) {
    BigEndian = false;

    resetDataLayout("e-p:32:32:32-i1:8:8-i8:8:32-"
                    "i16:16:32-i32:32:32-i64:32:32-"
                    "f32:32:32-f64:32:32-v64:32:32-"
                    "v128:32:32-v256:32:32-v512:32:32-"
                    "v1024:32:32-a0:0:32-n32");

  }

  virtual void getTargetDefines(const LangOptions &Opts,
                                MacroBuilder &Builder) const {
    DefineStd(Builder, "tcele", Opts);
    Builder.defineMacro("__TCE__");
    Builder.defineMacro("__TCE_V1__");
    Builder.defineMacro("__TCELE__");
    Builder.defineMacro("__TCELE_V1__");
  }

};

class BPFTargetInfo : public TargetInfo {
public:
  BPFTargetInfo(const llvm::Triple &Triple, const TargetOptions &)
      : TargetInfo(Triple) {
    LongWidth = LongAlign = PointerWidth = PointerAlign = 64;
    SizeType    = UnsignedLong;
    PtrDiffType = SignedLong;
    IntPtrType  = SignedLong;
    IntMaxType  = SignedLong;
    Int64Type   = SignedLong;
    RegParmMax = 5;
    if (Triple.getArch() == llvm::Triple::bpfeb) {
      resetDataLayout("E-m:e-p:64:64-i64:64-n32:64-S128");
    } else {
      resetDataLayout("e-m:e-p:64:64-i64:64-n32:64-S128");
    }
    MaxAtomicPromoteWidth = 64;
    MaxAtomicInlineWidth = 64;
    TLSSupported = false;
  }
  void getTargetDefines(const LangOptions &Opts,
                        MacroBuilder &Builder) const override {
    DefineStd(Builder, "bpf", Opts);
    Builder.defineMacro("__BPF__");
  }
  bool hasFeature(StringRef Feature) const override {
    return Feature == "bpf";
  }

  ArrayRef<Builtin::Info> getTargetBuiltins() const override { return None; }
  const char *getClobbers() const override {
    return "";
  }
  BuiltinVaListKind getBuiltinVaListKind() const override {
    return TargetInfo::VoidPtrBuiltinVaList;
  }
  ArrayRef<const char *> getGCCRegNames() const override {
    return None;
  }
  bool validateAsmConstraint(const char *&Name,
                             TargetInfo::ConstraintInfo &info) const override {
    return true;
  }
  ArrayRef<TargetInfo::GCCRegAlias> getGCCRegAliases() const override {
    return None;
  }
};

class MipsTargetInfo : public TargetInfo {
  void setDataLayout() {
    StringRef Layout;

    if (ABI == "o32")
      Layout = "m:m-p:32:32-i8:8:32-i16:16:32-i64:64-n32-S64";
    else if (ABI == "n32")
      Layout = "m:e-p:32:32-i8:8:32-i16:16:32-i64:64-n32:64-S128";
    else if (ABI == "n64")
      Layout = "m:e-i8:8:32-i16:16:32-i64:64-n32:64-S128";
    else
      llvm_unreachable("Invalid ABI");

    if (BigEndian)
      resetDataLayout(("E-" + Layout).str());
    else
      resetDataLayout(("e-" + Layout).str());
  }


  static const Builtin::Info BuiltinInfo[];
  std::string CPU;
  bool IsMips16;
  bool IsMicromips;
  bool IsNan2008;
  bool IsSingleFloat;
  bool IsNoABICalls;
  bool CanUseBSDABICalls;
  enum MipsFloatABI {
    HardFloat, SoftFloat
  } FloatABI;
  enum DspRevEnum {
    NoDSP, DSP1, DSP2
  } DspRev;
  bool HasMSA;

protected:
  bool HasFP64;
  std::string ABI;

public:
  MipsTargetInfo(const llvm::Triple &Triple, const TargetOptions &)
      : TargetInfo(Triple), IsMips16(false), IsMicromips(false),
        IsNan2008(false), IsSingleFloat(false), IsNoABICalls(false),
        CanUseBSDABICalls(false), FloatABI(HardFloat), DspRev(NoDSP),
        HasMSA(false), HasFP64(false) {
    TheCXXABI.set(TargetCXXABI::GenericMIPS);

    setABI((getTriple().getArch() == llvm::Triple::mips ||
            getTriple().getArch() == llvm::Triple::mipsel)
               ? "o32"
               : "n64");

    CPU = ABI == "o32" ? "mips32r2" : "mips64r2";

    CanUseBSDABICalls = Triple.getOS() == llvm::Triple::FreeBSD ||
                        Triple.getOS() == llvm::Triple::OpenBSD;
  }

  bool isNaN2008Default() const {
    return CPU == "mips32r6" || CPU == "mips64r6";
  }

  bool isFP64Default() const {
    return CPU == "mips32r6" || ABI == "n32" || ABI == "n64" || ABI == "64";
  }

  bool isNan2008() const override {
    return IsNan2008;
  }

  bool processorSupportsGPR64() const {
    return llvm::StringSwitch<bool>(CPU)
        .Case("mips3", true)
        .Case("mips4", true)
        .Case("mips5", true)
        .Case("mips64", true)
        .Case("mips64r2", true)
        .Case("mips64r3", true)
        .Case("mips64r5", true)
        .Case("mips64r6", true)
        .Case("octeon", true)
        .Default(false);
    return false;
  }

  StringRef getABI() const override { return ABI; }
  bool setABI(const std::string &Name) override {
    if (Name == "o32") {
      setO32ABITypes();
      ABI = Name;
      return true;
    }

    if (Name == "n32") {
      setN32ABITypes();
      ABI = Name;
      return true;
    }
    if (Name == "n64") {
      setN64ABITypes();
      ABI = Name;
      return true;
    }
    return false;
  }

  void setO32ABITypes() {
    Int64Type = SignedLongLong;
    IntMaxType = Int64Type;
    LongDoubleFormat = &llvm::APFloat::IEEEdouble();
    LongDoubleWidth = LongDoubleAlign = 64;
    LongWidth = LongAlign = 32;
    MaxAtomicPromoteWidth = MaxAtomicInlineWidth = 32;
    PointerWidth = PointerAlign = 32;
    PtrDiffType = SignedInt;
    SizeType = UnsignedInt;
    SuitableAlign = 64;
  }

  void setN32N64ABITypes() {
    LongDoubleWidth = LongDoubleAlign = 128;
    LongDoubleFormat = &llvm::APFloat::IEEEquad();
    if (getTriple().getOS() == llvm::Triple::FreeBSD) {
      LongDoubleWidth = LongDoubleAlign = 64;
      LongDoubleFormat = &llvm::APFloat::IEEEdouble();
    }
    MaxAtomicPromoteWidth = MaxAtomicInlineWidth = 64;
    SuitableAlign = 128;
  }

  void setN64ABITypes() {
    setN32N64ABITypes();
    if (getTriple().getOS() == llvm::Triple::OpenBSD) {
      Int64Type = SignedLongLong;
    } else {
      Int64Type = SignedLong;
    }
    IntMaxType = Int64Type;
    LongWidth = LongAlign = 64;
    PointerWidth = PointerAlign = 64;
    PtrDiffType = SignedLong;
    SizeType = UnsignedLong;
  }

  void setN32ABITypes() {
    setN32N64ABITypes();
    Int64Type = SignedLongLong;
    IntMaxType = Int64Type;
    LongWidth = LongAlign = 32;
    PointerWidth = PointerAlign = 32;
    PtrDiffType = SignedInt;
    SizeType = UnsignedInt;
  }

  bool setCPU(const std::string &Name) override {
    CPU = Name;
    return llvm::StringSwitch<bool>(Name)
        .Case("mips1", true)
        .Case("mips2", true)
        .Case("mips3", true)
        .Case("mips4", true)
        .Case("mips5", true)
        .Case("mips32", true)
        .Case("mips32r2", true)
        .Case("mips32r3", true)
        .Case("mips32r5", true)
        .Case("mips32r6", true)
        .Case("mips64", true)
        .Case("mips64r2", true)
        .Case("mips64r3", true)
        .Case("mips64r5", true)
        .Case("mips64r6", true)
        .Case("octeon", true)
        .Case("p5600", true)
        .Default(false);
  }
  const std::string& getCPU() const { return CPU; }
  bool
  initFeatureMap(llvm::StringMap<bool> &Features, DiagnosticsEngine &Diags,
                 StringRef CPU,
                 const std::vector<std::string> &FeaturesVec) const override {
    if (CPU.empty())
      CPU = getCPU();
    if (CPU == "octeon")
      Features["mips64r2"] = Features["cnmips"] = true;
    else
      Features[CPU] = true;
    return TargetInfo::initFeatureMap(Features, Diags, CPU, FeaturesVec);
  }

  void getTargetDefines(const LangOptions &Opts,
                        MacroBuilder &Builder) const override {
    if (BigEndian) {
      DefineStd(Builder, "MIPSEB", Opts);
      Builder.defineMacro("_MIPSEB");
    } else {
      DefineStd(Builder, "MIPSEL", Opts);
      Builder.defineMacro("_MIPSEL");
    }

    Builder.defineMacro("__mips__");
    Builder.defineMacro("_mips");
    if (Opts.GNUMode)
      Builder.defineMacro("mips");

    if (ABI == "o32") {
      Builder.defineMacro("__mips", "32");
      Builder.defineMacro("_MIPS_ISA", "_MIPS_ISA_MIPS32");
    } else {
      Builder.defineMacro("__mips", "64");
      Builder.defineMacro("__mips64");
      Builder.defineMacro("__mips64__");
      Builder.defineMacro("_MIPS_ISA", "_MIPS_ISA_MIPS64");
    }

    const std::string ISARev = llvm::StringSwitch<std::string>(getCPU())
                                   .Cases("mips32", "mips64", "1")
                                   .Cases("mips32r2", "mips64r2", "2")
                                   .Cases("mips32r3", "mips64r3", "3")
                                   .Cases("mips32r5", "mips64r5", "5")
                                   .Cases("mips32r6", "mips64r6", "6")
                                   .Default("");
    if (!ISARev.empty())
      Builder.defineMacro("__mips_isa_rev", ISARev);

    if (ABI == "o32") {
      Builder.defineMacro("__mips_o32");
      Builder.defineMacro("_ABIO32", "1");
      Builder.defineMacro("_MIPS_SIM", "_ABIO32");
    } else if (ABI == "n32") {
      Builder.defineMacro("__mips_n32");
      Builder.defineMacro("_ABIN32", "2");
      Builder.defineMacro("_MIPS_SIM", "_ABIN32");
    } else if (ABI == "n64") {
      Builder.defineMacro("__mips_n64");
      Builder.defineMacro("_ABI64", "3");
      Builder.defineMacro("_MIPS_SIM", "_ABI64");
    } else
      llvm_unreachable("Invalid ABI.");

    if (!IsNoABICalls) {
      Builder.defineMacro("__mips_abicalls");
      if (CanUseBSDABICalls)
        Builder.defineMacro("__ABICALLS__");
    }

    Builder.defineMacro("__REGISTER_PREFIX__", "");

    switch (FloatABI) {
    case HardFloat:
      Builder.defineMacro("__mips_hard_float", Twine(1));
      break;
    case SoftFloat:
      Builder.defineMacro("__mips_soft_float", Twine(1));
      break;
    }

    if (IsSingleFloat)
      Builder.defineMacro("__mips_single_float", Twine(1));

    Builder.defineMacro("__mips_fpr", HasFP64 ? Twine(64) : Twine(32));
    Builder.defineMacro("_MIPS_FPSET",
                        Twine(32 / (HasFP64 || IsSingleFloat ? 1 : 2)));

    if (IsMips16)
      Builder.defineMacro("__mips16", Twine(1));

    if (IsMicromips)
      Builder.defineMacro("__mips_micromips", Twine(1));

    if (IsNan2008)
      Builder.defineMacro("__mips_nan2008", Twine(1));

    switch (DspRev) {
    default:
      break;
    case DSP1:
      Builder.defineMacro("__mips_dsp_rev", Twine(1));
      Builder.defineMacro("__mips_dsp", Twine(1));
      break;
    case DSP2:
      Builder.defineMacro("__mips_dsp_rev", Twine(2));
      Builder.defineMacro("__mips_dspr2", Twine(1));
      Builder.defineMacro("__mips_dsp", Twine(1));
      break;
    }

    if (HasMSA)
      Builder.defineMacro("__mips_msa", Twine(1));

    Builder.defineMacro("_MIPS_SZPTR", Twine(getPointerWidth(0)));
    Builder.defineMacro("_MIPS_SZINT", Twine(getIntWidth()));
    Builder.defineMacro("_MIPS_SZLONG", Twine(getLongWidth()));

    Builder.defineMacro("_MIPS_ARCH", "\"" + CPU + "\"");
    Builder.defineMacro("_MIPS_ARCH_" + StringRef(CPU).upper());

    // These shouldn't be defined for MIPS-I but there's no need to check
    // for that since MIPS-I isn't supported.
    Builder.defineMacro("__GCC_HAVE_SYNC_COMPARE_AND_SWAP_1");
    Builder.defineMacro("__GCC_HAVE_SYNC_COMPARE_AND_SWAP_2");
    Builder.defineMacro("__GCC_HAVE_SYNC_COMPARE_AND_SWAP_4");

    // 32-bit MIPS processors don't have the necessary lld/scd instructions
    // found in 64-bit processors. In the case of O32 on a 64-bit processor,
    // the instructions exist but using them violates the ABI since they
    // require 64-bit GPRs and O32 only supports 32-bit GPRs.
    if (ABI == "n32" || ABI == "n64")
      Builder.defineMacro("__GCC_HAVE_SYNC_COMPARE_AND_SWAP_8");
  }

  ArrayRef<Builtin::Info> getTargetBuiltins() const override {
    return llvm::makeArrayRef(BuiltinInfo,
                          clang::Mips::LastTSBuiltin - Builtin::FirstTSBuiltin);
  }
  bool hasFeature(StringRef Feature) const override {
    return llvm::StringSwitch<bool>(Feature)
      .Case("mips", true)
      .Case("fp64", HasFP64)
      .Default(false);
  }
  BuiltinVaListKind getBuiltinVaListKind() const override {
    return TargetInfo::VoidPtrBuiltinVaList;
  }
  ArrayRef<const char *> getGCCRegNames() const override {
    static const char *const GCCRegNames[] = {
      // CPU register names
      // Must match second column of GCCRegAliases
      "$0",   "$1",   "$2",   "$3",   "$4",   "$5",   "$6",   "$7",
      "$8",   "$9",   "$10",  "$11",  "$12",  "$13",  "$14",  "$15",
      "$16",  "$17",  "$18",  "$19",  "$20",  "$21",  "$22",  "$23",
      "$24",  "$25",  "$26",  "$27",  "$28",  "$29",  "$30",  "$31",
      // Floating point register names
      "$f0",  "$f1",  "$f2",  "$f3",  "$f4",  "$f5",  "$f6",  "$f7",
      "$f8",  "$f9",  "$f10", "$f11", "$f12", "$f13", "$f14", "$f15",
      "$f16", "$f17", "$f18", "$f19", "$f20", "$f21", "$f22", "$f23",
      "$f24", "$f25", "$f26", "$f27", "$f28", "$f29", "$f30", "$f31",
      // Hi/lo and condition register names
      "hi",   "lo",   "",     "$fcc0","$fcc1","$fcc2","$fcc3","$fcc4",
      "$fcc5","$fcc6","$fcc7","$ac1hi","$ac1lo","$ac2hi","$ac2lo",
      "$ac3hi","$ac3lo",
      // MSA register names
      "$w0",  "$w1",  "$w2",  "$w3",  "$w4",  "$w5",  "$w6",  "$w7",
      "$w8",  "$w9",  "$w10", "$w11", "$w12", "$w13", "$w14", "$w15",
      "$w16", "$w17", "$w18", "$w19", "$w20", "$w21", "$w22", "$w23",
      "$w24", "$w25", "$w26", "$w27", "$w28", "$w29", "$w30", "$w31",
      // MSA control register names
      "$msair",      "$msacsr", "$msaaccess", "$msasave", "$msamodify",
      "$msarequest", "$msamap", "$msaunmap"
    };
    return llvm::makeArrayRef(GCCRegNames);
  }
  bool validateAsmConstraint(const char *&Name,
                             TargetInfo::ConstraintInfo &Info) const override {
    switch (*Name) {
    default:
      return false;
    case 'r': // CPU registers.
    case 'd': // Equivalent to "r" unless generating MIPS16 code.
    case 'y': // Equivalent to "r", backward compatibility only.
    case 'f': // floating-point registers.
    case 'c': // $25 for indirect jumps
    case 'l': // lo register
    case 'x': // hilo register pair
      Info.setAllowsRegister();
      return true;
    case 'I': // Signed 16-bit constant
    case 'J': // Integer 0
    case 'K': // Unsigned 16-bit constant
    case 'L': // Signed 32-bit constant, lower 16-bit zeros (for lui)
    case 'M': // Constants not loadable via lui, addiu, or ori
    case 'N': // Constant -1 to -65535
    case 'O': // A signed 15-bit constant
    case 'P': // A constant between 1 go 65535
      return true;
    case 'R': // An address that can be used in a non-macro load or store
      Info.setAllowsMemory();
      return true;
    case 'Z':
      if (Name[1] == 'C') { // An address usable by ll, and sc.
        Info.setAllowsMemory();
        Name++; // Skip over 'Z'.
        return true;
      }
      return false;
    }
  }

  std::string convertConstraint(const char *&Constraint) const override {
    std::string R;
    switch (*Constraint) {
    case 'Z': // Two-character constraint; add "^" hint for later parsing.
      if (Constraint[1] == 'C') {
        R = std::string("^") + std::string(Constraint, 2);
        Constraint++;
        return R;
      }
      break;
    }
    return TargetInfo::convertConstraint(Constraint);
  }

  const char *getClobbers() const override {
    // In GCC, $1 is not widely used in generated code (it's used only in a few
    // specific situations), so there is no real need for users to add it to
    // the clobbers list if they want to use it in their inline assembly code.
    //
    // In LLVM, $1 is treated as a normal GPR and is always allocatable during
    // code generation, so using it in inline assembly without adding it to the
    // clobbers list can cause conflicts between the inline assembly code and
    // the surrounding generated code.
    //
    // Another problem is that LLVM is allowed to choose $1 for inline assembly
    // operands, which will conflict with the ".set at" assembler option (which
    // we use only for inline assembly, in order to maintain compatibility with
    // GCC) and will also conflict with the user's usage of $1.
    //
    // The easiest way to avoid these conflicts and keep $1 as an allocatable
    // register for generated code is to automatically clobber $1 for all inline
    // assembly code.
    //
    // FIXME: We should automatically clobber $1 only for inline assembly code
    // which actually uses it. This would allow LLVM to use $1 for inline
    // assembly operands if the user's assembly code doesn't use it.
    return "~{$1}";
  }

  bool handleTargetFeatures(std::vector<std::string> &Features,
                            DiagnosticsEngine &Diags) override {
    IsMips16 = false;
    IsMicromips = false;
    IsNan2008 = isNaN2008Default();
    IsSingleFloat = false;
    FloatABI = HardFloat;
    DspRev = NoDSP;
    HasFP64 = isFP64Default();

    for (const auto &Feature : Features) {
      if (Feature == "+single-float")
        IsSingleFloat = true;
      else if (Feature == "+soft-float")
        FloatABI = SoftFloat;
      else if (Feature == "+mips16")
        IsMips16 = true;
      else if (Feature == "+micromips")
        IsMicromips = true;
      else if (Feature == "+dsp")
        DspRev = std::max(DspRev, DSP1);
      else if (Feature == "+dspr2")
        DspRev = std::max(DspRev, DSP2);
      else if (Feature == "+msa")
        HasMSA = true;
      else if (Feature == "+fp64")
        HasFP64 = true;
      else if (Feature == "-fp64")
        HasFP64 = false;
      else if (Feature == "+nan2008")
        IsNan2008 = true;
      else if (Feature == "-nan2008")
        IsNan2008 = false;
      else if (Feature == "+noabicalls")
        IsNoABICalls = true;
    }

    setDataLayout();

    return true;
  }

  int getEHDataRegisterNumber(unsigned RegNo) const override {
    if (RegNo == 0) return 4;
    if (RegNo == 1) return 5;
    return -1;
  }

  bool isCLZForZeroUndef() const override { return false; }

  ArrayRef<TargetInfo::GCCRegAlias> getGCCRegAliases() const override {
    static const TargetInfo::GCCRegAlias O32RegAliases[] = {
        {{"at"}, "$1"},  {{"v0"}, "$2"},         {{"v1"}, "$3"},
        {{"a0"}, "$4"},  {{"a1"}, "$5"},         {{"a2"}, "$6"},
        {{"a3"}, "$7"},  {{"t0"}, "$8"},         {{"t1"}, "$9"},
        {{"t2"}, "$10"}, {{"t3"}, "$11"},        {{"t4"}, "$12"},
        {{"t5"}, "$13"}, {{"t6"}, "$14"},        {{"t7"}, "$15"},
        {{"s0"}, "$16"}, {{"s1"}, "$17"},        {{"s2"}, "$18"},
        {{"s3"}, "$19"}, {{"s4"}, "$20"},        {{"s5"}, "$21"},
        {{"s6"}, "$22"}, {{"s7"}, "$23"},        {{"t8"}, "$24"},
        {{"t9"}, "$25"}, {{"k0"}, "$26"},        {{"k1"}, "$27"},
        {{"gp"}, "$28"}, {{"sp", "$sp"}, "$29"}, {{"fp", "$fp"}, "$30"},
        {{"ra"}, "$31"}};
    static const TargetInfo::GCCRegAlias NewABIRegAliases[] = {
        {{"at"}, "$1"},  {{"v0"}, "$2"},         {{"v1"}, "$3"},
        {{"a0"}, "$4"},  {{"a1"}, "$5"},         {{"a2"}, "$6"},
        {{"a3"}, "$7"},  {{"a4"}, "$8"},         {{"a5"}, "$9"},
        {{"a6"}, "$10"}, {{"a7"}, "$11"},        {{"t0"}, "$12"},
        {{"t1"}, "$13"}, {{"t2"}, "$14"},        {{"t3"}, "$15"},
        {{"s0"}, "$16"}, {{"s1"}, "$17"},        {{"s2"}, "$18"},
        {{"s3"}, "$19"}, {{"s4"}, "$20"},        {{"s5"}, "$21"},
        {{"s6"}, "$22"}, {{"s7"}, "$23"},        {{"t8"}, "$24"},
        {{"t9"}, "$25"}, {{"k0"}, "$26"},        {{"k1"}, "$27"},
        {{"gp"}, "$28"}, {{"sp", "$sp"}, "$29"}, {{"fp", "$fp"}, "$30"},
        {{"ra"}, "$31"}};
    if (ABI == "o32")
      return llvm::makeArrayRef(O32RegAliases);
    return llvm::makeArrayRef(NewABIRegAliases);
  }

  bool hasInt128Type() const override {
    return ABI == "n32" || ABI == "n64";
  }

  bool validateTarget(DiagnosticsEngine &Diags) const override {
    // FIXME: It's valid to use O32 on a 64-bit CPU but the backend can't handle
    //        this yet. It's better to fail here than on the backend assertion.
    if (processorSupportsGPR64() && ABI == "o32") {
      Diags.Report(diag::err_target_unsupported_abi) << ABI << CPU;
      return false;
    }

    // 64-bit ABI's require 64-bit CPU's.
    if (!processorSupportsGPR64() && (ABI == "n32" || ABI == "n64")) {
      Diags.Report(diag::err_target_unsupported_abi) << ABI << CPU;
      return false;
    }

    // FIXME: It's valid to use O32 on a mips64/mips64el triple but the backend
    //        can't handle this yet. It's better to fail here than on the
    //        backend assertion.
    if ((getTriple().getArch() == llvm::Triple::mips64 ||
         getTriple().getArch() == llvm::Triple::mips64el) &&
        ABI == "o32") {
      Diags.Report(diag::err_target_unsupported_abi_for_triple)
          << ABI << getTriple().str();
      return false;
    }

    // FIXME: It's valid to use N32/N64 on a mips/mipsel triple but the backend
    //        can't handle this yet. It's better to fail here than on the
    //        backend assertion.
    if ((getTriple().getArch() == llvm::Triple::mips ||
         getTriple().getArch() == llvm::Triple::mipsel) &&
        (ABI == "n32" || ABI == "n64")) {
      Diags.Report(diag::err_target_unsupported_abi_for_triple)
          << ABI << getTriple().str();
      return false;
    }

    return true;
  }
};

const Builtin::Info MipsTargetInfo::BuiltinInfo[] = {
#define BUILTIN(ID, TYPE, ATTRS) \
  { #ID, TYPE, ATTRS, nullptr, ALL_LANGUAGES, nullptr },
#define LIBBUILTIN(ID, TYPE, ATTRS, HEADER) \
  { #ID, TYPE, ATTRS, HEADER, ALL_LANGUAGES, nullptr },
#include "clang/Basic/BuiltinsMips.def"
};

class PNaClTargetInfo : public TargetInfo {
public:
  PNaClTargetInfo(const llvm::Triple &Triple, const TargetOptions &Opts)
      : TargetInfo(Triple) {
    this->LongAlign = 32;
    this->LongWidth = 32;
    this->PointerAlign = 32;
    this->PointerWidth = 32;
    this->IntMaxType = TargetInfo::SignedLongLong;
    this->Int64Type = TargetInfo::SignedLongLong;
    this->DoubleAlign = 64;
    this->LongDoubleWidth = 64;
    this->LongDoubleAlign = 64;
    this->SizeType = TargetInfo::UnsignedInt;
    this->PtrDiffType = TargetInfo::SignedInt;
    this->IntPtrType = TargetInfo::SignedInt;
    this->RegParmMax = 0; // Disallow regparm
  }

  void getArchDefines(const LangOptions &Opts, MacroBuilder &Builder) const {
    Builder.defineMacro("__le32__");
    Builder.defineMacro("__pnacl__");
  }
  void getTargetDefines(const LangOptions &Opts,
                        MacroBuilder &Builder) const override {
    getArchDefines(Opts, Builder);
  }
  bool hasFeature(StringRef Feature) const override {
    return Feature == "pnacl";
  }
  ArrayRef<Builtin::Info> getTargetBuiltins() const override { return None; }
  BuiltinVaListKind getBuiltinVaListKind() const override {
    return TargetInfo::PNaClABIBuiltinVaList;
  }
  ArrayRef<const char *> getGCCRegNames() const override;
  ArrayRef<TargetInfo::GCCRegAlias> getGCCRegAliases() const override;
  bool validateAsmConstraint(const char *&Name,
                             TargetInfo::ConstraintInfo &Info) const override {
    return false;
  }

  const char *getClobbers() const override {
    return "";
  }
};

ArrayRef<const char *> PNaClTargetInfo::getGCCRegNames() const {
  return None;
}

ArrayRef<TargetInfo::GCCRegAlias> PNaClTargetInfo::getGCCRegAliases() const {
  return None;
}

// We attempt to use PNaCl (le32) frontend and Mips32EL backend.
class NaClMips32TargetInfo : public MipsTargetInfo {
public:
  NaClMips32TargetInfo(const llvm::Triple &Triple, const TargetOptions &Opts)
      : MipsTargetInfo(Triple, Opts) {}

  BuiltinVaListKind getBuiltinVaListKind() const override {
    return TargetInfo::PNaClABIBuiltinVaList;
  }
};

class Le64TargetInfo : public TargetInfo {
  static const Builtin::Info BuiltinInfo[];

public:
  Le64TargetInfo(const llvm::Triple &Triple, const TargetOptions &)
      : TargetInfo(Triple) {
    NoAsmVariants = true;
    LongWidth = LongAlign = PointerWidth = PointerAlign = 64;
    MaxAtomicPromoteWidth = MaxAtomicInlineWidth = 64;
    resetDataLayout("e-m:e-v128:32-v16:16-v32:32-v96:32-n8:16:32:64-S128");
  }

  void getTargetDefines(const LangOptions &Opts,
                        MacroBuilder &Builder) const override {
    DefineStd(Builder, "unix", Opts);
    defineCPUMacros(Builder, "le64", /*Tuning=*/false);
    Builder.defineMacro("__ELF__");
  }
  ArrayRef<Builtin::Info> getTargetBuiltins() const override {
    return llvm::makeArrayRef(BuiltinInfo,
                          clang::Le64::LastTSBuiltin - Builtin::FirstTSBuiltin);
  }
  BuiltinVaListKind getBuiltinVaListKind() const override {
    return TargetInfo::PNaClABIBuiltinVaList;
  }
  const char *getClobbers() const override { return ""; }
  ArrayRef<const char *> getGCCRegNames() const override {
    return None;
  }
  ArrayRef<TargetInfo::GCCRegAlias> getGCCRegAliases() const override {
    return None;
  }
  bool validateAsmConstraint(const char *&Name,
                             TargetInfo::ConstraintInfo &Info) const override {
    return false;
  }

  bool hasProtectedVisibility() const override { return false; }
};

class WebAssemblyTargetInfo : public TargetInfo {
  static const Builtin::Info BuiltinInfo[];

  enum SIMDEnum {
    NoSIMD,
    SIMD128,
  } SIMDLevel;

public:
  explicit WebAssemblyTargetInfo(const llvm::Triple &T, const TargetOptions &)
      : TargetInfo(T), SIMDLevel(NoSIMD) {
    NoAsmVariants = true;
    SuitableAlign = 128;
    LargeArrayMinWidth = 128;
    LargeArrayAlign = 128;
    SimdDefaultAlign = 128;
    SigAtomicType = SignedLong;
    LongDoubleWidth = LongDoubleAlign = 128;
    LongDoubleFormat = &llvm::APFloat::IEEEquad();
    SizeType = UnsignedInt;
    PtrDiffType = SignedInt;
    IntPtrType = SignedInt;
  }

protected:
  void getTargetDefines(const LangOptions &Opts,
                        MacroBuilder &Builder) const override {
    defineCPUMacros(Builder, "wasm", /*Tuning=*/false);
    if (SIMDLevel >= SIMD128)
      Builder.defineMacro("__wasm_simd128__");
  }

private:
  bool
  initFeatureMap(llvm::StringMap<bool> &Features, DiagnosticsEngine &Diags,
                 StringRef CPU,
                 const std::vector<std::string> &FeaturesVec) const override {
    if (CPU == "bleeding-edge")
      Features["simd128"] = true;
    return TargetInfo::initFeatureMap(Features, Diags, CPU, FeaturesVec);
  }
  bool hasFeature(StringRef Feature) const final {
    return llvm::StringSwitch<bool>(Feature)
        .Case("simd128", SIMDLevel >= SIMD128)
        .Default(false);
  }
  bool handleTargetFeatures(std::vector<std::string> &Features,
                            DiagnosticsEngine &Diags) final {
    for (const auto &Feature : Features) {
      if (Feature == "+simd128") {
        SIMDLevel = std::max(SIMDLevel, SIMD128);
        continue;
      }
      if (Feature == "-simd128") {
        SIMDLevel = std::min(SIMDLevel, SIMDEnum(SIMD128 - 1));
        continue;
      }

      Diags.Report(diag::err_opt_not_valid_with_opt) << Feature
                                                     << "-target-feature";
      return false;
    }
    return true;
  }
  bool setCPU(const std::string &Name) final {
    return llvm::StringSwitch<bool>(Name)
              .Case("mvp",           true)
              .Case("bleeding-edge", true)
              .Case("generic",       true)
              .Default(false);
  }
  ArrayRef<Builtin::Info> getTargetBuiltins() const final {
    return llvm::makeArrayRef(BuiltinInfo,
                   clang::WebAssembly::LastTSBuiltin - Builtin::FirstTSBuiltin);
  }
  BuiltinVaListKind getBuiltinVaListKind() const final {
    return VoidPtrBuiltinVaList;
  }
  ArrayRef<const char *> getGCCRegNames() const final {
    return None;
  }
  ArrayRef<TargetInfo::GCCRegAlias> getGCCRegAliases() const final {
    return None;
  }
  bool
  validateAsmConstraint(const char *&Name,
                        TargetInfo::ConstraintInfo &Info) const final {
    return false;
  }
  const char *getClobbers() const final { return ""; }
  bool isCLZForZeroUndef() const final { return false; }
  bool hasInt128Type() const final { return true; }
  IntType getIntTypeByWidth(unsigned BitWidth,
                            bool IsSigned) const final {
    // WebAssembly prefers long long for explicitly 64-bit integers.
    return BitWidth == 64 ? (IsSigned ? SignedLongLong : UnsignedLongLong)
                          : TargetInfo::getIntTypeByWidth(BitWidth, IsSigned);
  }
  IntType getLeastIntTypeByWidth(unsigned BitWidth,
                                 bool IsSigned) const final {
    // WebAssembly uses long long for int_least64_t and int_fast64_t.
    return BitWidth == 64
               ? (IsSigned ? SignedLongLong : UnsignedLongLong)
               : TargetInfo::getLeastIntTypeByWidth(BitWidth, IsSigned);
  }
};

const Builtin::Info WebAssemblyTargetInfo::BuiltinInfo[] = {
#define BUILTIN(ID, TYPE, ATTRS) \
  { #ID, TYPE, ATTRS, nullptr, ALL_LANGUAGES, nullptr },
#define LIBBUILTIN(ID, TYPE, ATTRS, HEADER) \
  { #ID, TYPE, ATTRS, HEADER, ALL_LANGUAGES, nullptr },
#include "clang/Basic/BuiltinsWebAssembly.def"
};

class WebAssembly32TargetInfo : public WebAssemblyTargetInfo {
public:
  explicit WebAssembly32TargetInfo(const llvm::Triple &T,
                                   const TargetOptions &Opts)
      : WebAssemblyTargetInfo(T, Opts) {
    MaxAtomicPromoteWidth = MaxAtomicInlineWidth = 32;
    resetDataLayout("e-m:e-p:32:32-i64:64-n32:64-S128");
  }

protected:
  void getTargetDefines(const LangOptions &Opts,
                        MacroBuilder &Builder) const override {
    WebAssemblyTargetInfo::getTargetDefines(Opts, Builder);
    defineCPUMacros(Builder, "wasm32", /*Tuning=*/false);
  }
};

class WebAssembly64TargetInfo : public WebAssemblyTargetInfo {
public:
  explicit WebAssembly64TargetInfo(const llvm::Triple &T,
                                   const TargetOptions &Opts)
      : WebAssemblyTargetInfo(T, Opts) {
    LongAlign = LongWidth = 64;
    PointerAlign = PointerWidth = 64;
    MaxAtomicPromoteWidth = MaxAtomicInlineWidth = 64;
    SizeType = UnsignedLong;
    PtrDiffType = SignedLong;
    IntPtrType = SignedLong;
    resetDataLayout("e-m:e-p:64:64-i64:64-n32:64-S128");
  }

protected:
  void getTargetDefines(const LangOptions &Opts,
                        MacroBuilder &Builder) const override {
    WebAssemblyTargetInfo::getTargetDefines(Opts, Builder);
    defineCPUMacros(Builder, "wasm64", /*Tuning=*/false);
  }
};

const Builtin::Info Le64TargetInfo::BuiltinInfo[] = {
#define BUILTIN(ID, TYPE, ATTRS)                                               \
  { #ID, TYPE, ATTRS, nullptr, ALL_LANGUAGES, nullptr },
#include "clang/Basic/BuiltinsLe64.def"
};

static const unsigned SPIRAddrSpaceMap[] = {
    1, // opencl_global
    3, // opencl_local
    2, // opencl_constant
    4, // opencl_generic
    0, // cuda_device
    0, // cuda_constant
    0, // cuda_shared
    3, // hcc_tilestatic
    4, // hcc_generic
    1, // hcc_global
};
class SPIRTargetInfo : public TargetInfo {
public:
  SPIRTargetInfo(const llvm::Triple &Triple, const TargetOptions &)
      : TargetInfo(Triple) {
    assert(getTriple().getOS() == llvm::Triple::UnknownOS &&
           "SPIR target must use unknown OS");
    assert(getTriple().getEnvironment() == llvm::Triple::UnknownEnvironment &&
           "SPIR target must use unknown environment type");
    TLSSupported = false;
    LongWidth = LongAlign = 64;
    AddrSpaceMap = &SPIRAddrSpaceMap;
    UseAddrSpaceMapMangling = true;
    // Define available target features
    // These must be defined in sorted order!
    NoAsmVariants = true;
  }
  void getTargetDefines(const LangOptions &Opts,
                        MacroBuilder &Builder) const override {
    DefineStd(Builder, "SPIR", Opts);
  }
  bool hasFeature(StringRef Feature) const override {
    return Feature == "spir";
  }

  ArrayRef<Builtin::Info> getTargetBuiltins() const override { return None; }
  const char *getClobbers() const override { return ""; }
  ArrayRef<const char *> getGCCRegNames() const override { return None; }
  bool validateAsmConstraint(const char *&Name,
                             TargetInfo::ConstraintInfo &info) const override {
    return true;
  }
  ArrayRef<TargetInfo::GCCRegAlias> getGCCRegAliases() const override {
    return None;
  }
  BuiltinVaListKind getBuiltinVaListKind() const override {
    return TargetInfo::VoidPtrBuiltinVaList;
  }

  CallingConvCheckResult checkCallingConvention(CallingConv CC) const override {
    return (CC == CC_SpirFunction || CC == CC_OpenCLKernel) ? CCCR_OK
                                                            : CCCR_Warning;
  }

  CallingConv getDefaultCallingConv(CallingConvMethodType MT) const override {
    return CC_SpirFunction;
  }

  void setSupportedOpenCLOpts() override {
    // Assume all OpenCL extensions and optional core features are supported
    // for SPIR since it is a generic target.
    getSupportedOpenCLOpts().supportAll();
  }
};

class SPIR32TargetInfo : public SPIRTargetInfo {
public:
  SPIR32TargetInfo(const llvm::Triple &Triple, const TargetOptions &Opts)
      : SPIRTargetInfo(Triple, Opts) {
    PointerWidth = PointerAlign = 32;
    SizeType = TargetInfo::UnsignedInt;
    PtrDiffType = IntPtrType = TargetInfo::SignedInt;
    resetDataLayout("e-p:32:32-i64:64-v16:16-v24:32-v32:32-v48:64-"
                    "v96:128-v192:256-v256:256-v512:512-v1024:1024");
  }
  void getTargetDefines(const LangOptions &Opts,
                        MacroBuilder &Builder) const override {
    DefineStd(Builder, "SPIR32", Opts);
  }
};

class SPIR64TargetInfo : public SPIRTargetInfo {
public:
  SPIR64TargetInfo(const llvm::Triple &Triple, const TargetOptions &Opts)
      : SPIRTargetInfo(Triple, Opts) {
    PointerWidth = PointerAlign = 64;
    SizeType = TargetInfo::UnsignedLong;
    PtrDiffType = IntPtrType = TargetInfo::SignedLong;
    resetDataLayout("e-i64:64-v16:16-v24:32-v32:32-v48:64-"
                    "v96:128-v192:256-v256:256-v512:512-v1024:1024");
  }
  void getTargetDefines(const LangOptions &Opts,
                        MacroBuilder &Builder) const override {
    DefineStd(Builder, "SPIR64", Opts);
  }
};

class XCoreTargetInfo : public TargetInfo {
  static const Builtin::Info BuiltinInfo[];
public:
  XCoreTargetInfo(const llvm::Triple &Triple, const TargetOptions &)
      : TargetInfo(Triple) {
    NoAsmVariants = true;
    LongLongAlign = 32;
    SuitableAlign = 32;
    DoubleAlign = LongDoubleAlign = 32;
    SizeType = UnsignedInt;
    PtrDiffType = SignedInt;
    IntPtrType = SignedInt;
    WCharType = UnsignedChar;
    WIntType = UnsignedInt;
    UseZeroLengthBitfieldAlignment = true;
    resetDataLayout("e-m:e-p:32:32-i1:8:32-i8:8:32-i16:16:32-i64:32"
                    "-f64:32-a:0:32-n32");
  }
  void getTargetDefines(const LangOptions &Opts,
                        MacroBuilder &Builder) const override {
    Builder.defineMacro("__XS1B__");
  }
  ArrayRef<Builtin::Info> getTargetBuiltins() const override {
    return llvm::makeArrayRef(BuiltinInfo,
                           clang::XCore::LastTSBuiltin-Builtin::FirstTSBuiltin);
  }
  BuiltinVaListKind getBuiltinVaListKind() const override {
    return TargetInfo::VoidPtrBuiltinVaList;
  }
  const char *getClobbers() const override {
    return "";
  }
  ArrayRef<const char *> getGCCRegNames() const override {
    static const char * const GCCRegNames[] = {
      "r0",   "r1",   "r2",   "r3",   "r4",   "r5",   "r6",   "r7",
      "r8",   "r9",   "r10",  "r11",  "cp",   "dp",   "sp",   "lr"
    };
    return llvm::makeArrayRef(GCCRegNames);
  }
  ArrayRef<TargetInfo::GCCRegAlias> getGCCRegAliases() const override {
    return None;
  }
  bool validateAsmConstraint(const char *&Name,
                             TargetInfo::ConstraintInfo &Info) const override {
    return false;
  }
  int getEHDataRegisterNumber(unsigned RegNo) const override {
    // R0=ExceptionPointerRegister R1=ExceptionSelectorRegister
    return (RegNo < 2)? RegNo : -1;
  }
  bool allowsLargerPreferedTypeAlignment() const override {
    return false;
  }
};

const Builtin::Info XCoreTargetInfo::BuiltinInfo[] = {
#define BUILTIN(ID, TYPE, ATTRS) \
  { #ID, TYPE, ATTRS, nullptr, ALL_LANGUAGES, nullptr },
#define LIBBUILTIN(ID, TYPE, ATTRS, HEADER) \
  { #ID, TYPE, ATTRS, HEADER, ALL_LANGUAGES, nullptr },
#include "clang/Basic/BuiltinsXCore.def"
};

// x86_32 Android target
class AndroidX86_32TargetInfo : public LinuxTargetInfo<X86_32TargetInfo> {
public:
  AndroidX86_32TargetInfo(const llvm::Triple &Triple, const TargetOptions &Opts)
      : LinuxTargetInfo<X86_32TargetInfo>(Triple, Opts) {
    SuitableAlign = 32;
    LongDoubleWidth = 64;
    LongDoubleFormat = &llvm::APFloat::IEEEdouble();
  }
};

// x86_64 Android target
class AndroidX86_64TargetInfo : public LinuxTargetInfo<X86_64TargetInfo> {
public:
  AndroidX86_64TargetInfo(const llvm::Triple &Triple, const TargetOptions &Opts)
      : LinuxTargetInfo<X86_64TargetInfo>(Triple, Opts) {
    LongDoubleFormat = &llvm::APFloat::IEEEquad();
  }

  bool useFloat128ManglingForLongDouble() const override {
    return true;
  }
};

// 32-bit RenderScript is armv7 with width and align of 'long' set to 8-bytes
class RenderScript32TargetInfo : public ARMleTargetInfo {
public:
  RenderScript32TargetInfo(const llvm::Triple &Triple,
                           const TargetOptions &Opts)
      : ARMleTargetInfo(llvm::Triple("armv7", Triple.getVendorName(),
                                     Triple.getOSName(),
                                     Triple.getEnvironmentName()),
                        Opts) {
    IsRenderScriptTarget = true;
    LongWidth = LongAlign = 64;
  }
  void getTargetDefines(const LangOptions &Opts,
                        MacroBuilder &Builder) const override {
    Builder.defineMacro("__RENDERSCRIPT__");
    ARMleTargetInfo::getTargetDefines(Opts, Builder);
  }
};

// 64-bit RenderScript is aarch64
class RenderScript64TargetInfo : public AArch64leTargetInfo {
public:
  RenderScript64TargetInfo(const llvm::Triple &Triple,
                           const TargetOptions &Opts)
      : AArch64leTargetInfo(llvm::Triple("aarch64", Triple.getVendorName(),
                                         Triple.getOSName(),
                                         Triple.getEnvironmentName()),
                            Opts) {
    IsRenderScriptTarget = true;
  }

  void getTargetDefines(const LangOptions &Opts,
                        MacroBuilder &Builder) const override {
    Builder.defineMacro("__RENDERSCRIPT__");
    AArch64leTargetInfo::getTargetDefines(Opts, Builder);
  }
};

/// Information about a specific microcontroller.
struct MCUInfo {
  const char *Name;
  const char *DefineName;
};

// This list should be kept up-to-date with AVRDevices.td in LLVM.
static ArrayRef<MCUInfo> AVRMcus = {
  { "at90s1200", "__AVR_AT90S1200__" },
  { "attiny11", "__AVR_ATtiny11__" },
  { "attiny12", "__AVR_ATtiny12__" },
  { "attiny15", "__AVR_ATtiny15__" },
  { "attiny28", "__AVR_ATtiny28__" },
  { "at90s2313", "__AVR_AT90S2313__" },
  { "at90s2323", "__AVR_AT90S2323__" },
  { "at90s2333", "__AVR_AT90S2333__" },
  { "at90s2343", "__AVR_AT90S2343__" },
  { "attiny22", "__AVR_ATtiny22__" },
  { "attiny26", "__AVR_ATtiny26__" },
  { "at86rf401", "__AVR_AT86RF401__" },
  { "at90s4414", "__AVR_AT90S4414__" },
  { "at90s4433", "__AVR_AT90S4433__" },
  { "at90s4434", "__AVR_AT90S4434__" },
  { "at90s8515", "__AVR_AT90S8515__" },
  { "at90c8534", "__AVR_AT90c8534__" },
  { "at90s8535", "__AVR_AT90S8535__" },
  { "ata5272", "__AVR_ATA5272__" },
  { "attiny13", "__AVR_ATtiny13__" },
  { "attiny13a", "__AVR_ATtiny13A__" },
  { "attiny2313", "__AVR_ATtiny2313__" },
  { "attiny2313a", "__AVR_ATtiny2313A__" },
  { "attiny24", "__AVR_ATtiny24__" },
  { "attiny24a", "__AVR_ATtiny24A__" },
  { "attiny4313", "__AVR_ATtiny4313__" },
  { "attiny44", "__AVR_ATtiny44__" },
  { "attiny44a", "__AVR_ATtiny44A__" },
  { "attiny84", "__AVR_ATtiny84__" },
  { "attiny84a", "__AVR_ATtiny84A__" },
  { "attiny25", "__AVR_ATtiny25__" },
  { "attiny45", "__AVR_ATtiny45__" },
  { "attiny85", "__AVR_ATtiny85__" },
  { "attiny261", "__AVR_ATtiny261__" },
  { "attiny261a", "__AVR_ATtiny261A__" },
  { "attiny461", "__AVR_ATtiny461__" },
  { "attiny461a", "__AVR_ATtiny461A__" },
  { "attiny861", "__AVR_ATtiny861__" },
  { "attiny861a", "__AVR_ATtiny861A__" },
  { "attiny87", "__AVR_ATtiny87__" },
  { "attiny43u", "__AVR_ATtiny43U__" },
  { "attiny48", "__AVR_ATtiny48__" },
  { "attiny88", "__AVR_ATtiny88__" },
  { "attiny828", "__AVR_ATtiny828__" },
  { "at43usb355", "__AVR_AT43USB355__" },
  { "at76c711", "__AVR_AT76C711__" },
  { "atmega103", "__AVR_ATmega103__" },
  { "at43usb320", "__AVR_AT43USB320__" },
  { "attiny167", "__AVR_ATtiny167__" },
  { "at90usb82", "__AVR_AT90USB82__" },
  { "at90usb162", "__AVR_AT90USB162__" },
  { "ata5505", "__AVR_ATA5505__" },
  { "atmega8u2", "__AVR_ATmega8U2__" },
  { "atmega16u2", "__AVR_ATmega16U2__" },
  { "atmega32u2", "__AVR_ATmega32U2__" },
  { "attiny1634", "__AVR_ATtiny1634__" },
  { "atmega8", "__AVR_ATmega8__" },
  { "ata6289", "__AVR_ATA6289__" },
  { "atmega8a", "__AVR_ATmega8A__" },
  { "ata6285", "__AVR_ATA6285__" },
  { "ata6286", "__AVR_ATA6286__" },
  { "atmega48", "__AVR_ATmega48__" },
  { "atmega48a", "__AVR_ATmega48A__" },
  { "atmega48pa", "__AVR_ATmega48PA__" },
  { "atmega48p", "__AVR_ATmega48P__" },
  { "atmega88", "__AVR_ATmega88__" },
  { "atmega88a", "__AVR_ATmega88A__" },
  { "atmega88p", "__AVR_ATmega88P__" },
  { "atmega88pa", "__AVR_ATmega88PA__" },
  { "atmega8515", "__AVR_ATmega8515__" },
  { "atmega8535", "__AVR_ATmega8535__" },
  { "atmega8hva", "__AVR_ATmega8HVA__" },
  { "at90pwm1", "__AVR_AT90PWM1__" },
  { "at90pwm2", "__AVR_AT90PWM2__" },
  { "at90pwm2b", "__AVR_AT90PWM2B__" },
  { "at90pwm3", "__AVR_AT90PWM3__" },
  { "at90pwm3b", "__AVR_AT90PWM3B__" },
  { "at90pwm81", "__AVR_AT90PWM81__" },
  { "ata5790", "__AVR_ATA5790__" },
  { "ata5795", "__AVR_ATA5795__" },
  { "atmega16", "__AVR_ATmega16__" },
  { "atmega16a", "__AVR_ATmega16A__" },
  { "atmega161", "__AVR_ATmega161__" },
  { "atmega162", "__AVR_ATmega162__" },
  { "atmega163", "__AVR_ATmega163__" },
  { "atmega164a", "__AVR_ATmega164A__" },
  { "atmega164p", "__AVR_ATmega164P__" },
  { "atmega164pa", "__AVR_ATmega164PA__" },
  { "atmega165", "__AVR_ATmega165__" },
  { "atmega165a", "__AVR_ATmega165A__" },
  { "atmega165p", "__AVR_ATmega165P__" },
  { "atmega165pa", "__AVR_ATmega165PA__" },
  { "atmega168", "__AVR_ATmega168__" },
  { "atmega168a", "__AVR_ATmega168A__" },
  { "atmega168p", "__AVR_ATmega168P__" },
  { "atmega168pa", "__AVR_ATmega168PA__" },
  { "atmega169", "__AVR_ATmega169__" },
  { "atmega169a", "__AVR_ATmega169A__" },
  { "atmega169p", "__AVR_ATmega169P__" },
  { "atmega169pa", "__AVR_ATmega169PA__" },
  { "atmega32", "__AVR_ATmega32__" },
  { "atmega32a", "__AVR_ATmega32A__" },
  { "atmega323", "__AVR_ATmega323__" },
  { "atmega324a", "__AVR_ATmega324A__" },
  { "atmega324p", "__AVR_ATmega324P__" },
  { "atmega324pa", "__AVR_ATmega324PA__" },
  { "atmega325", "__AVR_ATmega325__" },
  { "atmega325a", "__AVR_ATmega325A__" },
  { "atmega325p", "__AVR_ATmega325P__" },
  { "atmega325pa", "__AVR_ATmega325PA__" },
  { "atmega3250", "__AVR_ATmega3250__" },
  { "atmega3250a", "__AVR_ATmega3250A__" },
  { "atmega3250p", "__AVR_ATmega3250P__" },
  { "atmega3250pa", "__AVR_ATmega3250PA__" },
  { "atmega328", "__AVR_ATmega328__" },
  { "atmega328p", "__AVR_ATmega328P__" },
  { "atmega329", "__AVR_ATmega329__" },
  { "atmega329a", "__AVR_ATmega329A__" },
  { "atmega329p", "__AVR_ATmega329P__" },
  { "atmega329pa", "__AVR_ATmega329PA__" },
  { "atmega3290", "__AVR_ATmega3290__" },
  { "atmega3290a", "__AVR_ATmega3290A__" },
  { "atmega3290p", "__AVR_ATmega3290P__" },
  { "atmega3290pa", "__AVR_ATmega3290PA__" },
  { "atmega406", "__AVR_ATmega406__" },
  { "atmega64", "__AVR_ATmega64__" },
  { "atmega64a", "__AVR_ATmega64A__" },
  { "atmega640", "__AVR_ATmega640__" },
  { "atmega644", "__AVR_ATmega644__" },
  { "atmega644a", "__AVR_ATmega644A__" },
  { "atmega644p", "__AVR_ATmega644P__" },
  { "atmega644pa", "__AVR_ATmega644PA__" },
  { "atmega645", "__AVR_ATmega645__" },
  { "atmega645a", "__AVR_ATmega645A__" },
  { "atmega645p", "__AVR_ATmega645P__" },
  { "atmega649", "__AVR_ATmega649__" },
  { "atmega649a", "__AVR_ATmega649A__" },
  { "atmega649p", "__AVR_ATmega649P__" },
  { "atmega6450", "__AVR_ATmega6450__" },
  { "atmega6450a", "__AVR_ATmega6450A__" },
  { "atmega6450p", "__AVR_ATmega6450P__" },
  { "atmega6490", "__AVR_ATmega6490__" },
  { "atmega6490a", "__AVR_ATmega6490A__" },
  { "atmega6490p", "__AVR_ATmega6490P__" },
  { "atmega64rfr2", "__AVR_ATmega64RFR2__" },
  { "atmega644rfr2", "__AVR_ATmega644RFR2__" },
  { "atmega16hva", "__AVR_ATmega16HVA__" },
  { "atmega16hva2", "__AVR_ATmega16HVA2__" },
  { "atmega16hvb", "__AVR_ATmega16HVB__" },
  { "atmega16hvbrevb", "__AVR_ATmega16HVBREVB__" },
  { "atmega32hvb", "__AVR_ATmega32HVB__" },
  { "atmega32hvbrevb", "__AVR_ATmega32HVBREVB__" },
  { "atmega64hve", "__AVR_ATmega64HVE__" },
  { "at90can32", "__AVR_AT90CAN32__" },
  { "at90can64", "__AVR_AT90CAN64__" },
  { "at90pwm161", "__AVR_AT90PWM161__" },
  { "at90pwm216", "__AVR_AT90PWM216__" },
  { "at90pwm316", "__AVR_AT90PWM316__" },
  { "atmega32c1", "__AVR_ATmega32C1__" },
  { "atmega64c1", "__AVR_ATmega64C1__" },
  { "atmega16m1", "__AVR_ATmega16M1__" },
  { "atmega32m1", "__AVR_ATmega32M1__" },
  { "atmega64m1", "__AVR_ATmega64M1__" },
  { "atmega16u4", "__AVR_ATmega16U4__" },
  { "atmega32u4", "__AVR_ATmega32U4__" },
  { "atmega32u6", "__AVR_ATmega32U6__" },
  { "at90usb646", "__AVR_AT90USB646__" },
  { "at90usb647", "__AVR_AT90USB647__" },
  { "at90scr100", "__AVR_AT90SCR100__" },
  { "at94k", "__AVR_AT94K__" },
  { "m3000", "__AVR_AT000__" },
  { "atmega128", "__AVR_ATmega128__" },
  { "atmega128a", "__AVR_ATmega128A__" },
  { "atmega1280", "__AVR_ATmega1280__" },
  { "atmega1281", "__AVR_ATmega1281__" },
  { "atmega1284", "__AVR_ATmega1284__" },
  { "atmega1284p", "__AVR_ATmega1284P__" },
  { "atmega128rfa1", "__AVR_ATmega128RFA1__" },
  { "atmega128rfr2", "__AVR_ATmega128RFR2__" },
  { "atmega1284rfr2", "__AVR_ATmega1284RFR2__" },
  { "at90can128", "__AVR_AT90CAN128__" },
  { "at90usb1286", "__AVR_AT90USB1286__" },
  { "at90usb1287", "__AVR_AT90USB1287__" },
  { "atmega2560", "__AVR_ATmega2560__" },
  { "atmega2561", "__AVR_ATmega2561__" },
  { "atmega256rfr2", "__AVR_ATmega256RFR2__" },
  { "atmega2564rfr2", "__AVR_ATmega2564RFR2__" },
  { "atxmega16a4", "__AVR_ATxmega16A4__" },
  { "atxmega16a4u", "__AVR_ATxmega16a4U__" },
  { "atxmega16c4", "__AVR_ATxmega16C4__" },
  { "atxmega16d4", "__AVR_ATxmega16D4__" },
  { "atxmega32a4", "__AVR_ATxmega32A4__" },
  { "atxmega32a4u", "__AVR_ATxmega32A4U__" },
  { "atxmega32c4", "__AVR_ATxmega32C4__" },
  { "atxmega32d4", "__AVR_ATxmega32D4__" },
  { "atxmega32e5", "__AVR_ATxmega32E5__" },
  { "atxmega16e5", "__AVR_ATxmega16E5__" },
  { "atxmega8e5", "__AVR_ATxmega8E5__" },
  { "atxmega32x1", "__AVR_ATxmega32X1__" },
  { "atxmega64a3", "__AVR_ATxmega64A3__" },
  { "atxmega64a3u", "__AVR_ATxmega64A3U__" },
  { "atxmega64a4u", "__AVR_ATxmega64A4U__" },
  { "atxmega64b1", "__AVR_ATxmega64B1__" },
  { "atxmega64b3", "__AVR_ATxmega64B3__" },
  { "atxmega64c3", "__AVR_ATxmega64C3__" },
  { "atxmega64d3", "__AVR_ATxmega64D3__" },
  { "atxmega64d4", "__AVR_ATxmega64D4__" },
  { "atxmega64a1", "__AVR_ATxmega64A1__" },
  { "atxmega64a1u", "__AVR_ATxmega64A1U__" },
  { "atxmega128a3", "__AVR_ATxmega128A3__" },
  { "atxmega128a3u", "__AVR_ATxmega128A3U__" },
  { "atxmega128b1", "__AVR_ATxmega128B1__" },
  { "atxmega128b3", "__AVR_ATxmega128B3__" },
  { "atxmega128c3", "__AVR_ATxmega128C3__" },
  { "atxmega128d3", "__AVR_ATxmega128D3__" },
  { "atxmega128d4", "__AVR_ATxmega128D4__" },
  { "atxmega192a3", "__AVR_ATxmega192A3__" },
  { "atxmega192a3u", "__AVR_ATxmega192A3U__" },
  { "atxmega192c3", "__AVR_ATxmega192C3__" },
  { "atxmega192d3", "__AVR_ATxmega192D3__" },
  { "atxmega256a3", "__AVR_ATxmega256A3__" },
  { "atxmega256a3u", "__AVR_ATxmega256A3U__" },
  { "atxmega256a3b", "__AVR_ATxmega256A3B__" },
  { "atxmega256a3bu", "__AVR_ATxmega256A3BU__" },
  { "atxmega256c3", "__AVR_ATxmega256C3__" },
  { "atxmega256d3", "__AVR_ATxmega256D3__" },
  { "atxmega384c3", "__AVR_ATxmega384C3__" },
  { "atxmega384d3", "__AVR_ATxmega384D3__" },
  { "atxmega128a1", "__AVR_ATxmega128A1__" },
  { "atxmega128a1u", "__AVR_ATxmega128A1U__" },
  { "atxmega128a4u", "__AVR_ATxmega128a4U__" },
  { "attiny4", "__AVR_ATtiny4__" },
  { "attiny5", "__AVR_ATtiny5__" },
  { "attiny9", "__AVR_ATtiny9__" },
  { "attiny10", "__AVR_ATtiny10__" },
  { "attiny20", "__AVR_ATtiny20__" },
  { "attiny40", "__AVR_ATtiny40__" },
  { "attiny102", "__AVR_ATtiny102__" },
  { "attiny104", "__AVR_ATtiny104__" },
};

// AVR Target
class AVRTargetInfo : public TargetInfo {
public:
  AVRTargetInfo(const llvm::Triple &Triple, const TargetOptions &)
      : TargetInfo(Triple) {
    TLSSupported = false;
    PointerWidth = 16;
    PointerAlign = 8;
    IntWidth = 16;
    IntAlign = 8;
    LongWidth = 32;
    LongAlign = 8;
    LongLongWidth = 64;
    LongLongAlign = 8;
    SuitableAlign = 8;
    DefaultAlignForAttributeAligned = 8;
    HalfWidth = 16;
    HalfAlign = 8;
    FloatWidth = 32;
    FloatAlign = 8;
    DoubleWidth = 32;
    DoubleAlign = 8;
    DoubleFormat = &llvm::APFloat::IEEEsingle();
    LongDoubleWidth = 32;
    LongDoubleAlign = 8;
    LongDoubleFormat = &llvm::APFloat::IEEEsingle();
    SizeType = UnsignedInt;
    PtrDiffType = SignedInt;
    IntPtrType = SignedInt;
    Char16Type = UnsignedInt;
    WCharType = SignedInt;
    WIntType = SignedInt;
    Char32Type = UnsignedLong;
    SigAtomicType = SignedChar;
    resetDataLayout("e-p:16:16:16-i8:8:8-i16:16:16-i32:32:32-i64:64:64"
		    "-f32:32:32-f64:64:64-n8");
  }

  void getTargetDefines(const LangOptions &Opts,
                        MacroBuilder &Builder) const override {
    Builder.defineMacro("AVR");
    Builder.defineMacro("__AVR");
    Builder.defineMacro("__AVR__");

    if (!this->CPU.empty()) {
      auto It = std::find_if(AVRMcus.begin(), AVRMcus.end(),
        [&](const MCUInfo &Info) { return Info.Name == this->CPU; });

      if (It != AVRMcus.end())
        Builder.defineMacro(It->DefineName);
    }
  }

  ArrayRef<Builtin::Info> getTargetBuiltins() const override {
    return None;
  }

  BuiltinVaListKind getBuiltinVaListKind() const override {
    return TargetInfo::VoidPtrBuiltinVaList;
  }

  const char *getClobbers() const override {
    return "";
  }

  ArrayRef<const char *> getGCCRegNames() const override {
    static const char * const GCCRegNames[] = {
      "r0",   "r1",   "r2",   "r3",   "r4",   "r5",   "r6",   "r7",
      "r8",   "r9",   "r10",  "r11",  "r12",  "r13",  "r14",  "r15",
      "r16",  "r17",  "r18",  "r19",  "r20",  "r21",  "r22",  "r23",
      "r24",  "r25",  "X",    "Y",    "Z",    "SP"
    };
    return llvm::makeArrayRef(GCCRegNames);
  }

  ArrayRef<TargetInfo::GCCRegAlias> getGCCRegAliases() const override {
    return None;
  }

  ArrayRef<TargetInfo::AddlRegName> getGCCAddlRegNames() const override {
    static const TargetInfo::AddlRegName AddlRegNames[] = {
      { { "r26", "r27"}, 26 },
      { { "r28", "r29"}, 27 },
      { { "r30", "r31"}, 28 },
      { { "SPL", "SPH"}, 29 },
    };
    return llvm::makeArrayRef(AddlRegNames);
  }

  bool validateAsmConstraint(const char *&Name,
                             TargetInfo::ConstraintInfo &Info) const override {
    // There aren't any multi-character AVR specific constraints.
    if (StringRef(Name).size() > 1) return false;

    switch (*Name) {
      default: return false;
      case 'a': // Simple upper registers
      case 'b': // Base pointer registers pairs
      case 'd': // Upper register
      case 'l': // Lower registers
      case 'e': // Pointer register pairs
      case 'q': // Stack pointer register
      case 'r': // Any register
      case 'w': // Special upper register pairs
      case 't': // Temporary register
      case 'x': case 'X': // Pointer register pair X
      case 'y': case 'Y': // Pointer register pair Y
      case 'z': case 'Z': // Pointer register pair Z
        Info.setAllowsRegister();
        return true;
      case 'I': // 6-bit positive integer constant
        Info.setRequiresImmediate(0, 63);
        return true;
      case 'J': // 6-bit negative integer constant
        Info.setRequiresImmediate(-63, 0);
        return true;
      case 'K': // Integer constant (Range: 2)
        Info.setRequiresImmediate(2);
        return true;
      case 'L': // Integer constant (Range: 0)
        Info.setRequiresImmediate(0);
        return true;
      case 'M': // 8-bit integer constant
        Info.setRequiresImmediate(0, 0xff);
        return true;
      case 'N': // Integer constant (Range: -1)
        Info.setRequiresImmediate(-1);
        return true;
      case 'O': // Integer constant (Range: 8, 16, 24)
        Info.setRequiresImmediate({8, 16, 24});
        return true;
      case 'P': // Integer constant (Range: 1)
        Info.setRequiresImmediate(1);
        return true;
      case 'R': // Integer constant (Range: -6 to 5)
        Info.setRequiresImmediate(-6, 5);
        return true;
      case 'G': // Floating point constant
      case 'Q': // A memory address based on Y or Z pointer with displacement.
        return true;
    }

    return false;
  }

  IntType getIntTypeByWidth(unsigned BitWidth,
                            bool IsSigned) const final {
    // AVR prefers int for 16-bit integers.
    return BitWidth == 16 ? (IsSigned ? SignedInt : UnsignedInt)
                          : TargetInfo::getIntTypeByWidth(BitWidth, IsSigned);
  }

  IntType getLeastIntTypeByWidth(unsigned BitWidth,
                                 bool IsSigned) const final {
    // AVR uses int for int_least16_t and int_fast16_t.
    return BitWidth == 16
               ? (IsSigned ? SignedInt : UnsignedInt)
               : TargetInfo::getLeastIntTypeByWidth(BitWidth, IsSigned);
  }

  bool setCPU(const std::string &Name) override {
    bool IsFamily = llvm::StringSwitch<bool>(Name)
      .Case("avr1", true)
      .Case("avr2", true)
      .Case("avr25", true)
      .Case("avr3", true)
      .Case("avr31", true)
      .Case("avr35", true)
      .Case("avr4", true)
      .Case("avr5", true)
      .Case("avr51", true)
      .Case("avr6", true)
      .Case("avrxmega1", true)
      .Case("avrxmega2", true)
      .Case("avrxmega3", true)
      .Case("avrxmega4", true)
      .Case("avrxmega5", true)
      .Case("avrxmega6", true)
      .Case("avrxmega7", true)
      .Case("avrtiny", true)
      .Default(false);

    if (IsFamily) this->CPU = Name;

    bool IsMCU = std::find_if(AVRMcus.begin(), AVRMcus.end(),
      [&](const MCUInfo &Info) { return Info.Name == Name; }) != AVRMcus.end();

    if (IsMCU) this->CPU = Name;

    return IsFamily || IsMCU;
  }

protected:
  std::string CPU;
};

} // end anonymous namespace

//===----------------------------------------------------------------------===//
// Driver code
//===----------------------------------------------------------------------===//

static TargetInfo *AllocateTarget(const llvm::Triple &Triple,
                                  const TargetOptions &Opts) {
  llvm::Triple::OSType os = Triple.getOS();

  switch (Triple.getArch()) {
  default:
    return nullptr;

  case llvm::Triple::xcore:
    return new XCoreTargetInfo(Triple, Opts);

  case llvm::Triple::hexagon:
    return new HexagonTargetInfo(Triple, Opts);

  case llvm::Triple::lanai:
    return new LanaiTargetInfo(Triple, Opts);

  case llvm::Triple::aarch64:
    if (Triple.isOSDarwin())
      return new DarwinAArch64TargetInfo(Triple, Opts);

    switch (os) {
    case llvm::Triple::CloudABI:
      return new CloudABITargetInfo<AArch64leTargetInfo>(Triple, Opts);
    case llvm::Triple::FreeBSD:
      return new FreeBSDTargetInfo<AArch64leTargetInfo>(Triple, Opts);
    case llvm::Triple::Fuchsia:
      return new FuchsiaTargetInfo<AArch64leTargetInfo>(Triple, Opts);
    case llvm::Triple::Linux:
      return new LinuxTargetInfo<AArch64leTargetInfo>(Triple, Opts);
    case llvm::Triple::NetBSD:
      return new NetBSDTargetInfo<AArch64leTargetInfo>(Triple, Opts);
    case llvm::Triple::OpenBSD:
      return new OpenBSDTargetInfo<AArch64leTargetInfo>(Triple, Opts);
    default:
      return new AArch64leTargetInfo(Triple, Opts);
    }

  case llvm::Triple::aarch64_be:
    switch (os) {
    case llvm::Triple::FreeBSD:
      return new FreeBSDTargetInfo<AArch64beTargetInfo>(Triple, Opts);
    case llvm::Triple::Fuchsia:
      return new FuchsiaTargetInfo<AArch64beTargetInfo>(Triple, Opts);
    case llvm::Triple::Linux:
      return new LinuxTargetInfo<AArch64beTargetInfo>(Triple, Opts);
    case llvm::Triple::NetBSD:
      return new NetBSDTargetInfo<AArch64beTargetInfo>(Triple, Opts);
    default:
      return new AArch64beTargetInfo(Triple, Opts);
    }

  case llvm::Triple::arm:
  case llvm::Triple::thumb:
    if (Triple.isOSBinFormatMachO())
      return new DarwinARMTargetInfo(Triple, Opts);

    switch (os) {
    case llvm::Triple::CloudABI:
      return new CloudABITargetInfo<ARMleTargetInfo>(Triple, Opts);
    case llvm::Triple::Linux:
      return new LinuxTargetInfo<ARMleTargetInfo>(Triple, Opts);
    case llvm::Triple::FreeBSD:
      return new FreeBSDTargetInfo<ARMleTargetInfo>(Triple, Opts);
    case llvm::Triple::NetBSD:
      return new NetBSDTargetInfo<ARMleTargetInfo>(Triple, Opts);
    case llvm::Triple::OpenBSD:
      return new OpenBSDTargetInfo<ARMleTargetInfo>(Triple, Opts);
    case llvm::Triple::Bitrig:
      return new BitrigTargetInfo<ARMleTargetInfo>(Triple, Opts);
    case llvm::Triple::RTEMS:
      return new RTEMSTargetInfo<ARMleTargetInfo>(Triple, Opts);
    case llvm::Triple::NaCl:
      return new NaClTargetInfo<ARMleTargetInfo>(Triple, Opts);
    case llvm::Triple::Win32:
      switch (Triple.getEnvironment()) {
      case llvm::Triple::Cygnus:
        return new CygwinARMTargetInfo(Triple, Opts);
      case llvm::Triple::GNU:
        return new MinGWARMTargetInfo(Triple, Opts);
      case llvm::Triple::Itanium:
        return new ItaniumWindowsARMleTargetInfo(Triple, Opts);
      case llvm::Triple::MSVC:
      default: // Assume MSVC for unknown environments
        return new MicrosoftARMleTargetInfo(Triple, Opts);
      }
    default:
      return new ARMleTargetInfo(Triple, Opts);
    }

  case llvm::Triple::armeb:
  case llvm::Triple::thumbeb:
    if (Triple.isOSDarwin())
      return new DarwinARMTargetInfo(Triple, Opts);

    switch (os) {
    case llvm::Triple::Linux:
      return new LinuxTargetInfo<ARMbeTargetInfo>(Triple, Opts);
    case llvm::Triple::FreeBSD:
      return new FreeBSDTargetInfo<ARMbeTargetInfo>(Triple, Opts);
    case llvm::Triple::NetBSD:
      return new NetBSDTargetInfo<ARMbeTargetInfo>(Triple, Opts);
    case llvm::Triple::OpenBSD:
      return new OpenBSDTargetInfo<ARMbeTargetInfo>(Triple, Opts);
    case llvm::Triple::Bitrig:
      return new BitrigTargetInfo<ARMbeTargetInfo>(Triple, Opts);
    case llvm::Triple::RTEMS:
      return new RTEMSTargetInfo<ARMbeTargetInfo>(Triple, Opts);
    case llvm::Triple::NaCl:
      return new NaClTargetInfo<ARMbeTargetInfo>(Triple, Opts);
    default:
      return new ARMbeTargetInfo(Triple, Opts);
    }

  case llvm::Triple::avr:
    return new AVRTargetInfo(Triple, Opts);
  case llvm::Triple::bpfeb:
  case llvm::Triple::bpfel:
    return new BPFTargetInfo(Triple, Opts);

  case llvm::Triple::msp430:
    return new MSP430TargetInfo(Triple, Opts);

  case llvm::Triple::mips:
    switch (os) {
    case llvm::Triple::Linux:
      return new LinuxTargetInfo<MipsTargetInfo>(Triple, Opts);
    case llvm::Triple::RTEMS:
      return new RTEMSTargetInfo<MipsTargetInfo>(Triple, Opts);
    case llvm::Triple::FreeBSD:
      return new FreeBSDTargetInfo<MipsTargetInfo>(Triple, Opts);
    case llvm::Triple::NetBSD:
      return new NetBSDTargetInfo<MipsTargetInfo>(Triple, Opts);
    default:
      return new MipsTargetInfo(Triple, Opts);
    }

  case llvm::Triple::mipsel:
    switch (os) {
    case llvm::Triple::Linux:
      return new LinuxTargetInfo<MipsTargetInfo>(Triple, Opts);
    case llvm::Triple::RTEMS:
      return new RTEMSTargetInfo<MipsTargetInfo>(Triple, Opts);
    case llvm::Triple::FreeBSD:
      return new FreeBSDTargetInfo<MipsTargetInfo>(Triple, Opts);
    case llvm::Triple::NetBSD:
      return new NetBSDTargetInfo<MipsTargetInfo>(Triple, Opts);
    case llvm::Triple::NaCl:
      return new NaClTargetInfo<NaClMips32TargetInfo>(Triple, Opts);
    default:
      return new MipsTargetInfo(Triple, Opts);
    }

  case llvm::Triple::mips64:
    switch (os) {
    case llvm::Triple::Linux:
      return new LinuxTargetInfo<MipsTargetInfo>(Triple, Opts);
    case llvm::Triple::RTEMS:
      return new RTEMSTargetInfo<MipsTargetInfo>(Triple, Opts);
    case llvm::Triple::FreeBSD:
      return new FreeBSDTargetInfo<MipsTargetInfo>(Triple, Opts);
    case llvm::Triple::NetBSD:
      return new NetBSDTargetInfo<MipsTargetInfo>(Triple, Opts);
    case llvm::Triple::OpenBSD:
      return new OpenBSDTargetInfo<MipsTargetInfo>(Triple, Opts);
    default:
      return new MipsTargetInfo(Triple, Opts);
    }

  case llvm::Triple::mips64el:
    switch (os) {
    case llvm::Triple::Linux:
      return new LinuxTargetInfo<MipsTargetInfo>(Triple, Opts);
    case llvm::Triple::RTEMS:
      return new RTEMSTargetInfo<MipsTargetInfo>(Triple, Opts);
    case llvm::Triple::FreeBSD:
      return new FreeBSDTargetInfo<MipsTargetInfo>(Triple, Opts);
    case llvm::Triple::NetBSD:
      return new NetBSDTargetInfo<MipsTargetInfo>(Triple, Opts);
    case llvm::Triple::OpenBSD:
      return new OpenBSDTargetInfo<MipsTargetInfo>(Triple, Opts);
    default:
      return new MipsTargetInfo(Triple, Opts);
    }

  case llvm::Triple::le32:
    switch (os) {
    case llvm::Triple::NaCl:
      return new NaClTargetInfo<PNaClTargetInfo>(Triple, Opts);
    default:
      return nullptr;
    }

  case llvm::Triple::le64:
    return new Le64TargetInfo(Triple, Opts);

  case llvm::Triple::ppc:
    if (Triple.isOSDarwin())
      return new DarwinPPC32TargetInfo(Triple, Opts);
    switch (os) {
    case llvm::Triple::Linux:
      return new LinuxTargetInfo<PPC32TargetInfo>(Triple, Opts);
    case llvm::Triple::FreeBSD:
      return new FreeBSDTargetInfo<PPC32TargetInfo>(Triple, Opts);
    case llvm::Triple::NetBSD:
      return new NetBSDTargetInfo<PPC32TargetInfo>(Triple, Opts);
    case llvm::Triple::OpenBSD:
      return new OpenBSDTargetInfo<PPC32TargetInfo>(Triple, Opts);
    case llvm::Triple::RTEMS:
      return new RTEMSTargetInfo<PPC32TargetInfo>(Triple, Opts);
    default:
      return new PPC32TargetInfo(Triple, Opts);
    }

  case llvm::Triple::ppc64:
    if (Triple.isOSDarwin())
      return new DarwinPPC64TargetInfo(Triple, Opts);
    switch (os) {
    case llvm::Triple::Linux:
      return new LinuxTargetInfo<PPC64TargetInfo>(Triple, Opts);
    case llvm::Triple::Lv2:
      return new PS3PPUTargetInfo<PPC64TargetInfo>(Triple, Opts);
    case llvm::Triple::FreeBSD:
      return new FreeBSDTargetInfo<PPC64TargetInfo>(Triple, Opts);
    case llvm::Triple::NetBSD:
      return new NetBSDTargetInfo<PPC64TargetInfo>(Triple, Opts);
    default:
      return new PPC64TargetInfo(Triple, Opts);
    }

  case llvm::Triple::ppc64le:
    switch (os) {
    case llvm::Triple::Linux:
      return new LinuxTargetInfo<PPC64TargetInfo>(Triple, Opts);
    case llvm::Triple::NetBSD:
      return new NetBSDTargetInfo<PPC64TargetInfo>(Triple, Opts);
    default:
      return new PPC64TargetInfo(Triple, Opts);
    }

  case llvm::Triple::nvptx:
    return new NVPTXTargetInfo(Triple, Opts, /*TargetPointerWidth=*/32);
  case llvm::Triple::nvptx64:
    return new NVPTXTargetInfo(Triple, Opts, /*TargetPointerWidth=*/64);

  case llvm::Triple::amdgcn:
  case llvm::Triple::r600:
    return new AMDGPUTargetInfo(Triple, Opts);

  case llvm::Triple::sparc:
    switch (os) {
    case llvm::Triple::Linux:
      return new LinuxTargetInfo<SparcV8TargetInfo>(Triple, Opts);
    case llvm::Triple::Solaris:
      return new SolarisTargetInfo<SparcV8TargetInfo>(Triple, Opts);
    case llvm::Triple::NetBSD:
      return new NetBSDTargetInfo<SparcV8TargetInfo>(Triple, Opts);
    case llvm::Triple::OpenBSD:
      return new OpenBSDTargetInfo<SparcV8TargetInfo>(Triple, Opts);
    case llvm::Triple::RTEMS:
      return new RTEMSTargetInfo<SparcV8TargetInfo>(Triple, Opts);
    default:
      return new SparcV8TargetInfo(Triple, Opts);
    }

  // The 'sparcel' architecture copies all the above cases except for Solaris.
  case llvm::Triple::sparcel:
    switch (os) {
    case llvm::Triple::Linux:
      return new LinuxTargetInfo<SparcV8elTargetInfo>(Triple, Opts);
    case llvm::Triple::NetBSD:
      return new NetBSDTargetInfo<SparcV8elTargetInfo>(Triple, Opts);
    case llvm::Triple::OpenBSD:
      return new OpenBSDTargetInfo<SparcV8elTargetInfo>(Triple, Opts);
    case llvm::Triple::RTEMS:
      return new RTEMSTargetInfo<SparcV8elTargetInfo>(Triple, Opts);
    default:
      return new SparcV8elTargetInfo(Triple, Opts);
    }

  case llvm::Triple::sparcv9:
    switch (os) {
    case llvm::Triple::Linux:
      return new LinuxTargetInfo<SparcV9TargetInfo>(Triple, Opts);
    case llvm::Triple::Solaris:
      return new SolarisTargetInfo<SparcV9TargetInfo>(Triple, Opts);
    case llvm::Triple::NetBSD:
      return new NetBSDTargetInfo<SparcV9TargetInfo>(Triple, Opts);
    case llvm::Triple::OpenBSD:
      return new OpenBSDTargetInfo<SparcV9TargetInfo>(Triple, Opts);
    case llvm::Triple::FreeBSD:
      return new FreeBSDTargetInfo<SparcV9TargetInfo>(Triple, Opts);
    default:
      return new SparcV9TargetInfo(Triple, Opts);
    }

  case llvm::Triple::systemz:
    switch (os) {
    case llvm::Triple::Linux:
      return new LinuxTargetInfo<SystemZTargetInfo>(Triple, Opts);
    default:
      return new SystemZTargetInfo(Triple, Opts);
    }

  case llvm::Triple::tce:
    return new TCETargetInfo(Triple, Opts);

  case llvm::Triple::tcele:
    return new TCELETargetInfo(Triple, Opts);

  case llvm::Triple::x86:
    if (Triple.isOSDarwin())
      return new DarwinI386TargetInfo(Triple, Opts);

    switch (os) {
    case llvm::Triple::CloudABI:
      return new CloudABITargetInfo<X86_32TargetInfo>(Triple, Opts);
    case llvm::Triple::Linux: {
      switch (Triple.getEnvironment()) {
      default:
        return new LinuxTargetInfo<X86_32TargetInfo>(Triple, Opts);
      case llvm::Triple::Android:
        return new AndroidX86_32TargetInfo(Triple, Opts);
      }
    }
    case llvm::Triple::DragonFly:
      return new DragonFlyBSDTargetInfo<X86_32TargetInfo>(Triple, Opts);
    case llvm::Triple::NetBSD:
      return new NetBSDI386TargetInfo(Triple, Opts);
    case llvm::Triple::OpenBSD:
      return new OpenBSDI386TargetInfo(Triple, Opts);
    case llvm::Triple::Bitrig:
      return new BitrigI386TargetInfo(Triple, Opts);
    case llvm::Triple::FreeBSD:
      return new FreeBSDTargetInfo<X86_32TargetInfo>(Triple, Opts);
    case llvm::Triple::KFreeBSD:
      return new KFreeBSDTargetInfo<X86_32TargetInfo>(Triple, Opts);
    case llvm::Triple::Minix:
      return new MinixTargetInfo<X86_32TargetInfo>(Triple, Opts);
    case llvm::Triple::Solaris:
      return new SolarisTargetInfo<X86_32TargetInfo>(Triple, Opts);
    case llvm::Triple::Win32: {
      switch (Triple.getEnvironment()) {
      case llvm::Triple::Cygnus:
        return new CygwinX86_32TargetInfo(Triple, Opts);
      case llvm::Triple::GNU:
        return new MinGWX86_32TargetInfo(Triple, Opts);
      case llvm::Triple::Itanium:
      case llvm::Triple::MSVC:
      default: // Assume MSVC for unknown environments
        return new MicrosoftX86_32TargetInfo(Triple, Opts);
      }
    }
    case llvm::Triple::Haiku:
      return new HaikuX86_32TargetInfo(Triple, Opts);
    case llvm::Triple::RTEMS:
      return new RTEMSX86_32TargetInfo(Triple, Opts);
    case llvm::Triple::NaCl:
      return new NaClTargetInfo<X86_32TargetInfo>(Triple, Opts);
    case llvm::Triple::ELFIAMCU:
      return new MCUX86_32TargetInfo(Triple, Opts);
    default:
      return new X86_32TargetInfo(Triple, Opts);
    }

  case llvm::Triple::x86_64:
    if (Triple.isOSDarwin() || Triple.isOSBinFormatMachO())
      return new DarwinX86_64TargetInfo(Triple, Opts);

    switch (os) {
    case llvm::Triple::CloudABI:
      return new CloudABITargetInfo<X86_64TargetInfo>(Triple, Opts);
    case llvm::Triple::Linux: {
      switch (Triple.getEnvironment()) {
      default:
        return new LinuxTargetInfo<X86_64TargetInfo>(Triple, Opts);
      case llvm::Triple::Android:
        return new AndroidX86_64TargetInfo(Triple, Opts);
      }
    }
    case llvm::Triple::DragonFly:
      return new DragonFlyBSDTargetInfo<X86_64TargetInfo>(Triple, Opts);
    case llvm::Triple::NetBSD:
      return new NetBSDTargetInfo<X86_64TargetInfo>(Triple, Opts);
    case llvm::Triple::OpenBSD:
      return new OpenBSDX86_64TargetInfo(Triple, Opts);
    case llvm::Triple::Bitrig:
      return new BitrigX86_64TargetInfo(Triple, Opts);
    case llvm::Triple::FreeBSD:
      return new FreeBSDTargetInfo<X86_64TargetInfo>(Triple, Opts);
    case llvm::Triple::Fuchsia:
      return new FuchsiaTargetInfo<X86_64TargetInfo>(Triple, Opts);
    case llvm::Triple::KFreeBSD:
      return new KFreeBSDTargetInfo<X86_64TargetInfo>(Triple, Opts);
    case llvm::Triple::Solaris:
      return new SolarisTargetInfo<X86_64TargetInfo>(Triple, Opts);
    case llvm::Triple::Win32: {
      switch (Triple.getEnvironment()) {
      case llvm::Triple::Cygnus:
        return new CygwinX86_64TargetInfo(Triple, Opts);
      case llvm::Triple::GNU:
        return new MinGWX86_64TargetInfo(Triple, Opts);
      case llvm::Triple::MSVC:
      default: // Assume MSVC for unknown environments
        return new MicrosoftX86_64TargetInfo(Triple, Opts);
      }
    }
    case llvm::Triple::Haiku:
      return new HaikuTargetInfo<X86_64TargetInfo>(Triple, Opts);
    case llvm::Triple::NaCl:
      return new NaClTargetInfo<X86_64TargetInfo>(Triple, Opts);
    case llvm::Triple::PS4:
      return new PS4OSTargetInfo<X86_64TargetInfo>(Triple, Opts);
    default:
      return new X86_64TargetInfo(Triple, Opts);
    }

  case llvm::Triple::spir: {
    if (Triple.getOS() != llvm::Triple::UnknownOS ||
        Triple.getEnvironment() != llvm::Triple::UnknownEnvironment)
      return nullptr;
    return new SPIR32TargetInfo(Triple, Opts);
  }
  case llvm::Triple::spir64: {
    if (Triple.getOS() != llvm::Triple::UnknownOS ||
        Triple.getEnvironment() != llvm::Triple::UnknownEnvironment)
      return nullptr;
    return new SPIR64TargetInfo(Triple, Opts);
  }
  case llvm::Triple::wasm32:
    if (Triple.getSubArch() != llvm::Triple::NoSubArch ||
        Triple.getVendor() != llvm::Triple::UnknownVendor ||
        Triple.getOS() != llvm::Triple::UnknownOS ||
        Triple.getEnvironment() != llvm::Triple::UnknownEnvironment ||
        !(Triple.isOSBinFormatELF() || Triple.isOSBinFormatWasm()))
      return nullptr;
    return new WebAssemblyOSTargetInfo<WebAssembly32TargetInfo>(Triple, Opts);
  case llvm::Triple::wasm64:
    if (Triple.getSubArch() != llvm::Triple::NoSubArch ||
        Triple.getVendor() != llvm::Triple::UnknownVendor ||
        Triple.getOS() != llvm::Triple::UnknownOS ||
        Triple.getEnvironment() != llvm::Triple::UnknownEnvironment ||
        !(Triple.isOSBinFormatELF() || Triple.isOSBinFormatWasm()))
      return nullptr;
    return new WebAssemblyOSTargetInfo<WebAssembly64TargetInfo>(Triple, Opts);

  case llvm::Triple::renderscript32:
    return new LinuxTargetInfo<RenderScript32TargetInfo>(Triple, Opts);
  case llvm::Triple::renderscript64:
    return new LinuxTargetInfo<RenderScript64TargetInfo>(Triple, Opts);
  }
}

/// CreateTargetInfo - Return the target info object for the specified target
/// options.
TargetInfo *
TargetInfo::CreateTargetInfo(DiagnosticsEngine &Diags,
                             const std::shared_ptr<TargetOptions> &Opts) {
  llvm::Triple Triple(Opts->Triple);

  // Construct the target
  std::unique_ptr<TargetInfo> Target(AllocateTarget(Triple, *Opts));
  if (!Target) {
    Diags.Report(diag::err_target_unknown_triple) << Triple.str();
    return nullptr;
  }
  Target->TargetOpts = Opts;

  // Set the target CPU if specified.
  if (!Opts->CPU.empty() && !Target->setCPU(Opts->CPU)) {
    Diags.Report(diag::err_target_unknown_cpu) << Opts->CPU;
    return nullptr;
  }

  // Set the target ABI if specified.
  if (!Opts->ABI.empty() && !Target->setABI(Opts->ABI)) {
    Diags.Report(diag::err_target_unknown_abi) << Opts->ABI;
    return nullptr;
  }

  // Set the fp math unit.
  if (!Opts->FPMath.empty() && !Target->setFPMath(Opts->FPMath)) {
    Diags.Report(diag::err_target_unknown_fpmath) << Opts->FPMath;
    return nullptr;
  }

  // Compute the default target features, we need the target to handle this
  // because features may have dependencies on one another.
  llvm::StringMap<bool> Features;
  if (!Target->initFeatureMap(Features, Diags, Opts->CPU,
                              Opts->FeaturesAsWritten))
      return nullptr;

  // Add the features to the compile options.
  Opts->Features.clear();
  for (const auto &F : Features)
    Opts->Features.push_back((F.getValue() ? "+" : "-") + F.getKey().str());

  if (!Target->handleTargetFeatures(Opts->Features, Diags))
    return nullptr;

  Target->setSupportedOpenCLOpts();
  Target->setOpenCLExtensionOpts();

  if (!Target->validateTarget(Diags))
    return nullptr;

  return Target.release();
}<|MERGE_RESOLUTION|>--- conflicted
+++ resolved
@@ -2074,32 +2074,12 @@
   static const Builtin::Info BuiltinInfo[];
   static const char * const GCCRegNames[];
 
-<<<<<<< HEAD
   enum AddrSpaceKind {
     AS_Private  = 0,
     AS_Global   = 1,
     AS_Constant = 2,
     AS_Local    = 3,
     AS_Generic  = 4
-=======
-  struct AddrSpace {
-    unsigned Generic, Global, Local, Constant, Private;
-    AddrSpace(bool IsGenericZero_ = false){
-      if (IsGenericZero_) {
-        Generic   = 0;
-        Global    = 1;
-        Local     = 3;
-        Constant  = 4;
-        Private   = 5;
-      } else {
-        Generic   = 4;
-        Global    = 1;
-        Local     = 3;
-        Constant  = 2;
-        Private   = 0;
-      }
-    }
->>>>>>> 4a70fcac
   };
 
   /// \brief The GPU profiles supported by the AMDGPU target.
@@ -2153,12 +2133,7 @@
                         DataLayoutStringSIPrivateIsZero)
                     : DataLayoutStringR600);
 
-<<<<<<< HEAD
     AddrSpaceMap = &AddrSpaceMap_;
-=======
-    AddrSpaceMap = IsGenericZero ? &AMDGPUGenericIsZeroMap :
-        &AMDGPUPrivateIsZeroMap;
->>>>>>> 4a70fcac
     UseAddrSpaceMapMangling = true;
 
     // If possible, get a TargetInfo for our host triple, so we can match its
@@ -2465,11 +2440,7 @@
   // In amdgcn target the null pointer in local and private address spaces has
   // value ~0 and in other address spaces has value 0
   uint64_t getNullPointerValue(unsigned AS) const override {
-<<<<<<< HEAD
     return AS != AS_Local && AS != 0 ? 0 : ~0;
-=======
-    return AS == LangAS::opencl_local ? ~0 : 0;
->>>>>>> 4a70fcac
   }
 };
 
