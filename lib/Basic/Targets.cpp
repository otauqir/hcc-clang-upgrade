--- conflicted
+++ resolved
@@ -2170,13 +2170,10 @@
       hasFMAF = true;
       hasLDEXPF = true;
     }
-<<<<<<< HEAD
     
     GCN_Subarch = CudaArch::GFX803; /*default to Fiji */
 
-=======
     auto IsGenericZero = isGenericZero(Triple);
->>>>>>> 0508dd8d
     resetDataLayout(getTriple().getArch() == llvm::Triple::amdgcn ?
                     (IsGenericZero ? DataLayoutStringSIGenericIsZero :
                         DataLayoutStringSIPrivateIsZero)
@@ -2535,14 +2532,9 @@
 
   // In amdgcn target the null pointer in local and private address spaces has
   // value ~0 and in other address spaces has value 0
-<<<<<<< HEAD
-  uint64_t getNullPointerValue(unsigned AS) const override {
+  uint64_t getNullPointerValue(unsigned AddrSpace) const override {
     if(getTriple().getOS()==llvm::Triple::CUDA) return 0;
-    return AS != AS_Local && AS != AS_Private ? 0 : ~0;
-=======
-  uint64_t getNullPointerValue(unsigned AddrSpace) const override {
     return AddrSpace != AS.Local && AddrSpace != AS.Private ? 0 : ~0;
->>>>>>> 0508dd8d
   }
 
 };
