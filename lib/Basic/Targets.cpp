//===--- Targets.cpp - Implement target feature support -------------------===//
//
//                     The LLVM Compiler Infrastructure
//
// This file is distributed under the University of Illinois Open Source
// License. See LICENSE.TXT for details.
//
//===----------------------------------------------------------------------===//
//
// This file implements construction of a TargetInfo object from a
// target triple.
//
//===----------------------------------------------------------------------===//

#include "clang/Basic/Builtins.h"
#include "clang/Basic/Cuda.h"
#include "clang/Basic/Diagnostic.h"
#include "clang/Basic/LangOptions.h"
#include "clang/Basic/MacroBuilder.h"
#include "clang/Basic/TargetBuiltins.h"
#include "clang/Basic/TargetInfo.h"
#include "clang/Basic/TargetOptions.h"
#include "clang/Basic/Version.h"
#include "clang/Frontend/CodeGenOptions.h"
#include "llvm/ADT/APFloat.h"
#include "llvm/ADT/STLExtras.h"
#include "llvm/ADT/StringExtras.h"
#include "llvm/ADT/StringRef.h"
#include "llvm/ADT/StringSwitch.h"
#include "llvm/ADT/Triple.h"
#include "llvm/MC/MCSectionMachO.h"
#include "llvm/Support/ErrorHandling.h"
#include "llvm/Support/TargetParser.h"
#include <algorithm>
#include <memory>

using namespace clang;

//===----------------------------------------------------------------------===//
//  Common code shared among targets.
//===----------------------------------------------------------------------===//

/// DefineStd - Define a macro name and standard variants.  For example if
/// MacroName is "unix", then this will define "__unix", "__unix__", and "unix"
/// when in GNU mode.
static void DefineStd(MacroBuilder &Builder, StringRef MacroName,
                      const LangOptions &Opts) {
  assert(MacroName[0] != '_' && "Identifier should be in the user's namespace");

  // If in GNU mode (e.g. -std=gnu99 but not -std=c99) define the raw identifier
  // in the user's namespace.
  if (Opts.GNUMode)
    Builder.defineMacro(MacroName);

  // Define __unix.
  Builder.defineMacro("__" + MacroName);

  // Define __unix__.
  Builder.defineMacro("__" + MacroName + "__");
}

static void defineCPUMacros(MacroBuilder &Builder, StringRef CPUName,
                            bool Tuning = true) {
  Builder.defineMacro("__" + CPUName);
  Builder.defineMacro("__" + CPUName + "__");
  if (Tuning)
    Builder.defineMacro("__tune_" + CPUName + "__");
}

static TargetInfo *AllocateTarget(const llvm::Triple &Triple,
                                  const TargetOptions &Opts);

//===----------------------------------------------------------------------===//
// Defines specific to certain operating systems.
//===----------------------------------------------------------------------===//

namespace {
template<typename TgtInfo>
class OSTargetInfo : public TgtInfo {
protected:
  virtual void getOSDefines(const LangOptions &Opts, const llvm::Triple &Triple,
                            MacroBuilder &Builder) const=0;
public:
  OSTargetInfo(const llvm::Triple &Triple, const TargetOptions &Opts)
      : TgtInfo(Triple, Opts) {}
  void getTargetDefines(const LangOptions &Opts,
                        MacroBuilder &Builder) const override {
    TgtInfo::getTargetDefines(Opts, Builder);
    getOSDefines(Opts, TgtInfo::getTriple(), Builder);
  }

};

// CloudABI Target
template <typename Target>
class CloudABITargetInfo : public OSTargetInfo<Target> {
protected:
  void getOSDefines(const LangOptions &Opts, const llvm::Triple &Triple,
                    MacroBuilder &Builder) const override {
    Builder.defineMacro("__CloudABI__");
    Builder.defineMacro("__ELF__");

    // CloudABI uses ISO/IEC 10646:2012 for wchar_t, char16_t and char32_t.
    Builder.defineMacro("__STDC_ISO_10646__", "201206L");
    Builder.defineMacro("__STDC_UTF_16__");
    Builder.defineMacro("__STDC_UTF_32__");
  }

public:
  CloudABITargetInfo(const llvm::Triple &Triple, const TargetOptions &Opts)
      : OSTargetInfo<Target>(Triple, Opts) {}
};

static void getDarwinDefines(MacroBuilder &Builder, const LangOptions &Opts,
                             const llvm::Triple &Triple,
                             StringRef &PlatformName,
                             VersionTuple &PlatformMinVersion) {
  Builder.defineMacro("__APPLE_CC__", "6000");
  Builder.defineMacro("__APPLE__");
  Builder.defineMacro("OBJC_NEW_PROPERTIES");
  // AddressSanitizer doesn't play well with source fortification, which is on
  // by default on Darwin.
  if (Opts.Sanitize.has(SanitizerKind::Address))
    Builder.defineMacro("_FORTIFY_SOURCE", "0");

  // Darwin defines __weak, __strong, and __unsafe_unretained even in C mode.
  if (!Opts.ObjC1) {
    // __weak is always defined, for use in blocks and with objc pointers.
    Builder.defineMacro("__weak", "__attribute__((objc_gc(weak)))");
    Builder.defineMacro("__strong", "");
    Builder.defineMacro("__unsafe_unretained", "");
  }

  if (Opts.Static)
    Builder.defineMacro("__STATIC__");
  else
    Builder.defineMacro("__DYNAMIC__");

  if (Opts.POSIXThreads)
    Builder.defineMacro("_REENTRANT");

  // Get the platform type and version number from the triple.
  unsigned Maj, Min, Rev;
  if (Triple.isMacOSX()) {
    Triple.getMacOSXVersion(Maj, Min, Rev);
    PlatformName = "macos";
  } else {
    Triple.getOSVersion(Maj, Min, Rev);
    PlatformName = llvm::Triple::getOSTypeName(Triple.getOS());
  }

  // If -target arch-pc-win32-macho option specified, we're
  // generating code for Win32 ABI. No need to emit
  // __ENVIRONMENT_XX_OS_VERSION_MIN_REQUIRED__.
  if (PlatformName == "win32") {
    PlatformMinVersion = VersionTuple(Maj, Min, Rev);
    return;
  }

  // Set the appropriate OS version define.
  if (Triple.isiOS()) {
    assert(Maj < 100 && Min < 100 && Rev < 100 && "Invalid version!");
    char Str[7];
    if (Maj < 10) {
      Str[0] = '0' + Maj;
      Str[1] = '0' + (Min / 10);
      Str[2] = '0' + (Min % 10);
      Str[3] = '0' + (Rev / 10);
      Str[4] = '0' + (Rev % 10);
      Str[5] = '\0';
    } else {
      // Handle versions >= 10.
      Str[0] = '0' + (Maj / 10);
      Str[1] = '0' + (Maj % 10);
      Str[2] = '0' + (Min / 10);
      Str[3] = '0' + (Min % 10);
      Str[4] = '0' + (Rev / 10);
      Str[5] = '0' + (Rev % 10);
      Str[6] = '\0';
    }
    if (Triple.isTvOS())
      Builder.defineMacro("__ENVIRONMENT_TV_OS_VERSION_MIN_REQUIRED__", Str);
    else
      Builder.defineMacro("__ENVIRONMENT_IPHONE_OS_VERSION_MIN_REQUIRED__",
                          Str);

  } else if (Triple.isWatchOS()) {
    assert(Maj < 10 && Min < 100 && Rev < 100 && "Invalid version!");
    char Str[6];
    Str[0] = '0' + Maj;
    Str[1] = '0' + (Min / 10);
    Str[2] = '0' + (Min % 10);
    Str[3] = '0' + (Rev / 10);
    Str[4] = '0' + (Rev % 10);
    Str[5] = '\0';
    Builder.defineMacro("__ENVIRONMENT_WATCH_OS_VERSION_MIN_REQUIRED__", Str);
  } else if (Triple.isMacOSX()) {
    // Note that the Driver allows versions which aren't representable in the
    // define (because we only get a single digit for the minor and micro
    // revision numbers). So, we limit them to the maximum representable
    // version.
    assert(Maj < 100 && Min < 100 && Rev < 100 && "Invalid version!");
    char Str[7];
    if (Maj < 10 || (Maj == 10 && Min < 10)) {
      Str[0] = '0' + (Maj / 10);
      Str[1] = '0' + (Maj % 10);
      Str[2] = '0' + std::min(Min, 9U);
      Str[3] = '0' + std::min(Rev, 9U);
      Str[4] = '\0';
    } else {
      // Handle versions > 10.9.
      Str[0] = '0' + (Maj / 10);
      Str[1] = '0' + (Maj % 10);
      Str[2] = '0' + (Min / 10);
      Str[3] = '0' + (Min % 10);
      Str[4] = '0' + (Rev / 10);
      Str[5] = '0' + (Rev % 10);
      Str[6] = '\0';
    }
    Builder.defineMacro("__ENVIRONMENT_MAC_OS_X_VERSION_MIN_REQUIRED__", Str);
  }

  // Tell users about the kernel if there is one.
  if (Triple.isOSDarwin())
    Builder.defineMacro("__MACH__");

  // The Watch ABI uses Dwarf EH.
  if(Triple.isWatchABI())
    Builder.defineMacro("__ARM_DWARF_EH__");

  PlatformMinVersion = VersionTuple(Maj, Min, Rev);
}

template<typename Target>
class DarwinTargetInfo : public OSTargetInfo<Target> {
protected:
  void getOSDefines(const LangOptions &Opts, const llvm::Triple &Triple,
                    MacroBuilder &Builder) const override {
    getDarwinDefines(Builder, Opts, Triple, this->PlatformName,
                     this->PlatformMinVersion);
  }

public:
  DarwinTargetInfo(const llvm::Triple &Triple, const TargetOptions &Opts)
      : OSTargetInfo<Target>(Triple, Opts) {
    // By default, no TLS, and we whitelist permitted architecture/OS
    // combinations.
    this->TLSSupported = false;

    if (Triple.isMacOSX())
      this->TLSSupported = !Triple.isMacOSXVersionLT(10, 7);
    else if (Triple.isiOS()) {
      // 64-bit iOS supported it from 8 onwards, 32-bit from 9 onwards.
      if (Triple.getArch() == llvm::Triple::x86_64 ||
          Triple.getArch() == llvm::Triple::aarch64)
        this->TLSSupported = !Triple.isOSVersionLT(8);
      else if (Triple.getArch() == llvm::Triple::x86 ||
               Triple.getArch() == llvm::Triple::arm ||
               Triple.getArch() == llvm::Triple::thumb)
        this->TLSSupported = !Triple.isOSVersionLT(9);
    } else if (Triple.isWatchOS())
      this->TLSSupported = !Triple.isOSVersionLT(2);

    this->MCountName = "\01mcount";
  }

  std::string isValidSectionSpecifier(StringRef SR) const override {
    // Let MCSectionMachO validate this.
    StringRef Segment, Section;
    unsigned TAA, StubSize;
    bool HasTAA;
    return llvm::MCSectionMachO::ParseSectionSpecifier(SR, Segment, Section,
                                                       TAA, HasTAA, StubSize);
  }

  const char *getStaticInitSectionSpecifier() const override {
    // FIXME: We should return 0 when building kexts.
    return "__TEXT,__StaticInit,regular,pure_instructions";
  }

  /// Darwin does not support protected visibility.  Darwin's "default"
  /// is very similar to ELF's "protected";  Darwin requires a "weak"
  /// attribute on declarations that can be dynamically replaced.
  bool hasProtectedVisibility() const override {
    return false;
  }

  unsigned getExnObjectAlignment() const override {
    // The alignment of an exception object is 8-bytes for darwin since
    // libc++abi doesn't declare _Unwind_Exception with __attribute__((aligned))
    // and therefore doesn't guarantee 16-byte alignment.
    return  64;
  }
};


// DragonFlyBSD Target
template<typename Target>
class DragonFlyBSDTargetInfo : public OSTargetInfo<Target> {
protected:
  void getOSDefines(const LangOptions &Opts, const llvm::Triple &Triple,
                    MacroBuilder &Builder) const override {
    // DragonFly defines; list based off of gcc output
    Builder.defineMacro("__DragonFly__");
    Builder.defineMacro("__DragonFly_cc_version", "100001");
    Builder.defineMacro("__ELF__");
    Builder.defineMacro("__KPRINTF_ATTRIBUTE__");
    Builder.defineMacro("__tune_i386__");
    DefineStd(Builder, "unix", Opts);
  }
public:
  DragonFlyBSDTargetInfo(const llvm::Triple &Triple, const TargetOptions &Opts)
      : OSTargetInfo<Target>(Triple, Opts) {
    switch (Triple.getArch()) {
    default:
    case llvm::Triple::x86:
    case llvm::Triple::x86_64:
      this->MCountName = ".mcount";
      break;
    }
  }
};

#ifndef FREEBSD_CC_VERSION
#define FREEBSD_CC_VERSION 0U
#endif

// FreeBSD Target
template<typename Target>
class FreeBSDTargetInfo : public OSTargetInfo<Target> {
protected:
  void getOSDefines(const LangOptions &Opts, const llvm::Triple &Triple,
                    MacroBuilder &Builder) const override {
    // FreeBSD defines; list based off of gcc output

    unsigned Release = Triple.getOSMajorVersion();
    if (Release == 0U)
      Release = 8U;
    unsigned CCVersion = FREEBSD_CC_VERSION;
    if (CCVersion == 0U)
      CCVersion = Release * 100000U + 1U;

    Builder.defineMacro("__FreeBSD__", Twine(Release));
    Builder.defineMacro("__FreeBSD_cc_version", Twine(CCVersion));
    Builder.defineMacro("__KPRINTF_ATTRIBUTE__");
    DefineStd(Builder, "unix", Opts);
    Builder.defineMacro("__ELF__");

    // On FreeBSD, wchar_t contains the number of the code point as
    // used by the character set of the locale. These character sets are
    // not necessarily a superset of ASCII.
    //
    // FIXME: This is wrong; the macro refers to the numerical values
    // of wchar_t *literals*, which are not locale-dependent. However,
    // FreeBSD systems apparently depend on us getting this wrong, and
    // setting this to 1 is conforming even if all the basic source
    // character literals have the same encoding as char and wchar_t.
    Builder.defineMacro("__STDC_MB_MIGHT_NEQ_WC__", "1");
  }
public:
  FreeBSDTargetInfo(const llvm::Triple &Triple, const TargetOptions &Opts)
      : OSTargetInfo<Target>(Triple, Opts) {
    switch (Triple.getArch()) {
    default:
    case llvm::Triple::x86:
    case llvm::Triple::x86_64:
      this->MCountName = ".mcount";
      break;
    case llvm::Triple::mips:
    case llvm::Triple::mipsel:
    case llvm::Triple::ppc:
    case llvm::Triple::ppc64:
    case llvm::Triple::ppc64le:
      this->MCountName = "_mcount";
      break;
    case llvm::Triple::arm:
      this->MCountName = "__mcount";
      break;
    }
  }
};

// GNU/kFreeBSD Target
template<typename Target>
class KFreeBSDTargetInfo : public OSTargetInfo<Target> {
protected:
  void getOSDefines(const LangOptions &Opts, const llvm::Triple &Triple,
                    MacroBuilder &Builder) const override {
    // GNU/kFreeBSD defines; list based off of gcc output

    DefineStd(Builder, "unix", Opts);
    Builder.defineMacro("__FreeBSD_kernel__");
    Builder.defineMacro("__GLIBC__");
    Builder.defineMacro("__ELF__");
    if (Opts.POSIXThreads)
      Builder.defineMacro("_REENTRANT");
    if (Opts.CPlusPlus)
      Builder.defineMacro("_GNU_SOURCE");
  }
public:
  KFreeBSDTargetInfo(const llvm::Triple &Triple, const TargetOptions &Opts)
      : OSTargetInfo<Target>(Triple, Opts) {}
};

// Haiku Target
template<typename Target>
class HaikuTargetInfo : public OSTargetInfo<Target> {
protected:
  void getOSDefines(const LangOptions &Opts, const llvm::Triple &Triple,
                    MacroBuilder &Builder) const override {
    // Haiku defines; list based off of gcc output
    Builder.defineMacro("__HAIKU__");
    Builder.defineMacro("__ELF__");
    DefineStd(Builder, "unix", Opts);
  }
public:
  HaikuTargetInfo(const llvm::Triple &Triple, const TargetOptions &Opts)
      : OSTargetInfo<Target>(Triple, Opts) {
    this->SizeType = TargetInfo::UnsignedLong;
    this->IntPtrType = TargetInfo::SignedLong;
    this->PtrDiffType = TargetInfo::SignedLong;
    this->ProcessIDType = TargetInfo::SignedLong;
    this->TLSSupported = false;

  }
};

// Minix Target
template<typename Target>
class MinixTargetInfo : public OSTargetInfo<Target> {
protected:
  void getOSDefines(const LangOptions &Opts, const llvm::Triple &Triple,
                    MacroBuilder &Builder) const override {
    // Minix defines

    Builder.defineMacro("__minix", "3");
    Builder.defineMacro("_EM_WSIZE", "4");
    Builder.defineMacro("_EM_PSIZE", "4");
    Builder.defineMacro("_EM_SSIZE", "2");
    Builder.defineMacro("_EM_LSIZE", "4");
    Builder.defineMacro("_EM_FSIZE", "4");
    Builder.defineMacro("_EM_DSIZE", "8");
    Builder.defineMacro("__ELF__");
    DefineStd(Builder, "unix", Opts);
  }
public:
  MinixTargetInfo(const llvm::Triple &Triple, const TargetOptions &Opts)
      : OSTargetInfo<Target>(Triple, Opts) {}
};

// Linux target
template<typename Target>
class LinuxTargetInfo : public OSTargetInfo<Target> {
protected:
  void getOSDefines(const LangOptions &Opts, const llvm::Triple &Triple,
                    MacroBuilder &Builder) const override {
    // Linux defines; list based off of gcc output
    DefineStd(Builder, "unix", Opts);
    DefineStd(Builder, "linux", Opts);
    Builder.defineMacro("__gnu_linux__");
    Builder.defineMacro("__ELF__");
    if (Triple.isAndroid()) {
      Builder.defineMacro("__ANDROID__", "1");
      unsigned Maj, Min, Rev;
      Triple.getEnvironmentVersion(Maj, Min, Rev);
      this->PlatformName = "android";
      this->PlatformMinVersion = VersionTuple(Maj, Min, Rev);
      if (Maj)
        Builder.defineMacro("__ANDROID_API__", Twine(Maj));
    }
    if (Opts.POSIXThreads)
      Builder.defineMacro("_REENTRANT");
    if (Opts.CPlusPlus)
      Builder.defineMacro("_GNU_SOURCE");
    if (this->HasFloat128)
      Builder.defineMacro("__FLOAT128__");
  }
public:
  LinuxTargetInfo(const llvm::Triple &Triple, const TargetOptions &Opts)
      : OSTargetInfo<Target>(Triple, Opts) {
    this->WIntType = TargetInfo::UnsignedInt;

    switch (Triple.getArch()) {
    default:
      break;
    case llvm::Triple::ppc:
    case llvm::Triple::ppc64:
    case llvm::Triple::ppc64le:
      this->MCountName = "_mcount";
      break;
    case llvm::Triple::x86:
    case llvm::Triple::x86_64:
    case llvm::Triple::systemz:
      this->HasFloat128 = true;
      break;
    }
  }

  const char *getStaticInitSectionSpecifier() const override {
    return ".text.startup";
  }
};

// NetBSD Target
template<typename Target>
class NetBSDTargetInfo : public OSTargetInfo<Target> {
protected:
  void getOSDefines(const LangOptions &Opts, const llvm::Triple &Triple,
                    MacroBuilder &Builder) const override {
    // NetBSD defines; list based off of gcc output
    Builder.defineMacro("__NetBSD__");
    Builder.defineMacro("__unix__");
    Builder.defineMacro("__ELF__");
    if (Opts.POSIXThreads)
      Builder.defineMacro("_REENTRANT");

    switch (Triple.getArch()) {
    default:
      break;
    case llvm::Triple::arm:
    case llvm::Triple::armeb:
    case llvm::Triple::thumb:
    case llvm::Triple::thumbeb:
      Builder.defineMacro("__ARM_DWARF_EH__");
      break;
    }
  }
public:
  NetBSDTargetInfo(const llvm::Triple &Triple, const TargetOptions &Opts)
      : OSTargetInfo<Target>(Triple, Opts) {
    this->MCountName = "_mcount";
  }
};

// OpenBSD Target
template<typename Target>
class OpenBSDTargetInfo : public OSTargetInfo<Target> {
protected:
  void getOSDefines(const LangOptions &Opts, const llvm::Triple &Triple,
                    MacroBuilder &Builder) const override {
    // OpenBSD defines; list based off of gcc output

    Builder.defineMacro("__OpenBSD__");
    DefineStd(Builder, "unix", Opts);
    Builder.defineMacro("__ELF__");
    if (Opts.POSIXThreads)
      Builder.defineMacro("_REENTRANT");
    if (this->HasFloat128)
      Builder.defineMacro("__FLOAT128__");
  }
public:
  OpenBSDTargetInfo(const llvm::Triple &Triple, const TargetOptions &Opts)
      : OSTargetInfo<Target>(Triple, Opts) {
    this->TLSSupported = false;

      switch (Triple.getArch()) {
        case llvm::Triple::x86:
        case llvm::Triple::x86_64:
          this->HasFloat128 = true;
          // FALLTHROUGH
        default:
          this->MCountName = "__mcount";
          break;
        case llvm::Triple::mips64:
        case llvm::Triple::mips64el:
        case llvm::Triple::ppc:
        case llvm::Triple::sparcv9:
          this->MCountName = "_mcount";
          break;
      }
  }
};

// Bitrig Target
template<typename Target>
class BitrigTargetInfo : public OSTargetInfo<Target> {
protected:
  void getOSDefines(const LangOptions &Opts, const llvm::Triple &Triple,
                    MacroBuilder &Builder) const override {
    // Bitrig defines; list based off of gcc output

    Builder.defineMacro("__Bitrig__");
    DefineStd(Builder, "unix", Opts);
    Builder.defineMacro("__ELF__");
    if (Opts.POSIXThreads)
      Builder.defineMacro("_REENTRANT");

    switch (Triple.getArch()) {
    default:
      break;
    case llvm::Triple::arm:
    case llvm::Triple::armeb:
    case llvm::Triple::thumb:
    case llvm::Triple::thumbeb:
      Builder.defineMacro("__ARM_DWARF_EH__");
      break;
    }
  }
public:
  BitrigTargetInfo(const llvm::Triple &Triple, const TargetOptions &Opts)
      : OSTargetInfo<Target>(Triple, Opts) {
    this->MCountName = "__mcount";
  }
};

// PSP Target
template<typename Target>
class PSPTargetInfo : public OSTargetInfo<Target> {
protected:
  void getOSDefines(const LangOptions &Opts, const llvm::Triple &Triple,
                    MacroBuilder &Builder) const override {
    // PSP defines; list based on the output of the pspdev gcc toolchain.
    Builder.defineMacro("PSP");
    Builder.defineMacro("_PSP");
    Builder.defineMacro("__psp__");
    Builder.defineMacro("__ELF__");
  }
public:
  PSPTargetInfo(const llvm::Triple &Triple) : OSTargetInfo<Target>(Triple) {}
};

// PS3 PPU Target
template<typename Target>
class PS3PPUTargetInfo : public OSTargetInfo<Target> {
protected:
  void getOSDefines(const LangOptions &Opts, const llvm::Triple &Triple,
                    MacroBuilder &Builder) const override {
    // PS3 PPU defines.
    Builder.defineMacro("__PPC__");
    Builder.defineMacro("__PPU__");
    Builder.defineMacro("__CELLOS_LV2__");
    Builder.defineMacro("__ELF__");
    Builder.defineMacro("__LP32__");
    Builder.defineMacro("_ARCH_PPC64");
    Builder.defineMacro("__powerpc64__");
  }
public:
  PS3PPUTargetInfo(const llvm::Triple &Triple, const TargetOptions &Opts)
      : OSTargetInfo<Target>(Triple, Opts) {
    this->LongWidth = this->LongAlign = 32;
    this->PointerWidth = this->PointerAlign = 32;
    this->IntMaxType = TargetInfo::SignedLongLong;
    this->Int64Type = TargetInfo::SignedLongLong;
    this->SizeType = TargetInfo::UnsignedInt;
    this->resetDataLayout("E-m:e-p:32:32-i64:64-n32:64");
  }
};

template <typename Target>
class PS4OSTargetInfo : public OSTargetInfo<Target> {
protected:
  void getOSDefines(const LangOptions &Opts, const llvm::Triple &Triple,
                    MacroBuilder &Builder) const override {
    Builder.defineMacro("__FreeBSD__", "9");
    Builder.defineMacro("__FreeBSD_cc_version", "900001");
    Builder.defineMacro("__KPRINTF_ATTRIBUTE__");
    DefineStd(Builder, "unix", Opts);
    Builder.defineMacro("__ELF__");
    Builder.defineMacro("__ORBIS__");
  }
public:
  PS4OSTargetInfo(const llvm::Triple &Triple, const TargetOptions &Opts)
      : OSTargetInfo<Target>(Triple, Opts) {
    this->WCharType = this->UnsignedShort;

    // On PS4, TLS variable cannot be aligned to more than 32 bytes (256 bits).
    this->MaxTLSAlign = 256;

    // On PS4, do not honor explicit bit field alignment,
    // as in "__attribute__((aligned(2))) int b : 1;".
    this->UseExplicitBitFieldAlignment = false;

    switch (Triple.getArch()) {
    default:
    case llvm::Triple::x86_64:
      this->MCountName = ".mcount";
      break;
    }
  }
};

// Solaris target
template<typename Target>
class SolarisTargetInfo : public OSTargetInfo<Target> {
protected:
  void getOSDefines(const LangOptions &Opts, const llvm::Triple &Triple,
                    MacroBuilder &Builder) const override {
    DefineStd(Builder, "sun", Opts);
    DefineStd(Builder, "unix", Opts);
    Builder.defineMacro("__ELF__");
    Builder.defineMacro("__svr4__");
    Builder.defineMacro("__SVR4");
    // Solaris headers require _XOPEN_SOURCE to be set to 600 for C99 and
    // newer, but to 500 for everything else.  feature_test.h has a check to
    // ensure that you are not using C99 with an old version of X/Open or C89
    // with a new version.
    if (Opts.C99)
      Builder.defineMacro("_XOPEN_SOURCE", "600");
    else
      Builder.defineMacro("_XOPEN_SOURCE", "500");
    if (Opts.CPlusPlus)
      Builder.defineMacro("__C99FEATURES__");
    Builder.defineMacro("_LARGEFILE_SOURCE");
    Builder.defineMacro("_LARGEFILE64_SOURCE");
    Builder.defineMacro("__EXTENSIONS__");
    Builder.defineMacro("_REENTRANT");
  }
public:
  SolarisTargetInfo(const llvm::Triple &Triple, const TargetOptions &Opts)
      : OSTargetInfo<Target>(Triple, Opts) {
    this->WCharType = this->SignedInt;
    // FIXME: WIntType should be SignedLong
  }
};

// Windows target
template<typename Target>
class WindowsTargetInfo : public OSTargetInfo<Target> {
protected:
  void getOSDefines(const LangOptions &Opts, const llvm::Triple &Triple,
                    MacroBuilder &Builder) const override {
    Builder.defineMacro("_WIN32");
  }
  void getVisualStudioDefines(const LangOptions &Opts,
                              MacroBuilder &Builder) const {
    if (Opts.CPlusPlus) {
      if (Opts.RTTIData)
        Builder.defineMacro("_CPPRTTI");

      if (Opts.CXXExceptions)
        Builder.defineMacro("_CPPUNWIND");
    }

    if (Opts.Bool)
      Builder.defineMacro("__BOOL_DEFINED");

    if (!Opts.CharIsSigned)
      Builder.defineMacro("_CHAR_UNSIGNED");

    // FIXME: POSIXThreads isn't exactly the option this should be defined for,
    //        but it works for now.
    if (Opts.POSIXThreads)
      Builder.defineMacro("_MT");

    if (Opts.MSCompatibilityVersion) {
      Builder.defineMacro("_MSC_VER",
                          Twine(Opts.MSCompatibilityVersion / 100000));
      Builder.defineMacro("_MSC_FULL_VER", Twine(Opts.MSCompatibilityVersion));
      // FIXME We cannot encode the revision information into 32-bits
      Builder.defineMacro("_MSC_BUILD", Twine(1));

      if (Opts.CPlusPlus11 && Opts.isCompatibleWithMSVC(LangOptions::MSVC2015))
        Builder.defineMacro("_HAS_CHAR16_T_LANGUAGE_SUPPORT", Twine(1));

      if (Opts.isCompatibleWithMSVC(LangOptions::MSVC2015)) {
        if (Opts.CPlusPlus1z)
          Builder.defineMacro("_MSVC_LANG", "201403L");
        else if (Opts.CPlusPlus14)
          Builder.defineMacro("_MSVC_LANG", "201402L");
      }
    }

    if (Opts.MicrosoftExt) {
      Builder.defineMacro("_MSC_EXTENSIONS");

      if (Opts.CPlusPlus11) {
        Builder.defineMacro("_RVALUE_REFERENCES_V2_SUPPORTED");
        Builder.defineMacro("_RVALUE_REFERENCES_SUPPORTED");
        Builder.defineMacro("_NATIVE_NULLPTR_SUPPORTED");
      }
    }

    Builder.defineMacro("_INTEGRAL_MAX_BITS", "64");
  }

public:
  WindowsTargetInfo(const llvm::Triple &Triple, const TargetOptions &Opts)
      : OSTargetInfo<Target>(Triple, Opts) {}
};

template <typename Target>
class NaClTargetInfo : public OSTargetInfo<Target> {
protected:
  void getOSDefines(const LangOptions &Opts, const llvm::Triple &Triple,
                    MacroBuilder &Builder) const override {
    if (Opts.POSIXThreads)
      Builder.defineMacro("_REENTRANT");
    if (Opts.CPlusPlus)
      Builder.defineMacro("_GNU_SOURCE");

    DefineStd(Builder, "unix", Opts);
    Builder.defineMacro("__ELF__");
    Builder.defineMacro("__native_client__");
  }

public:
  NaClTargetInfo(const llvm::Triple &Triple, const TargetOptions &Opts)
      : OSTargetInfo<Target>(Triple, Opts) {
    this->LongAlign = 32;
    this->LongWidth = 32;
    this->PointerAlign = 32;
    this->PointerWidth = 32;
    this->IntMaxType = TargetInfo::SignedLongLong;
    this->Int64Type = TargetInfo::SignedLongLong;
    this->DoubleAlign = 64;
    this->LongDoubleWidth = 64;
    this->LongDoubleAlign = 64;
    this->LongLongWidth = 64;
    this->LongLongAlign = 64;
    this->SizeType = TargetInfo::UnsignedInt;
    this->PtrDiffType = TargetInfo::SignedInt;
    this->IntPtrType = TargetInfo::SignedInt;
    // RegParmMax is inherited from the underlying architecture.
    this->LongDoubleFormat = &llvm::APFloat::IEEEdouble();
    if (Triple.getArch() == llvm::Triple::arm) {
      // Handled in ARM's setABI().
    } else if (Triple.getArch() == llvm::Triple::x86) {
      this->resetDataLayout("e-m:e-p:32:32-i64:64-n8:16:32-S128");
    } else if (Triple.getArch() == llvm::Triple::x86_64) {
      this->resetDataLayout("e-m:e-p:32:32-i64:64-n8:16:32:64-S128");
    } else if (Triple.getArch() == llvm::Triple::mipsel) {
      // Handled on mips' setDataLayout.
    } else {
      assert(Triple.getArch() == llvm::Triple::le32);
      this->resetDataLayout("e-p:32:32-i64:64");
    }
  }
};

// Fuchsia Target
template<typename Target>
class FuchsiaTargetInfo : public OSTargetInfo<Target> {
protected:
  void getOSDefines(const LangOptions &Opts, const llvm::Triple &Triple,
                    MacroBuilder &Builder) const override {
    Builder.defineMacro("__Fuchsia__");
    Builder.defineMacro("__ELF__");
    if (Opts.POSIXThreads)
      Builder.defineMacro("_REENTRANT");
    // Required by the libc++ locale support.
    if (Opts.CPlusPlus)
      Builder.defineMacro("_GNU_SOURCE");
  }
public:
  FuchsiaTargetInfo(const llvm::Triple &Triple,
                    const TargetOptions &Opts)
      : OSTargetInfo<Target>(Triple, Opts) {
    this->MCountName = "__mcount";
  }
};

// WebAssembly target
template <typename Target>
class WebAssemblyOSTargetInfo : public OSTargetInfo<Target> {
  void getOSDefines(const LangOptions &Opts, const llvm::Triple &Triple,
                    MacroBuilder &Builder) const final {
    // A common platform macro.
    if (Opts.POSIXThreads)
      Builder.defineMacro("_REENTRANT");
    // Follow g++ convention and predefine _GNU_SOURCE for C++.
    if (Opts.CPlusPlus)
      Builder.defineMacro("_GNU_SOURCE");
  }

  // As an optimization, group static init code together in a section.
  const char *getStaticInitSectionSpecifier() const final {
    return ".text.__startup";
  }

public:
  explicit WebAssemblyOSTargetInfo(const llvm::Triple &Triple,
                                   const TargetOptions &Opts)
      : OSTargetInfo<Target>(Triple, Opts) {
    this->MCountName = "__mcount";
    this->TheCXXABI.set(TargetCXXABI::WebAssembly);
  }
};

//===----------------------------------------------------------------------===//
// Specific target implementations.
//===----------------------------------------------------------------------===//

// PPC abstract base class
class PPCTargetInfo : public TargetInfo {
  static const Builtin::Info BuiltinInfo[];
  static const char * const GCCRegNames[];
  static const TargetInfo::GCCRegAlias GCCRegAliases[];
  std::string CPU;

  // Target cpu features.
  bool HasVSX;
  bool HasP8Vector;
  bool HasP8Crypto;
  bool HasDirectMove;
  bool HasQPX;
  bool HasHTM;
  bool HasBPERMD;
  bool HasExtDiv;
  bool HasP9Vector;

protected:
  std::string ABI;

public:
  PPCTargetInfo(const llvm::Triple &Triple, const TargetOptions &)
    : TargetInfo(Triple), HasVSX(false), HasP8Vector(false),
      HasP8Crypto(false), HasDirectMove(false), HasQPX(false), HasHTM(false),
      HasBPERMD(false), HasExtDiv(false), HasP9Vector(false) {
    SimdDefaultAlign = 128;
    LongDoubleWidth = LongDoubleAlign = 128;
    LongDoubleFormat = &llvm::APFloat::PPCDoubleDouble();
  }

  /// \brief Flags for architecture specific defines.
  typedef enum {
    ArchDefineNone  = 0,
    ArchDefineName  = 1 << 0, // <name> is substituted for arch name.
    ArchDefinePpcgr = 1 << 1,
    ArchDefinePpcsq = 1 << 2,
    ArchDefine440   = 1 << 3,
    ArchDefine603   = 1 << 4,
    ArchDefine604   = 1 << 5,
    ArchDefinePwr4  = 1 << 6,
    ArchDefinePwr5  = 1 << 7,
    ArchDefinePwr5x = 1 << 8,
    ArchDefinePwr6  = 1 << 9,
    ArchDefinePwr6x = 1 << 10,
    ArchDefinePwr7  = 1 << 11,
    ArchDefinePwr8  = 1 << 12,
    ArchDefinePwr9  = 1 << 13,
    ArchDefineA2    = 1 << 14,
    ArchDefineA2q   = 1 << 15
  } ArchDefineTypes;

  // Note: GCC recognizes the following additional cpus:
  //  401, 403, 405, 405fp, 440fp, 464, 464fp, 476, 476fp, 505, 740, 801,
  //  821, 823, 8540, 8548, e300c2, e300c3, e500mc64, e6500, 860, cell,
  //  titan, rs64.
  bool setCPU(const std::string &Name) override {
    bool CPUKnown = llvm::StringSwitch<bool>(Name)
      .Case("generic", true)
      .Case("440", true)
      .Case("450", true)
      .Case("601", true)
      .Case("602", true)
      .Case("603", true)
      .Case("603e", true)
      .Case("603ev", true)
      .Case("604", true)
      .Case("604e", true)
      .Case("620", true)
      .Case("630", true)
      .Case("g3", true)
      .Case("7400", true)
      .Case("g4", true)
      .Case("7450", true)
      .Case("g4+", true)
      .Case("750", true)
      .Case("970", true)
      .Case("g5", true)
      .Case("a2", true)
      .Case("a2q", true)
      .Case("e500mc", true)
      .Case("e5500", true)
      .Case("power3", true)
      .Case("pwr3", true)
      .Case("power4", true)
      .Case("pwr4", true)
      .Case("power5", true)
      .Case("pwr5", true)
      .Case("power5x", true)
      .Case("pwr5x", true)
      .Case("power6", true)
      .Case("pwr6", true)
      .Case("power6x", true)
      .Case("pwr6x", true)
      .Case("power7", true)
      .Case("pwr7", true)
      .Case("power8", true)
      .Case("pwr8", true)
      .Case("power9", true)
      .Case("pwr9", true)
      .Case("powerpc", true)
      .Case("ppc", true)
      .Case("powerpc64", true)
      .Case("ppc64", true)
      .Case("powerpc64le", true)
      .Case("ppc64le", true)
      .Default(false);

    if (CPUKnown)
      CPU = Name;

    return CPUKnown;
  }


  StringRef getABI() const override { return ABI; }

  ArrayRef<Builtin::Info> getTargetBuiltins() const override {
    return llvm::makeArrayRef(BuiltinInfo,
                             clang::PPC::LastTSBuiltin-Builtin::FirstTSBuiltin);
  }

  bool isCLZForZeroUndef() const override { return false; }

  void getTargetDefines(const LangOptions &Opts,
                        MacroBuilder &Builder) const override;

  bool
  initFeatureMap(llvm::StringMap<bool> &Features, DiagnosticsEngine &Diags,
                 StringRef CPU,
                 const std::vector<std::string> &FeaturesVec) const override;

  bool handleTargetFeatures(std::vector<std::string> &Features,
                            DiagnosticsEngine &Diags) override;
  bool hasFeature(StringRef Feature) const override;
  void setFeatureEnabled(llvm::StringMap<bool> &Features, StringRef Name,
                         bool Enabled) const override;

  ArrayRef<const char *> getGCCRegNames() const override;
  ArrayRef<TargetInfo::GCCRegAlias> getGCCRegAliases() const override;
  bool validateAsmConstraint(const char *&Name,
                             TargetInfo::ConstraintInfo &Info) const override {
    switch (*Name) {
    default: return false;
    case 'O': // Zero
      break;
    case 'b': // Base register
    case 'f': // Floating point register
      Info.setAllowsRegister();
      break;
    // FIXME: The following are added to allow parsing.
    // I just took a guess at what the actions should be.
    // Also, is more specific checking needed?  I.e. specific registers?
    case 'd': // Floating point register (containing 64-bit value)
    case 'v': // Altivec vector register
      Info.setAllowsRegister();
      break;
    case 'w':
      switch (Name[1]) {
        case 'd':// VSX vector register to hold vector double data
        case 'f':// VSX vector register to hold vector float data
        case 's':// VSX vector register to hold scalar float data
        case 'a':// Any VSX register
        case 'c':// An individual CR bit
          break;
        default:
          return false;
      }
      Info.setAllowsRegister();
      Name++; // Skip over 'w'.
      break;
    case 'h': // `MQ', `CTR', or `LINK' register
    case 'q': // `MQ' register
    case 'c': // `CTR' register
    case 'l': // `LINK' register
    case 'x': // `CR' register (condition register) number 0
    case 'y': // `CR' register (condition register)
    case 'z': // `XER[CA]' carry bit (part of the XER register)
      Info.setAllowsRegister();
      break;
    case 'I': // Signed 16-bit constant
    case 'J': // Unsigned 16-bit constant shifted left 16 bits
              //  (use `L' instead for SImode constants)
    case 'K': // Unsigned 16-bit constant
    case 'L': // Signed 16-bit constant shifted left 16 bits
    case 'M': // Constant larger than 31
    case 'N': // Exact power of 2
    case 'P': // Constant whose negation is a signed 16-bit constant
    case 'G': // Floating point constant that can be loaded into a
              // register with one instruction per word
    case 'H': // Integer/Floating point constant that can be loaded
              // into a register using three instructions
      break;
    case 'm': // Memory operand. Note that on PowerPC targets, m can
              // include addresses that update the base register. It
              // is therefore only safe to use `m' in an asm statement
              // if that asm statement accesses the operand exactly once.
              // The asm statement must also use `%U<opno>' as a
              // placeholder for the "update" flag in the corresponding
              // load or store instruction. For example:
              // asm ("st%U0 %1,%0" : "=m" (mem) : "r" (val));
              // is correct but:
              // asm ("st %1,%0" : "=m" (mem) : "r" (val));
              // is not. Use es rather than m if you don't want the base
              // register to be updated.
    case 'e':
      if (Name[1] != 's')
          return false;
              // es: A "stable" memory operand; that is, one which does not
              // include any automodification of the base register. Unlike
              // `m', this constraint can be used in asm statements that
              // might access the operand several times, or that might not
              // access it at all.
      Info.setAllowsMemory();
      Name++; // Skip over 'e'.
      break;
    case 'Q': // Memory operand that is an offset from a register (it is
              // usually better to use `m' or `es' in asm statements)
    case 'Z': // Memory operand that is an indexed or indirect from a
              // register (it is usually better to use `m' or `es' in
              // asm statements)
      Info.setAllowsMemory();
      Info.setAllowsRegister();
      break;
    case 'R': // AIX TOC entry
    case 'a': // Address operand that is an indexed or indirect from a
              // register (`p' is preferable for asm statements)
    case 'S': // Constant suitable as a 64-bit mask operand
    case 'T': // Constant suitable as a 32-bit mask operand
    case 'U': // System V Release 4 small data area reference
    case 't': // AND masks that can be performed by two rldic{l, r}
              // instructions
    case 'W': // Vector constant that does not require memory
    case 'j': // Vector constant that is all zeros.
      break;
    // End FIXME.
    }
    return true;
  }
  std::string convertConstraint(const char *&Constraint) const override {
    std::string R;
    switch (*Constraint) {
    case 'e':
    case 'w':
      // Two-character constraint; add "^" hint for later parsing.
      R = std::string("^") + std::string(Constraint, 2);
      Constraint++;
      break;
    default:
      return TargetInfo::convertConstraint(Constraint);
    }
    return R;
  }
  const char *getClobbers() const override {
    return "";
  }
  int getEHDataRegisterNumber(unsigned RegNo) const override {
    if (RegNo == 0) return 3;
    if (RegNo == 1) return 4;
    return -1;
  }

  bool hasSjLjLowering() const override {
    return true;
  }

  bool useFloat128ManglingForLongDouble() const override {
    return LongDoubleWidth == 128 &&
           LongDoubleFormat == &llvm::APFloat::PPCDoubleDouble() &&
           getTriple().isOSBinFormatELF();
  }
};

const Builtin::Info PPCTargetInfo::BuiltinInfo[] = {
#define BUILTIN(ID, TYPE, ATTRS) \
  { #ID, TYPE, ATTRS, nullptr, ALL_LANGUAGES, nullptr },
#define LIBBUILTIN(ID, TYPE, ATTRS, HEADER) \
  { #ID, TYPE, ATTRS, HEADER, ALL_LANGUAGES, nullptr },
#include "clang/Basic/BuiltinsPPC.def"
};

/// handleTargetFeatures - Perform initialization based on the user
/// configured set of features.
bool PPCTargetInfo::handleTargetFeatures(std::vector<std::string> &Features,
                                         DiagnosticsEngine &Diags) {
  for (const auto &Feature : Features) {
    if (Feature == "+vsx") {
      HasVSX = true;
    } else if (Feature == "+bpermd") {
      HasBPERMD = true;
    } else if (Feature == "+extdiv") {
      HasExtDiv = true;
    } else if (Feature == "+power8-vector") {
      HasP8Vector = true;
    } else if (Feature == "+crypto") {
      HasP8Crypto = true;
    } else if (Feature == "+direct-move") {
      HasDirectMove = true;
    } else if (Feature == "+qpx") {
      HasQPX = true;
    } else if (Feature == "+htm") {
      HasHTM = true;
    } else if (Feature == "+float128") {
      HasFloat128 = true;
    } else if (Feature == "+power9-vector") {
      HasP9Vector = true;
    }
    // TODO: Finish this list and add an assert that we've handled them
    // all.
  }

  return true;
}

/// PPCTargetInfo::getTargetDefines - Return a set of the PowerPC-specific
/// #defines that are not tied to a specific subtarget.
void PPCTargetInfo::getTargetDefines(const LangOptions &Opts,
                                     MacroBuilder &Builder) const {
  // Target identification.
  Builder.defineMacro("__ppc__");
  Builder.defineMacro("__PPC__");
  Builder.defineMacro("_ARCH_PPC");
  Builder.defineMacro("__powerpc__");
  Builder.defineMacro("__POWERPC__");
  if (PointerWidth == 64) {
    Builder.defineMacro("_ARCH_PPC64");
    Builder.defineMacro("__powerpc64__");
    Builder.defineMacro("__ppc64__");
    Builder.defineMacro("__PPC64__");
  }

  // Target properties.
  if (getTriple().getArch() == llvm::Triple::ppc64le) {
    Builder.defineMacro("_LITTLE_ENDIAN");
  } else {
    if (getTriple().getOS() != llvm::Triple::NetBSD &&
        getTriple().getOS() != llvm::Triple::OpenBSD)
      Builder.defineMacro("_BIG_ENDIAN");
  }

  // ABI options.
  if (ABI == "elfv1" || ABI == "elfv1-qpx")
    Builder.defineMacro("_CALL_ELF", "1");
  if (ABI == "elfv2")
    Builder.defineMacro("_CALL_ELF", "2");

  // Subtarget options.
  Builder.defineMacro("__NATURAL_ALIGNMENT__");
  Builder.defineMacro("__REGISTER_PREFIX__", "");

  // FIXME: Should be controlled by command line option.
  if (LongDoubleWidth == 128)
    Builder.defineMacro("__LONG_DOUBLE_128__");

  // Define this for elfv2 (64-bit only) or 64-bit darwin.
  if (ABI == "elfv2" ||
      (getTriple().getOS() == llvm::Triple::Darwin && PointerWidth == 64))
    Builder.defineMacro("__STRUCT_PARM_ALIGN__", "16");

  if (Opts.AltiVec) {
    Builder.defineMacro("__VEC__", "10206");
    Builder.defineMacro("__ALTIVEC__");
  }

  // CPU identification.
  ArchDefineTypes defs = (ArchDefineTypes)llvm::StringSwitch<int>(CPU)
    .Case("440",   ArchDefineName)
    .Case("450",   ArchDefineName | ArchDefine440)
    .Case("601",   ArchDefineName)
    .Case("602",   ArchDefineName | ArchDefinePpcgr)
    .Case("603",   ArchDefineName | ArchDefinePpcgr)
    .Case("603e",  ArchDefineName | ArchDefine603 | ArchDefinePpcgr)
    .Case("603ev", ArchDefineName | ArchDefine603 | ArchDefinePpcgr)
    .Case("604",   ArchDefineName | ArchDefinePpcgr)
    .Case("604e",  ArchDefineName | ArchDefine604 | ArchDefinePpcgr)
    .Case("620",   ArchDefineName | ArchDefinePpcgr)
    .Case("630",   ArchDefineName | ArchDefinePpcgr)
    .Case("7400",  ArchDefineName | ArchDefinePpcgr)
    .Case("7450",  ArchDefineName | ArchDefinePpcgr)
    .Case("750",   ArchDefineName | ArchDefinePpcgr)
    .Case("970",   ArchDefineName | ArchDefinePwr4 | ArchDefinePpcgr
                     | ArchDefinePpcsq)
    .Case("a2",    ArchDefineA2)
    .Case("a2q",   ArchDefineName | ArchDefineA2 | ArchDefineA2q)
    .Case("pwr3",  ArchDefinePpcgr)
    .Case("pwr4",  ArchDefineName | ArchDefinePpcgr | ArchDefinePpcsq)
    .Case("pwr5",  ArchDefineName | ArchDefinePwr4 | ArchDefinePpcgr
                     | ArchDefinePpcsq)
    .Case("pwr5x", ArchDefineName | ArchDefinePwr5 | ArchDefinePwr4
                     | ArchDefinePpcgr | ArchDefinePpcsq)
    .Case("pwr6",  ArchDefineName | ArchDefinePwr5x | ArchDefinePwr5
                     | ArchDefinePwr4 | ArchDefinePpcgr | ArchDefinePpcsq)
    .Case("pwr6x", ArchDefineName | ArchDefinePwr6 | ArchDefinePwr5x
                     | ArchDefinePwr5 | ArchDefinePwr4 | ArchDefinePpcgr
                     | ArchDefinePpcsq)
    .Case("pwr7",  ArchDefineName | ArchDefinePwr6x | ArchDefinePwr6
                     | ArchDefinePwr5x | ArchDefinePwr5 | ArchDefinePwr4
                     | ArchDefinePpcgr | ArchDefinePpcsq)
    .Case("pwr8",  ArchDefineName | ArchDefinePwr7 | ArchDefinePwr6x
                     | ArchDefinePwr6 | ArchDefinePwr5x | ArchDefinePwr5
                     | ArchDefinePwr4 | ArchDefinePpcgr | ArchDefinePpcsq)
    .Case("pwr9",  ArchDefineName | ArchDefinePwr8 | ArchDefinePwr7
                     | ArchDefinePwr6x | ArchDefinePwr6 | ArchDefinePwr5x
                     | ArchDefinePwr5 | ArchDefinePwr4 | ArchDefinePpcgr
                     | ArchDefinePpcsq)
    .Case("power3",  ArchDefinePpcgr)
    .Case("power4",  ArchDefinePwr4 | ArchDefinePpcgr | ArchDefinePpcsq)
    .Case("power5",  ArchDefinePwr5 | ArchDefinePwr4 | ArchDefinePpcgr
                       | ArchDefinePpcsq)
    .Case("power5x", ArchDefinePwr5x | ArchDefinePwr5 | ArchDefinePwr4
                       | ArchDefinePpcgr | ArchDefinePpcsq)
    .Case("power6",  ArchDefinePwr6 | ArchDefinePwr5x | ArchDefinePwr5
                       | ArchDefinePwr4 | ArchDefinePpcgr | ArchDefinePpcsq)
    .Case("power6x", ArchDefinePwr6x | ArchDefinePwr6 | ArchDefinePwr5x
                       | ArchDefinePwr5 | ArchDefinePwr4 | ArchDefinePpcgr
                       | ArchDefinePpcsq)
    .Case("power7",  ArchDefinePwr7 | ArchDefinePwr6x | ArchDefinePwr6
                       | ArchDefinePwr5x | ArchDefinePwr5 | ArchDefinePwr4
                       | ArchDefinePpcgr | ArchDefinePpcsq)
    .Case("power8",  ArchDefinePwr8 | ArchDefinePwr7 | ArchDefinePwr6x
                       | ArchDefinePwr6 | ArchDefinePwr5x | ArchDefinePwr5
                       | ArchDefinePwr4 | ArchDefinePpcgr | ArchDefinePpcsq)
    .Case("power9",  ArchDefinePwr9 | ArchDefinePwr8 | ArchDefinePwr7
                       | ArchDefinePwr6x | ArchDefinePwr6 | ArchDefinePwr5x
                       | ArchDefinePwr5 | ArchDefinePwr4 | ArchDefinePpcgr
                       | ArchDefinePpcsq)
    .Default(ArchDefineNone);

  if (defs & ArchDefineName)
    Builder.defineMacro(Twine("_ARCH_", StringRef(CPU).upper()));
  if (defs & ArchDefinePpcgr)
    Builder.defineMacro("_ARCH_PPCGR");
  if (defs & ArchDefinePpcsq)
    Builder.defineMacro("_ARCH_PPCSQ");
  if (defs & ArchDefine440)
    Builder.defineMacro("_ARCH_440");
  if (defs & ArchDefine603)
    Builder.defineMacro("_ARCH_603");
  if (defs & ArchDefine604)
    Builder.defineMacro("_ARCH_604");
  if (defs & ArchDefinePwr4)
    Builder.defineMacro("_ARCH_PWR4");
  if (defs & ArchDefinePwr5)
    Builder.defineMacro("_ARCH_PWR5");
  if (defs & ArchDefinePwr5x)
    Builder.defineMacro("_ARCH_PWR5X");
  if (defs & ArchDefinePwr6)
    Builder.defineMacro("_ARCH_PWR6");
  if (defs & ArchDefinePwr6x)
    Builder.defineMacro("_ARCH_PWR6X");
  if (defs & ArchDefinePwr7)
    Builder.defineMacro("_ARCH_PWR7");
  if (defs & ArchDefinePwr8)
    Builder.defineMacro("_ARCH_PWR8");
  if (defs & ArchDefinePwr9)
    Builder.defineMacro("_ARCH_PWR9");
  if (defs & ArchDefineA2)
    Builder.defineMacro("_ARCH_A2");
  if (defs & ArchDefineA2q) {
    Builder.defineMacro("_ARCH_A2Q");
    Builder.defineMacro("_ARCH_QP");
  }

  if (getTriple().getVendor() == llvm::Triple::BGQ) {
    Builder.defineMacro("__bg__");
    Builder.defineMacro("__THW_BLUEGENE__");
    Builder.defineMacro("__bgq__");
    Builder.defineMacro("__TOS_BGQ__");
  }

  if (HasVSX)
    Builder.defineMacro("__VSX__");
  if (HasP8Vector)
    Builder.defineMacro("__POWER8_VECTOR__");
  if (HasP8Crypto)
    Builder.defineMacro("__CRYPTO__");
  if (HasHTM)
    Builder.defineMacro("__HTM__");
  if (HasFloat128)
    Builder.defineMacro("__FLOAT128__");
  if (HasP9Vector)
    Builder.defineMacro("__POWER9_VECTOR__");

  Builder.defineMacro("__GCC_HAVE_SYNC_COMPARE_AND_SWAP_1");
  Builder.defineMacro("__GCC_HAVE_SYNC_COMPARE_AND_SWAP_2");
  Builder.defineMacro("__GCC_HAVE_SYNC_COMPARE_AND_SWAP_4");
  if (PointerWidth == 64)
    Builder.defineMacro("__GCC_HAVE_SYNC_COMPARE_AND_SWAP_8");

  // FIXME: The following are not yet generated here by Clang, but are
  //        generated by GCC:
  //
  //   _SOFT_FLOAT_
  //   __RECIP_PRECISION__
  //   __APPLE_ALTIVEC__
  //   __RECIP__
  //   __RECIPF__
  //   __RSQRTE__
  //   __RSQRTEF__
  //   _SOFT_DOUBLE_
  //   __NO_LWSYNC__
  //   __HAVE_BSWAP__
  //   __LONGDOUBLE128
  //   __CMODEL_MEDIUM__
  //   __CMODEL_LARGE__
  //   _CALL_SYSV
  //   _CALL_DARWIN
  //   __NO_FPRS__
}

// Handle explicit options being passed to the compiler here: if we've
// explicitly turned off vsx and turned on any of:
// - power8-vector
// - direct-move
// - float128
// - power9-vector
// then go ahead and error since the customer has expressed an incompatible
// set of options.
static bool ppcUserFeaturesCheck(DiagnosticsEngine &Diags,
                                 const std::vector<std::string> &FeaturesVec) {

  if (std::find(FeaturesVec.begin(), FeaturesVec.end(), "-vsx") !=
      FeaturesVec.end()) {
    if (std::find(FeaturesVec.begin(), FeaturesVec.end(), "+power8-vector") !=
        FeaturesVec.end()) {
      Diags.Report(diag::err_opt_not_valid_with_opt) << "-mpower8-vector"
                                                     << "-mno-vsx";
      return false;
    }

    if (std::find(FeaturesVec.begin(), FeaturesVec.end(), "+direct-move") !=
        FeaturesVec.end()) {
      Diags.Report(diag::err_opt_not_valid_with_opt) << "-mdirect-move"
                                                     << "-mno-vsx";
      return false;
    }

    if (std::find(FeaturesVec.begin(), FeaturesVec.end(), "+float128") !=
        FeaturesVec.end()) {
      Diags.Report(diag::err_opt_not_valid_with_opt) << "-mfloat128"
                                                     << "-mno-vsx";
      return false;
    }

    if (std::find(FeaturesVec.begin(), FeaturesVec.end(), "+power9-vector") !=
        FeaturesVec.end()) {
      Diags.Report(diag::err_opt_not_valid_with_opt) << "-mpower9-vector"
                                                     << "-mno-vsx";
      return false;
    }
  }

  return true;
}

bool PPCTargetInfo::initFeatureMap(
    llvm::StringMap<bool> &Features, DiagnosticsEngine &Diags, StringRef CPU,
    const std::vector<std::string> &FeaturesVec) const {
  Features["altivec"] = llvm::StringSwitch<bool>(CPU)
    .Case("7400", true)
    .Case("g4", true)
    .Case("7450", true)
    .Case("g4+", true)
    .Case("970", true)
    .Case("g5", true)
    .Case("pwr6", true)
    .Case("pwr7", true)
    .Case("pwr8", true)
    .Case("pwr9", true)
    .Case("ppc64", true)
    .Case("ppc64le", true)
    .Default(false);

  Features["qpx"] = (CPU == "a2q");
  Features["power9-vector"] = (CPU == "pwr9");
  Features["crypto"] = llvm::StringSwitch<bool>(CPU)
    .Case("ppc64le", true)
    .Case("pwr9", true)
    .Case("pwr8", true)
    .Default(false);
  Features["power8-vector"] = llvm::StringSwitch<bool>(CPU)
    .Case("ppc64le", true)
    .Case("pwr9", true)
    .Case("pwr8", true)
    .Default(false);
  Features["bpermd"] = llvm::StringSwitch<bool>(CPU)
    .Case("ppc64le", true)
    .Case("pwr9", true)
    .Case("pwr8", true)
    .Case("pwr7", true)
    .Default(false);
  Features["extdiv"] = llvm::StringSwitch<bool>(CPU)
    .Case("ppc64le", true)
    .Case("pwr9", true)
    .Case("pwr8", true)
    .Case("pwr7", true)
    .Default(false);
  Features["direct-move"] = llvm::StringSwitch<bool>(CPU)
    .Case("ppc64le", true)
    .Case("pwr9", true)
    .Case("pwr8", true)
    .Default(false);
  Features["vsx"] = llvm::StringSwitch<bool>(CPU)
    .Case("ppc64le", true)
    .Case("pwr9", true)
    .Case("pwr8", true)
    .Case("pwr7", true)
    .Default(false);

  if (!ppcUserFeaturesCheck(Diags, FeaturesVec))
    return false;

  return TargetInfo::initFeatureMap(Features, Diags, CPU, FeaturesVec);
}

bool PPCTargetInfo::hasFeature(StringRef Feature) const {
  return llvm::StringSwitch<bool>(Feature)
    .Case("powerpc", true)
    .Case("vsx", HasVSX)
    .Case("power8-vector", HasP8Vector)
    .Case("crypto", HasP8Crypto)
    .Case("direct-move", HasDirectMove)
    .Case("qpx", HasQPX)
    .Case("htm", HasHTM)
    .Case("bpermd", HasBPERMD)
    .Case("extdiv", HasExtDiv)
    .Case("float128", HasFloat128)
    .Case("power9-vector", HasP9Vector)
    .Default(false);
}

void PPCTargetInfo::setFeatureEnabled(llvm::StringMap<bool> &Features,
                                      StringRef Name, bool Enabled) const {
  // If we're enabling direct-move or power8-vector go ahead and enable vsx
  // as well. Do the inverse if we're disabling vsx. We'll diagnose any user
  // incompatible options.
  if (Enabled) {
    if (Name == "direct-move" ||
        Name == "power8-vector" ||
        Name == "float128" ||
        Name == "power9-vector") {
      // power9-vector is really a superset of power8-vector so encode that.
      Features[Name] = Features["vsx"] = true;
      if (Name == "power9-vector")
        Features["power8-vector"] = true;
    } else {
      Features[Name] = true;
    }
  } else {
    if (Name == "vsx") {
      Features[Name] = Features["direct-move"] = Features["power8-vector"] =
          Features["float128"] = Features["power9-vector"] = false;
    } else {
      Features[Name] = false;
    }
  }
}

const char * const PPCTargetInfo::GCCRegNames[] = {
  "r0", "r1", "r2", "r3", "r4", "r5", "r6", "r7",
  "r8", "r9", "r10", "r11", "r12", "r13", "r14", "r15",
  "r16", "r17", "r18", "r19", "r20", "r21", "r22", "r23",
  "r24", "r25", "r26", "r27", "r28", "r29", "r30", "r31",
  "f0", "f1", "f2", "f3", "f4", "f5", "f6", "f7",
  "f8", "f9", "f10", "f11", "f12", "f13", "f14", "f15",
  "f16", "f17", "f18", "f19", "f20", "f21", "f22", "f23",
  "f24", "f25", "f26", "f27", "f28", "f29", "f30", "f31",
  "mq", "lr", "ctr", "ap",
  "cr0", "cr1", "cr2", "cr3", "cr4", "cr5", "cr6", "cr7",
  "xer",
  "v0", "v1", "v2", "v3", "v4", "v5", "v6", "v7",
  "v8", "v9", "v10", "v11", "v12", "v13", "v14", "v15",
  "v16", "v17", "v18", "v19", "v20", "v21", "v22", "v23",
  "v24", "v25", "v26", "v27", "v28", "v29", "v30", "v31",
  "vrsave", "vscr",
  "spe_acc", "spefscr",
  "sfp"
};

ArrayRef<const char*> PPCTargetInfo::getGCCRegNames() const {
  return llvm::makeArrayRef(GCCRegNames);
}

const TargetInfo::GCCRegAlias PPCTargetInfo::GCCRegAliases[] = {
  // While some of these aliases do map to different registers
  // they still share the same register name.
  { { "0" }, "r0" },
  { { "1"}, "r1" },
  { { "2" }, "r2" },
  { { "3" }, "r3" },
  { { "4" }, "r4" },
  { { "5" }, "r5" },
  { { "6" }, "r6" },
  { { "7" }, "r7" },
  { { "8" }, "r8" },
  { { "9" }, "r9" },
  { { "10" }, "r10" },
  { { "11" }, "r11" },
  { { "12" }, "r12" },
  { { "13" }, "r13" },
  { { "14" }, "r14" },
  { { "15" }, "r15" },
  { { "16" }, "r16" },
  { { "17" }, "r17" },
  { { "18" }, "r18" },
  { { "19" }, "r19" },
  { { "20" }, "r20" },
  { { "21" }, "r21" },
  { { "22" }, "r22" },
  { { "23" }, "r23" },
  { { "24" }, "r24" },
  { { "25" }, "r25" },
  { { "26" }, "r26" },
  { { "27" }, "r27" },
  { { "28" }, "r28" },
  { { "29" }, "r29" },
  { { "30" }, "r30" },
  { { "31" }, "r31" },
  { { "fr0" }, "f0" },
  { { "fr1" }, "f1" },
  { { "fr2" }, "f2" },
  { { "fr3" }, "f3" },
  { { "fr4" }, "f4" },
  { { "fr5" }, "f5" },
  { { "fr6" }, "f6" },
  { { "fr7" }, "f7" },
  { { "fr8" }, "f8" },
  { { "fr9" }, "f9" },
  { { "fr10" }, "f10" },
  { { "fr11" }, "f11" },
  { { "fr12" }, "f12" },
  { { "fr13" }, "f13" },
  { { "fr14" }, "f14" },
  { { "fr15" }, "f15" },
  { { "fr16" }, "f16" },
  { { "fr17" }, "f17" },
  { { "fr18" }, "f18" },
  { { "fr19" }, "f19" },
  { { "fr20" }, "f20" },
  { { "fr21" }, "f21" },
  { { "fr22" }, "f22" },
  { { "fr23" }, "f23" },
  { { "fr24" }, "f24" },
  { { "fr25" }, "f25" },
  { { "fr26" }, "f26" },
  { { "fr27" }, "f27" },
  { { "fr28" }, "f28" },
  { { "fr29" }, "f29" },
  { { "fr30" }, "f30" },
  { { "fr31" }, "f31" },
  { { "cc" }, "cr0" },
};

ArrayRef<TargetInfo::GCCRegAlias> PPCTargetInfo::getGCCRegAliases() const {
  return llvm::makeArrayRef(GCCRegAliases);
}

class PPC32TargetInfo : public PPCTargetInfo {
public:
  PPC32TargetInfo(const llvm::Triple &Triple, const TargetOptions &Opts)
      : PPCTargetInfo(Triple, Opts) {
    resetDataLayout("E-m:e-p:32:32-i64:64-n32");

    switch (getTriple().getOS()) {
    case llvm::Triple::Linux:
    case llvm::Triple::FreeBSD:
    case llvm::Triple::NetBSD:
      SizeType = UnsignedInt;
      PtrDiffType = SignedInt;
      IntPtrType = SignedInt;
      break;
    default:
      break;
    }

    if (getTriple().getOS() == llvm::Triple::FreeBSD) {
      LongDoubleWidth = LongDoubleAlign = 64;
      LongDoubleFormat = &llvm::APFloat::IEEEdouble();
    }

    // PPC32 supports atomics up to 4 bytes.
    MaxAtomicPromoteWidth = MaxAtomicInlineWidth = 32;
  }

  BuiltinVaListKind getBuiltinVaListKind() const override {
    // This is the ELF definition, and is overridden by the Darwin sub-target
    return TargetInfo::PowerABIBuiltinVaList;
  }
};

// Note: ABI differences may eventually require us to have a separate
// TargetInfo for little endian.
class PPC64TargetInfo : public PPCTargetInfo {
public:
  PPC64TargetInfo(const llvm::Triple &Triple, const TargetOptions &Opts)
      : PPCTargetInfo(Triple, Opts) {
    LongWidth = LongAlign = PointerWidth = PointerAlign = 64;
    IntMaxType = SignedLong;
    Int64Type = SignedLong;

    if ((Triple.getArch() == llvm::Triple::ppc64le)) {
      resetDataLayout("e-m:e-i64:64-n32:64");
      ABI = "elfv2";
    } else {
      resetDataLayout("E-m:e-i64:64-n32:64");
      ABI = "elfv1";
    }

    switch (getTriple().getOS()) {
    case llvm::Triple::FreeBSD:
      LongDoubleWidth = LongDoubleAlign = 64;
      LongDoubleFormat = &llvm::APFloat::IEEEdouble();
      break;
    case llvm::Triple::NetBSD:
      IntMaxType = SignedLongLong;
      Int64Type = SignedLongLong;
      break;
    default:
      break;
    }

    // PPC64 supports atomics up to 8 bytes.
    MaxAtomicPromoteWidth = MaxAtomicInlineWidth = 64;
  }
  BuiltinVaListKind getBuiltinVaListKind() const override {
    return TargetInfo::CharPtrBuiltinVaList;
  }
  // PPC64 Linux-specific ABI options.
  bool setABI(const std::string &Name) override {
    if (Name == "elfv1" || Name == "elfv1-qpx" || Name == "elfv2") {
      ABI = Name;
      return true;
    }
    return false;
  }
};

class DarwinPPC32TargetInfo : public DarwinTargetInfo<PPC32TargetInfo> {
public:
  DarwinPPC32TargetInfo(const llvm::Triple &Triple, const TargetOptions &Opts)
      : DarwinTargetInfo<PPC32TargetInfo>(Triple, Opts) {
    HasAlignMac68kSupport = true;
    BoolWidth = BoolAlign = 32; //XXX support -mone-byte-bool?
    PtrDiffType = SignedInt; // for http://llvm.org/bugs/show_bug.cgi?id=15726
    LongLongAlign = 32;
    SuitableAlign = 128;
    resetDataLayout("E-m:o-p:32:32-f64:32:64-n32");
  }
  BuiltinVaListKind getBuiltinVaListKind() const override {
    return TargetInfo::CharPtrBuiltinVaList;
  }
};

class DarwinPPC64TargetInfo : public DarwinTargetInfo<PPC64TargetInfo> {
public:
  DarwinPPC64TargetInfo(const llvm::Triple &Triple, const TargetOptions &Opts)
      : DarwinTargetInfo<PPC64TargetInfo>(Triple, Opts) {
    HasAlignMac68kSupport = true;
    SuitableAlign = 128;
    resetDataLayout("E-m:o-i64:64-n32:64");
  }
};

static const unsigned NVPTXAddrSpaceMap[] = {
    1, // opencl_global
    3, // opencl_local
    4, // opencl_constant
    // FIXME: generic has to be added to the target
    0, // opencl_generic
    1, // cuda_device
    4, // cuda_constant
    3, // cuda_shared
    3, // hcc_tilestatic
    0, // hcc_generic
    1, // hcc_global
};

class NVPTXTargetInfo : public TargetInfo {
  static const char *const GCCRegNames[];
  static const Builtin::Info BuiltinInfo[];
  CudaArch GPU;
  std::unique_ptr<TargetInfo> HostTarget;

public:
  NVPTXTargetInfo(const llvm::Triple &Triple, const TargetOptions &Opts,
                  unsigned TargetPointerWidth)
      : TargetInfo(Triple) {
    assert((TargetPointerWidth == 32 || TargetPointerWidth == 64) &&
           "NVPTX only supports 32- and 64-bit modes.");

    TLSSupported = false;
    AddrSpaceMap = &NVPTXAddrSpaceMap;
    UseAddrSpaceMapMangling = true;

    // Define available target features
    // These must be defined in sorted order!
    NoAsmVariants = true;
    GPU = CudaArch::SM_20;

    if (TargetPointerWidth == 32)
      resetDataLayout("e-p:32:32-i64:64-v16:16-v32:32-n16:32:64");
    else
      resetDataLayout("e-i64:64-v16:16-v32:32-n16:32:64");

    // If possible, get a TargetInfo for our host triple, so we can match its
    // types.
    llvm::Triple HostTriple(Opts.HostTriple);
    if (!HostTriple.isNVPTX())
      HostTarget.reset(AllocateTarget(llvm::Triple(Opts.HostTriple), Opts));

    // If no host target, make some guesses about the data layout and return.
    if (!HostTarget) {
      LongWidth = LongAlign = TargetPointerWidth;
      PointerWidth = PointerAlign = TargetPointerWidth;
      switch (TargetPointerWidth) {
      case 32:
        SizeType = TargetInfo::UnsignedInt;
        PtrDiffType = TargetInfo::SignedInt;
        IntPtrType = TargetInfo::SignedInt;
        break;
      case 64:
        SizeType = TargetInfo::UnsignedLong;
        PtrDiffType = TargetInfo::SignedLong;
        IntPtrType = TargetInfo::SignedLong;
        break;
      default:
        llvm_unreachable("TargetPointerWidth must be 32 or 64");
      }
      return;
    }

    // Copy properties from host target.
    PointerWidth = HostTarget->getPointerWidth(/* AddrSpace = */ 0);
    PointerAlign = HostTarget->getPointerAlign(/* AddrSpace = */ 0);
    BoolWidth = HostTarget->getBoolWidth();
    BoolAlign = HostTarget->getBoolAlign();
    IntWidth = HostTarget->getIntWidth();
    IntAlign = HostTarget->getIntAlign();
    HalfWidth = HostTarget->getHalfWidth();
    HalfAlign = HostTarget->getHalfAlign();
    FloatWidth = HostTarget->getFloatWidth();
    FloatAlign = HostTarget->getFloatAlign();
    DoubleWidth = HostTarget->getDoubleWidth();
    DoubleAlign = HostTarget->getDoubleAlign();
    LongWidth = HostTarget->getLongWidth();
    LongAlign = HostTarget->getLongAlign();
    LongLongWidth = HostTarget->getLongLongWidth();
    LongLongAlign = HostTarget->getLongLongAlign();
    MinGlobalAlign = HostTarget->getMinGlobalAlign();
    NewAlign = HostTarget->getNewAlign();
    DefaultAlignForAttributeAligned =
        HostTarget->getDefaultAlignForAttributeAligned();
    SizeType = HostTarget->getSizeType();
    IntMaxType = HostTarget->getIntMaxType();
    PtrDiffType = HostTarget->getPtrDiffType(/* AddrSpace = */ 0);
    IntPtrType = HostTarget->getIntPtrType();
    WCharType = HostTarget->getWCharType();
    WIntType = HostTarget->getWIntType();
    Char16Type = HostTarget->getChar16Type();
    Char32Type = HostTarget->getChar32Type();
    Int64Type = HostTarget->getInt64Type();
    SigAtomicType = HostTarget->getSigAtomicType();
    ProcessIDType = HostTarget->getProcessIDType();

    UseBitFieldTypeAlignment = HostTarget->useBitFieldTypeAlignment();
    UseZeroLengthBitfieldAlignment =
        HostTarget->useZeroLengthBitfieldAlignment();
    UseExplicitBitFieldAlignment = HostTarget->useExplicitBitFieldAlignment();
    ZeroLengthBitfieldBoundary = HostTarget->getZeroLengthBitfieldBoundary();

    // This is a bit of a lie, but it controls __GCC_ATOMIC_XXX_LOCK_FREE, and
    // we need those macros to be identical on host and device, because (among
    // other things) they affect which standard library classes are defined, and
    // we need all classes to be defined on both the host and device.
    MaxAtomicInlineWidth = HostTarget->getMaxAtomicInlineWidth();

    // Properties intentionally not copied from host:
    // - LargeArrayMinWidth, LargeArrayAlign: Not visible across the
    //   host/device boundary.
    // - SuitableAlign: Not visible across the host/device boundary, and may
    //   correctly be different on host/device, e.g. if host has wider vector
    //   types than device.
    // - LongDoubleWidth, LongDoubleAlign: nvptx's long double type is the same
    //   as its double type, but that's not necessarily true on the host.
    //   TODO: nvcc emits a warning when using long double on device; we should
    //   do the same.
  }
  void getTargetDefines(const LangOptions &Opts,
                        MacroBuilder &Builder) const override {
    Builder.defineMacro("__PTX__");
    Builder.defineMacro("__NVPTX__");
    if (Opts.CUDAIsDevice) {
      // Set __CUDA_ARCH__ for the GPU specified.
      std::string CUDAArchCode = [this] {
        switch (GPU) {
        case CudaArch::UNKNOWN:
          assert(false && "No GPU arch when compiling CUDA device code.");
          return "";
        case CudaArch::SM_20:
          return "200";
        case CudaArch::SM_21:
          return "210";
        case CudaArch::SM_30:
          return "300";
        case CudaArch::SM_32:
          return "320";
        case CudaArch::SM_35:
          return "350";
        case CudaArch::SM_37:
          return "370";
        case CudaArch::SM_50:
          return "500";
        case CudaArch::SM_52:
          return "520";
        case CudaArch::SM_53:
          return "530";
        case CudaArch::SM_60:
          return "600";
        case CudaArch::SM_61:
          return "610";
        case CudaArch::SM_62:
          return "620";
        }
        llvm_unreachable("unhandled CudaArch");
      }();
      Builder.defineMacro("__CUDA_ARCH__", CUDAArchCode);
    }
  }
  ArrayRef<Builtin::Info> getTargetBuiltins() const override {
    return llvm::makeArrayRef(BuiltinInfo,
                         clang::NVPTX::LastTSBuiltin - Builtin::FirstTSBuiltin);
  }
  bool
  initFeatureMap(llvm::StringMap<bool> &Features, DiagnosticsEngine &Diags,
                 StringRef CPU,
                 const std::vector<std::string> &FeaturesVec) const override {
    Features["satom"] = GPU >= CudaArch::SM_60;
    return TargetInfo::initFeatureMap(Features, Diags, CPU, FeaturesVec);
  }

  bool hasFeature(StringRef Feature) const override {
    return llvm::StringSwitch<bool>(Feature)
        .Cases("ptx", "nvptx", true)
        .Case("satom", GPU >= CudaArch::SM_60)  // Atomics w/ scope.
        .Default(false);
  }

  ArrayRef<const char *> getGCCRegNames() const override;
  ArrayRef<TargetInfo::GCCRegAlias> getGCCRegAliases() const override {
    // No aliases.
    return None;
  }
  bool validateAsmConstraint(const char *&Name,
                             TargetInfo::ConstraintInfo &Info) const override {
    switch (*Name) {
    default:
      return false;
    case 'c':
    case 'h':
    case 'r':
    case 'l':
    case 'f':
    case 'd':
      Info.setAllowsRegister();
      return true;
    }
  }
  const char *getClobbers() const override {
    // FIXME: Is this really right?
    return "";
  }
  BuiltinVaListKind getBuiltinVaListKind() const override {
    // FIXME: implement
    return TargetInfo::CharPtrBuiltinVaList;
  }
  bool setCPU(const std::string &Name) override {
    GPU = StringToCudaArch(Name);
    return GPU != CudaArch::UNKNOWN;
  }
  void setSupportedOpenCLOpts() override {
    auto &Opts = getSupportedOpenCLOpts();
    Opts.support("cl_clang_storage_class_specifiers");
    Opts.support("cl_khr_gl_sharing");
    Opts.support("cl_khr_icd");

    Opts.support("cl_khr_fp64");
    Opts.support("cl_khr_byte_addressable_store");
    Opts.support("cl_khr_global_int32_base_atomics");
    Opts.support("cl_khr_global_int32_extended_atomics");
    Opts.support("cl_khr_local_int32_base_atomics");
    Opts.support("cl_khr_local_int32_extended_atomics");
  }

  CallingConvCheckResult checkCallingConvention(CallingConv CC) const override {
    // CUDA compilations support all of the host's calling conventions.
    //
    // TODO: We should warn if you apply a non-default CC to anything other than
    // a host function.
    if (HostTarget)
      return HostTarget->checkCallingConvention(CC);
    return CCCR_Warning;
  }
};

const Builtin::Info NVPTXTargetInfo::BuiltinInfo[] = {
#define BUILTIN(ID, TYPE, ATTRS)                                               \
  { #ID, TYPE, ATTRS, nullptr, ALL_LANGUAGES, nullptr },
#define LIBBUILTIN(ID, TYPE, ATTRS, HEADER)                                    \
  { #ID, TYPE, ATTRS, HEADER, ALL_LANGUAGES, nullptr },
#define TARGET_BUILTIN(ID, TYPE, ATTRS, FEATURE)                               \
  { #ID, TYPE, ATTRS, nullptr, ALL_LANGUAGES, FEATURE },
#include "clang/Basic/BuiltinsNVPTX.def"
};

const char *const NVPTXTargetInfo::GCCRegNames[] = {"r0"};

ArrayRef<const char *> NVPTXTargetInfo::getGCCRegNames() const {
  return llvm::makeArrayRef(GCCRegNames);
}

<<<<<<< HEAD
class NVPTX32TargetInfo : public NVPTXTargetInfo {
public:
  NVPTX32TargetInfo(const llvm::Triple &Triple, const TargetOptions &Opts)
      : NVPTXTargetInfo(Triple, Opts) {
    LongWidth = LongAlign = 32;
    PointerWidth = PointerAlign = 32;
    SizeType = TargetInfo::UnsignedInt;
    PtrDiffType = TargetInfo::SignedInt;
    IntPtrType = TargetInfo::SignedInt;
    resetDataLayout("e-p:32:32-i64:64-v16:16-v32:32-n16:32:64");
  }
};

class NVPTX64TargetInfo : public NVPTXTargetInfo {
public:
  NVPTX64TargetInfo(const llvm::Triple &Triple, const TargetOptions &Opts)
      : NVPTXTargetInfo(Triple, Opts) {
    PointerWidth = PointerAlign = 64;
    SizeType = TargetInfo::UnsignedLong;
    PtrDiffType = TargetInfo::SignedLong;
    IntPtrType = TargetInfo::SignedLong;
    resetDataLayout("e-i64:64-v16:16-v32:32-n16:32:64");
  }
=======
static const unsigned AMDGPUAddrSpaceMap[] = {
  1,    // opencl_global
  3,    // opencl_local
  2,    // opencl_constant
  4,    // opencl_generic
  1,    // cuda_device
  2,    // cuda_constant
  3     // cuda_shared
>>>>>>> 945c0e03
};

// If you edit the description strings, make sure you update
// getPointerWidthV().

static const char *const DataLayoutStringR600 =
  "e-p:32:32-i64:64-v16:16-v24:32-v32:32-v48:64-v96:128"
  "-v192:256-v256:256-v512:512-v1024:1024-v2048:2048-n32:64";

static const char *const DataLayoutStringSI =
  "e-p:32:32-p1:64:64-p2:64:64-p3:32:32-p4:64:64-p5:32:32"
  "-i64:64-v16:16-v24:32-v32:32-v48:64-v96:128"
  "-v192:256-v256:256-v512:512-v1024:1024-v2048:2048-n32:64";

class AMDGPUTargetInfo final : public TargetInfo {
  static const unsigned AddrSpaceMap_[10];
  static const Builtin::Info BuiltinInfo[];
  static const char * const GCCRegNames[];

  enum AddrSpaceKind {
    AS_Private  = 0,
    AS_Global   = 1,
    AS_Constant = 2,
    AS_Local    = 3,
    AS_Generic  = 4
  };

  /// \brief The GPU profiles supported by the AMDGPU target.
  enum GPUKind {
    GK_NONE,
    GK_R600,
    GK_R600_DOUBLE_OPS,
    GK_R700,
    GK_R700_DOUBLE_OPS,
    GK_EVERGREEN,
    GK_EVERGREEN_DOUBLE_OPS,
    GK_NORTHERN_ISLANDS,
    GK_CAYMAN,
    GK_GFX6,
    GK_GFX7,
    GK_GFX8,
    GK_GFX9
  } GPU;

  bool hasFP64:1;
  bool hasFMAF:1;
  bool hasLDEXPF:1;
  bool hasFullSpeedFP32Denorms:1;

  static bool isAMDGCN(const llvm::Triple &TT) {
    return TT.getArch() == llvm::Triple::amdgcn;
  }

public:
  AMDGPUTargetInfo(const llvm::Triple &Triple, const TargetOptions &Opts)
    : TargetInfo(Triple) ,
      GPU(isAMDGCN(Triple) ? GK_GFX6 : GK_R600),
      hasFP64(false),
      hasFMAF(false),
      hasLDEXPF(false),
      hasFullSpeedFP32Denorms(false){
    if (getTriple().getArch() == llvm::Triple::amdgcn) {
      hasFP64 = true;
      hasFMAF = true;
      hasLDEXPF = true;
    }

    resetDataLayout(getTriple().getArch() == llvm::Triple::amdgcn ?
                    DataLayoutStringSI : DataLayoutStringR600);

    AddrSpaceMap = &AddrSpaceMap_;
    UseAddrSpaceMapMangling = true;

    // If possible, get a TargetInfo for our host triple, so we can match its
    // types.
    llvm::Triple HostTriple(Opts.HostTriple);
    if (AMDGPUTargetInfo::isAMDGCN(HostTriple))
      return;
    std::unique_ptr<TargetInfo> HostTarget(
        AllocateTarget(llvm::Triple(Opts.HostTriple), Opts));
    if (!HostTarget) {
      return;
    }

    PointerWidth = HostTarget->getPointerWidth(/* AddrSpace = */ 0);
    PointerAlign = HostTarget->getPointerAlign(/* AddrSpace = */ 0);
    BoolWidth = HostTarget->getBoolWidth();
    BoolAlign = HostTarget->getBoolAlign();
    IntWidth = HostTarget->getIntWidth();
    IntAlign = HostTarget->getIntAlign();
    HalfWidth = HostTarget->getHalfWidth();
    HalfAlign = HostTarget->getHalfAlign();
    FloatWidth = HostTarget->getFloatWidth();
    FloatAlign = HostTarget->getFloatAlign();
    DoubleWidth = HostTarget->getDoubleWidth();
    DoubleAlign = HostTarget->getDoubleAlign();
    LongWidth = HostTarget->getLongWidth();
    LongAlign = HostTarget->getLongAlign();
    LongLongWidth = HostTarget->getLongLongWidth();
    LongLongAlign = HostTarget->getLongLongAlign();
    MinGlobalAlign = HostTarget->getMinGlobalAlign();
    NewAlign = HostTarget->getNewAlign();
    DefaultAlignForAttributeAligned =
        HostTarget->getDefaultAlignForAttributeAligned();
    SizeType = HostTarget->getSizeType();
    IntMaxType = HostTarget->getIntMaxType();
    PtrDiffType = HostTarget->getPtrDiffType(/* AddrSpace = */ 0);
    IntPtrType = HostTarget->getIntPtrType();
    WCharType = HostTarget->getWCharType();
    WIntType = HostTarget->getWIntType();
    Char16Type = HostTarget->getChar16Type();
    Char32Type = HostTarget->getChar32Type();
    Int64Type = HostTarget->getInt64Type();
    SigAtomicType = HostTarget->getSigAtomicType();
    ProcessIDType = HostTarget->getProcessIDType();

    UseBitFieldTypeAlignment = HostTarget->useBitFieldTypeAlignment();
    UseZeroLengthBitfieldAlignment =
        HostTarget->useZeroLengthBitfieldAlignment();
    UseExplicitBitFieldAlignment = HostTarget->useExplicitBitFieldAlignment();
    ZeroLengthBitfieldBoundary = HostTarget->getZeroLengthBitfieldBoundary();

    // This is a bit of a lie, but it controls __GCC_ATOMIC_XXX_LOCK_FREE, and
    // we need those macros to be identical on host and device, because (among
    // other things) they affect which standard library classes are defined, and
    // we need all classes to be defined on both the host and device.
    MaxAtomicInlineWidth = HostTarget->getMaxAtomicInlineWidth();

    // Properties intentionally not copied from host:
    // - LargeArrayMinWidth, LargeArrayAlign: Not visible across the
    //   host/device boundary.
    // - SuitableAlign: Not visible across the host/device boundary, and may
    //   correctly be different on host/device, e.g. if host has wider vector
    //   types than device.
    // - LongDoubleWidth, LongDoubleAlign: TBD
  }

  uint64_t getPointerWidthV(unsigned AddrSpace) const override {
    if (GPU <= GK_CAYMAN)
      return 32;

    switch(AddrSpace) {
      default:
        return 64;
      case 0:
      case 3:
      case 5:
        return 32;
    }
  }

  uint64_t getMaxPointerWidth() const override {
    return getTriple().getArch() == llvm::Triple::amdgcn ? 64 : 32;
  }

  const char * getClobbers() const override {
    return "";
  }

  ArrayRef<const char *> getGCCRegNames() const override;

  ArrayRef<TargetInfo::GCCRegAlias> getGCCRegAliases() const override {
    return None;
  }

  bool validateAsmConstraint(const char *&Name,
                             TargetInfo::ConstraintInfo &Info) const override {
    switch (*Name) {
    default: break;
    case 'v': // vgpr
    case 's': // sgpr
      Info.setAllowsRegister();
      return true;
    }
    return false;
  }

  bool initFeatureMap(llvm::StringMap<bool> &Features,
                      DiagnosticsEngine &Diags, StringRef CPU,
                      const std::vector<std::string> &FeatureVec) const override;

  void adjustTargetOptions(const CodeGenOptions &CGOpts,
                           TargetOptions &TargetOpts) const override {
    bool hasFP32Denormals = false;
    bool hasFP64Denormals = false;
    for (auto &I : TargetOpts.FeaturesAsWritten) {
      if (I == "+fp32-denormals" || I == "-fp32-denormals")
        hasFP32Denormals = true;
      if (I == "+fp64-fp16-denormals" || I == "-fp64-fp16-denormals")
        hasFP64Denormals = true;
    }
    if (!hasFP32Denormals)
      TargetOpts.Features.push_back((Twine(hasFullSpeedFP32Denorms &&
          !CGOpts.FlushDenorm ? '+' : '-') + Twine("fp32-denormals")).str());
    // Always do not flush fp64 or fp16 denorms.
    if (!hasFP64Denormals && hasFP64)
      TargetOpts.Features.push_back("+fp64-fp16-denormals");
  }

  ArrayRef<Builtin::Info> getTargetBuiltins() const override {
    return llvm::makeArrayRef(BuiltinInfo,
                        clang::AMDGPU::LastTSBuiltin - Builtin::FirstTSBuiltin);
  }

  void getTargetDefines(const LangOptions &Opts,
                        MacroBuilder &Builder) const override {
    if (getTriple().getArch() == llvm::Triple::amdgcn)
      Builder.defineMacro("__AMDGCN__");
    else
      Builder.defineMacro("__R600__");

    if (hasFMAF)
      Builder.defineMacro("__HAS_FMAF__");
    if (hasLDEXPF)
      Builder.defineMacro("__HAS_LDEXPF__");
    if (hasFP64)
      Builder.defineMacro("__HAS_FP64__");
  }

  BuiltinVaListKind getBuiltinVaListKind() const override {
    return TargetInfo::CharPtrBuiltinVaList;
  }

  static GPUKind parseR600Name(StringRef Name) {
    return llvm::StringSwitch<GPUKind>(Name)
      .Case("r600" ,    GK_R600)
      .Case("rv610",    GK_R600)
      .Case("rv620",    GK_R600)
      .Case("rv630",    GK_R600)
      .Case("rv635",    GK_R600)
      .Case("rs780",    GK_R600)
      .Case("rs880",    GK_R600)
      .Case("rv670",    GK_R600_DOUBLE_OPS)
      .Case("rv710",    GK_R700)
      .Case("rv730",    GK_R700)
      .Case("rv740",    GK_R700_DOUBLE_OPS)
      .Case("rv770",    GK_R700_DOUBLE_OPS)
      .Case("palm",     GK_EVERGREEN)
      .Case("cedar",    GK_EVERGREEN)
      .Case("sumo",     GK_EVERGREEN)
      .Case("sumo2",    GK_EVERGREEN)
      .Case("redwood",  GK_EVERGREEN)
      .Case("juniper",  GK_EVERGREEN)
      .Case("hemlock",  GK_EVERGREEN_DOUBLE_OPS)
      .Case("cypress",  GK_EVERGREEN_DOUBLE_OPS)
      .Case("barts",    GK_NORTHERN_ISLANDS)
      .Case("turks",    GK_NORTHERN_ISLANDS)
      .Case("caicos",   GK_NORTHERN_ISLANDS)
      .Case("cayman",   GK_CAYMAN)
      .Case("aruba",    GK_CAYMAN)
      .Default(GK_NONE);
  }

  static GPUKind parseAMDGCNName(StringRef Name) {
    return llvm::StringSwitch<GPUKind>(Name)
      .Case("tahiti",    GK_GFX6)
      .Case("pitcairn",  GK_GFX6)
      .Case("verde",     GK_GFX6)
      .Case("oland",     GK_GFX6)
      .Case("hainan",    GK_GFX6)
      .Case("bonaire",   GK_GFX7)
      .Case("kabini",    GK_GFX7)
      .Case("kaveri",    GK_GFX7)
      .Case("hawaii",    GK_GFX7)
      .Case("mullins",   GK_GFX7)
      .Case("gfx700",    GK_GFX7)
      .Case("gfx701",    GK_GFX7)
      .Case("gfx702",    GK_GFX7)
      .Case("tonga",     GK_GFX8)
      .Case("iceland",   GK_GFX8)
      .Case("carrizo",   GK_GFX8)
      .Case("fiji",      GK_GFX8)
      .Case("stoney",    GK_GFX8)
      .Case("polaris10", GK_GFX8)
      .Case("polaris11", GK_GFX8)
      .Case("gfx800",    GK_GFX8)
      .Case("gfx801",    GK_GFX8)
      .Case("gfx802",    GK_GFX8)
      .Case("gfx803",    GK_GFX8)
      .Case("gfx804",    GK_GFX8)
      .Case("gfx810",    GK_GFX8)
      .Case("gfx900",    GK_GFX9)
      .Case("gfx901",    GK_GFX9)
      .Default(GK_NONE);
  }

  bool setCPU(const std::string &Name) override {
    if (getTriple().getArch() == llvm::Triple::amdgcn)
      GPU = parseAMDGCNName(Name);
    else
      GPU = parseR600Name(Name);

    return GPU != GK_NONE;
  }

  void setSupportedOpenCLOpts() override {
    auto &Opts = getSupportedOpenCLOpts();
    Opts.support("cl_clang_storage_class_specifiers");
    Opts.support("cl_khr_icd");

    if (hasFP64)
      Opts.support("cl_khr_fp64");
    if (GPU >= GK_EVERGREEN) {
      Opts.support("cl_khr_byte_addressable_store");
      Opts.support("cl_khr_global_int32_base_atomics");
      Opts.support("cl_khr_global_int32_extended_atomics");
      Opts.support("cl_khr_local_int32_base_atomics");
      Opts.support("cl_khr_local_int32_extended_atomics");
    }
    if (GPU >= GK_GFX6) {
      Opts.support("cl_khr_fp16");
      Opts.support("cl_khr_int64_base_atomics");
      Opts.support("cl_khr_int64_extended_atomics");
      Opts.support("cl_khr_mipmap_image");
      Opts.support("cl_khr_subgroups");
      Opts.support("cl_khr_3d_image_writes");
      Opts.support("cl_amd_media_ops");
      Opts.support("cl_amd_media_ops2");
    }
  }

  unsigned getDefaultTargetAddressSpace(const LangOptions &Opts) const override {
    // OpenCL sets address space explicitly in AST. The default (type
    // qualifier containing on address space) represents private address space.
    if (Opts.OpenCL)
      return AS_Private;
    return AS_Generic;
  }

  LangAS::ID getOpenCLImageAddrSpace() const override {
    return LangAS::opencl_constant;
  }

  CallingConvCheckResult checkCallingConvention(CallingConv CC) const override {
    switch (CC) {
      default:
        return CCCR_Warning;
      case CC_C:
      case CC_OpenCLKernel:
        return CCCR_OK;
    }
  }

  // In amdgcn target the null pointer in global, constant, and generic
  // address space has value 0 but in private and local address space has
  // value ~0.
  uint64_t getNullPointerValue(unsigned AS) const override {
    return AS != LangAS::opencl_local && AS != 0 ? 0 : ~0;
  }
};

const unsigned AMDGPUTargetInfo::AddrSpaceMap_[] = {
  AS_Global,   // opencl_global
  AS_Local,    // opencl_local
  AS_Constant, // opencl_constant
  AS_Generic,  // opencl_generic
  AS_Global,   // cuda_device
  AS_Constant, // cuda_constant
  AS_Local,    // cuda_shared
  AS_Local,    // hcc_tilestatic
  AS_Generic,  // hcc_generic
  AS_Global,   // hcc_global
};

const Builtin::Info AMDGPUTargetInfo::BuiltinInfo[] = {
#define BUILTIN(ID, TYPE, ATTRS)                \
  { #ID, TYPE, ATTRS, nullptr, ALL_LANGUAGES, nullptr },
#define TARGET_BUILTIN(ID, TYPE, ATTRS, FEATURE)                               \
  { #ID, TYPE, ATTRS, nullptr, ALL_LANGUAGES, FEATURE },
#include "clang/Basic/BuiltinsAMDGPU.def"
};
const char * const AMDGPUTargetInfo::GCCRegNames[] = {
  "v0", "v1", "v2", "v3", "v4", "v5", "v6", "v7",
  "v8", "v9", "v10", "v11", "v12", "v13", "v14", "v15",
  "v16", "v17", "v18", "v19", "v20", "v21", "v22", "v23",
  "v24", "v25", "v26", "v27", "v28", "v29", "v30", "v31",
  "v32", "v33", "v34", "v35", "v36", "v37", "v38", "v39",
  "v40", "v41", "v42", "v43", "v44", "v45", "v46", "v47",
  "v48", "v49", "v50", "v51", "v52", "v53", "v54", "v55",
  "v56", "v57", "v58", "v59", "v60", "v61", "v62", "v63",
  "v64", "v65", "v66", "v67", "v68", "v69", "v70", "v71",
  "v72", "v73", "v74", "v75", "v76", "v77", "v78", "v79",
  "v80", "v81", "v82", "v83", "v84", "v85", "v86", "v87",
  "v88", "v89", "v90", "v91", "v92", "v93", "v94", "v95",
  "v96", "v97", "v98", "v99", "v100", "v101", "v102", "v103",
  "v104", "v105", "v106", "v107", "v108", "v109", "v110", "v111",
  "v112", "v113", "v114", "v115", "v116", "v117", "v118", "v119",
  "v120", "v121", "v122", "v123", "v124", "v125", "v126", "v127",
  "v128", "v129", "v130", "v131", "v132", "v133", "v134", "v135",
  "v136", "v137", "v138", "v139", "v140", "v141", "v142", "v143",
  "v144", "v145", "v146", "v147", "v148", "v149", "v150", "v151",
  "v152", "v153", "v154", "v155", "v156", "v157", "v158", "v159",
  "v160", "v161", "v162", "v163", "v164", "v165", "v166", "v167",
  "v168", "v169", "v170", "v171", "v172", "v173", "v174", "v175",
  "v176", "v177", "v178", "v179", "v180", "v181", "v182", "v183",
  "v184", "v185", "v186", "v187", "v188", "v189", "v190", "v191",
  "v192", "v193", "v194", "v195", "v196", "v197", "v198", "v199",
  "v200", "v201", "v202", "v203", "v204", "v205", "v206", "v207",
  "v208", "v209", "v210", "v211", "v212", "v213", "v214", "v215",
  "v216", "v217", "v218", "v219", "v220", "v221", "v222", "v223",
  "v224", "v225", "v226", "v227", "v228", "v229", "v230", "v231",
  "v232", "v233", "v234", "v235", "v236", "v237", "v238", "v239",
  "v240", "v241", "v242", "v243", "v244", "v245", "v246", "v247",
  "v248", "v249", "v250", "v251", "v252", "v253", "v254", "v255",
  "s0", "s1", "s2", "s3", "s4", "s5", "s6", "s7",
  "s8", "s9", "s10", "s11", "s12", "s13", "s14", "s15",
  "s16", "s17", "s18", "s19", "s20", "s21", "s22", "s23",
  "s24", "s25", "s26", "s27", "s28", "s29", "s30", "s31",
  "s32", "s33", "s34", "s35", "s36", "s37", "s38", "s39",
  "s40", "s41", "s42", "s43", "s44", "s45", "s46", "s47",
  "s48", "s49", "s50", "s51", "s52", "s53", "s54", "s55",
  "s56", "s57", "s58", "s59", "s60", "s61", "s62", "s63",
  "s64", "s65", "s66", "s67", "s68", "s69", "s70", "s71",
  "s72", "s73", "s74", "s75", "s76", "s77", "s78", "s79",
  "s80", "s81", "s82", "s83", "s84", "s85", "s86", "s87",
  "s88", "s89", "s90", "s91", "s92", "s93", "s94", "s95",
  "s96", "s97", "s98", "s99", "s100", "s101", "s102", "s103",
  "s104", "s105", "s106", "s107", "s108", "s109", "s110", "s111",
  "s112", "s113", "s114", "s115", "s116", "s117", "s118", "s119",
  "s120", "s121", "s122", "s123", "s124", "s125", "s126", "s127",
  "exec", "vcc", "scc", "m0", "flat_scratch", "exec_lo", "exec_hi",
  "vcc_lo", "vcc_hi", "flat_scratch_lo", "flat_scratch_hi"
};

ArrayRef<const char *> AMDGPUTargetInfo::getGCCRegNames() const {
  return llvm::makeArrayRef(GCCRegNames);
}

bool AMDGPUTargetInfo::initFeatureMap(
  llvm::StringMap<bool> &Features,
  DiagnosticsEngine &Diags, StringRef CPU,
  const std::vector<std::string> &FeatureVec) const {

  // XXX - What does the member GPU mean if device name string passed here?
  if (getTriple().getArch() == llvm::Triple::amdgcn) {
    if (CPU.empty())
      CPU = "tahiti";

    switch (parseAMDGCNName(CPU)) {
    case GK_GFX6:
    case GK_GFX7:
      break;

    case GK_GFX9:
      Features["gfx9-insts"] = true;
      LLVM_FALLTHROUGH;
    case GK_GFX8:
      Features["s-memrealtime"] = true;
      Features["16-bit-insts"] = true;
      break;

    case GK_NONE:
      return false;
    default:
      llvm_unreachable("unhandled subtarget");
    }
  } else {
    if (CPU.empty())
      CPU = "r600";

    switch (parseR600Name(CPU)) {
    case GK_R600:
    case GK_R700:
    case GK_EVERGREEN:
    case GK_NORTHERN_ISLANDS:
      break;
    case GK_R600_DOUBLE_OPS:
    case GK_R700_DOUBLE_OPS:
    case GK_EVERGREEN_DOUBLE_OPS:
    case GK_CAYMAN:
      Features["fp64"] = true;
      break;
    case GK_NONE:
      return false;
    default:
      llvm_unreachable("unhandled subtarget");
    }
  }

  return TargetInfo::initFeatureMap(Features, Diags, CPU, FeatureVec);
}

const Builtin::Info BuiltinInfoX86[] = {
#define BUILTIN(ID, TYPE, ATTRS)                                               \
  { #ID, TYPE, ATTRS, nullptr, ALL_LANGUAGES, nullptr },
#define TARGET_BUILTIN(ID, TYPE, ATTRS, FEATURE)                               \
  { #ID, TYPE, ATTRS, nullptr, ALL_LANGUAGES, FEATURE },
#define TARGET_HEADER_BUILTIN(ID, TYPE, ATTRS, HEADER, LANGS, FEATURE)         \
  { #ID, TYPE, ATTRS, HEADER, LANGS, FEATURE },
#include "clang/Basic/BuiltinsX86.def"

#define BUILTIN(ID, TYPE, ATTRS)                                               \
  { #ID, TYPE, ATTRS, nullptr, ALL_LANGUAGES, nullptr },
#define TARGET_BUILTIN(ID, TYPE, ATTRS, FEATURE)         \
  { #ID, TYPE, ATTRS, nullptr, ALL_LANGUAGES, FEATURE },
#define TARGET_HEADER_BUILTIN(ID, TYPE, ATTRS, HEADER, LANGS, FEATURE)         \
  { #ID, TYPE, ATTRS, HEADER, LANGS, FEATURE },
#include "clang/Basic/BuiltinsX86_64.def"
};


static const char* const GCCRegNames[] = {
  "ax", "dx", "cx", "bx", "si", "di", "bp", "sp",
  "st", "st(1)", "st(2)", "st(3)", "st(4)", "st(5)", "st(6)", "st(7)",
  "argp", "flags", "fpcr", "fpsr", "dirflag", "frame",
  "xmm0", "xmm1", "xmm2", "xmm3", "xmm4", "xmm5", "xmm6", "xmm7",
  "mm0", "mm1", "mm2", "mm3", "mm4", "mm5", "mm6", "mm7",
  "r8", "r9", "r10", "r11", "r12", "r13", "r14", "r15",
  "xmm8", "xmm9", "xmm10", "xmm11", "xmm12", "xmm13", "xmm14", "xmm15",
  "ymm0", "ymm1", "ymm2", "ymm3", "ymm4", "ymm5", "ymm6", "ymm7",
  "ymm8", "ymm9", "ymm10", "ymm11", "ymm12", "ymm13", "ymm14", "ymm15",
  "xmm16", "xmm17", "xmm18", "xmm19", "xmm20", "xmm21", "xmm22", "xmm23",
  "xmm24", "xmm25", "xmm26", "xmm27", "xmm28", "xmm29", "xmm30", "xmm31",
  "ymm16", "ymm17", "ymm18", "ymm19", "ymm20", "ymm21", "ymm22", "ymm23",
  "ymm24", "ymm25", "ymm26", "ymm27", "ymm28", "ymm29", "ymm30", "ymm31",
  "zmm0", "zmm1", "zmm2", "zmm3", "zmm4", "zmm5", "zmm6", "zmm7",
  "zmm8", "zmm9", "zmm10", "zmm11", "zmm12", "zmm13", "zmm14", "zmm15",
  "zmm16", "zmm17", "zmm18", "zmm19", "zmm20", "zmm21", "zmm22", "zmm23",
  "zmm24", "zmm25", "zmm26", "zmm27", "zmm28", "zmm29", "zmm30", "zmm31",
  "k0", "k1", "k2", "k3", "k4", "k5", "k6", "k7",
};

const TargetInfo::AddlRegName AddlRegNames[] = {
  { { "al", "ah", "eax", "rax" }, 0 },
  { { "bl", "bh", "ebx", "rbx" }, 3 },
  { { "cl", "ch", "ecx", "rcx" }, 2 },
  { { "dl", "dh", "edx", "rdx" }, 1 },
  { { "esi", "rsi" }, 4 },
  { { "edi", "rdi" }, 5 },
  { { "esp", "rsp" }, 7 },
  { { "ebp", "rbp" }, 6 },
  { { "r8d", "r8w", "r8b" }, 38 },
  { { "r9d", "r9w", "r9b" }, 39 },
  { { "r10d", "r10w", "r10b" }, 40 },
  { { "r11d", "r11w", "r11b" }, 41 },
  { { "r12d", "r12w", "r12b" }, 42 },
  { { "r13d", "r13w", "r13b" }, 43 },
  { { "r14d", "r14w", "r14b" }, 44 },
  { { "r15d", "r15w", "r15b" }, 45 },
};

// X86 target abstract base class; x86-32 and x86-64 are very close, so
// most of the implementation can be shared.
class X86TargetInfo : public TargetInfo {
  enum X86SSEEnum {
    NoSSE, SSE1, SSE2, SSE3, SSSE3, SSE41, SSE42, AVX, AVX2, AVX512F
  } SSELevel = NoSSE;
  enum MMX3DNowEnum {
    NoMMX3DNow, MMX, AMD3DNow, AMD3DNowAthlon
  } MMX3DNowLevel = NoMMX3DNow;
  enum XOPEnum {
    NoXOP,
    SSE4A,
    FMA4,
    XOP
  } XOPLevel = NoXOP;

  bool HasAES = false;
  bool HasPCLMUL = false;
  bool HasLZCNT = false;
  bool HasRDRND = false;
  bool HasFSGSBASE = false;
  bool HasBMI = false;
  bool HasBMI2 = false;
  bool HasPOPCNT = false;
  bool HasRTM = false;
  bool HasPRFCHW = false;
  bool HasRDSEED = false;
  bool HasADX = false;
  bool HasTBM = false;
  bool HasFMA = false;
  bool HasF16C = false;
  bool HasAVX512CD = false;
  bool HasAVX512ER = false;
  bool HasAVX512PF = false;
  bool HasAVX512DQ = false;
  bool HasAVX512BW = false;
  bool HasAVX512VL = false;
  bool HasAVX512VBMI = false;
  bool HasAVX512IFMA = false;
  bool HasSHA = false;
  bool HasMPX = false;
  bool HasSGX = false;
  bool HasCX16 = false;
  bool HasFXSR = false;
  bool HasXSAVE = false;
  bool HasXSAVEOPT = false;
  bool HasXSAVEC = false;
  bool HasXSAVES = false;
  bool HasMWAITX = false;
  bool HasCLZERO = false;
  bool HasPKU = false;
  bool HasCLFLUSHOPT = false;
  bool HasCLWB = false;
  bool HasMOVBE = false;
  bool HasPREFETCHWT1 = false;

  /// \brief Enumeration of all of the X86 CPUs supported by Clang.
  ///
  /// Each enumeration represents a particular CPU supported by Clang. These
  /// loosely correspond to the options passed to '-march' or '-mtune' flags.
  enum CPUKind {
    CK_Generic,

    /// \name i386
    /// i386-generation processors.
    //@{
    CK_i386,
    //@}

    /// \name i486
    /// i486-generation processors.
    //@{
    CK_i486,
    CK_WinChipC6,
    CK_WinChip2,
    CK_C3,
    //@}

    /// \name i586
    /// i586-generation processors, P5 microarchitecture based.
    //@{
    CK_i586,
    CK_Pentium,
    CK_PentiumMMX,
    //@}

    /// \name i686
    /// i686-generation processors, P6 / Pentium M microarchitecture based.
    //@{
    CK_i686,
    CK_PentiumPro,
    CK_Pentium2,
    CK_Pentium3,
    CK_Pentium3M,
    CK_PentiumM,
    CK_C3_2,

    /// This enumerator is a bit odd, as GCC no longer accepts -march=yonah.
    /// Clang however has some logic to suport this.
    // FIXME: Warn, deprecate, and potentially remove this.
    CK_Yonah,
    //@}

    /// \name Netburst
    /// Netburst microarchitecture based processors.
    //@{
    CK_Pentium4,
    CK_Pentium4M,
    CK_Prescott,
    CK_Nocona,
    //@}

    /// \name Core
    /// Core microarchitecture based processors.
    //@{
    CK_Core2,

    /// This enumerator, like \see CK_Yonah, is a bit odd. It is another
    /// codename which GCC no longer accepts as an option to -march, but Clang
    /// has some logic for recognizing it.
    // FIXME: Warn, deprecate, and potentially remove this.
    CK_Penryn,
    //@}

    /// \name Atom
    /// Atom processors
    //@{
    CK_Bonnell,
    CK_Silvermont,
    //@}

    /// \name Nehalem
    /// Nehalem microarchitecture based processors.
    CK_Nehalem,

    /// \name Westmere
    /// Westmere microarchitecture based processors.
    CK_Westmere,

    /// \name Sandy Bridge
    /// Sandy Bridge microarchitecture based processors.
    CK_SandyBridge,

    /// \name Ivy Bridge
    /// Ivy Bridge microarchitecture based processors.
    CK_IvyBridge,

    /// \name Haswell
    /// Haswell microarchitecture based processors.
    CK_Haswell,

    /// \name Broadwell
    /// Broadwell microarchitecture based processors.
    CK_Broadwell,

    /// \name Skylake Client
    /// Skylake client microarchitecture based processors.
    CK_SkylakeClient,

    /// \name Skylake Server
    /// Skylake server microarchitecture based processors.
    CK_SkylakeServer,

    /// \name Cannonlake Client
    /// Cannonlake client microarchitecture based processors.
    CK_Cannonlake,

    /// \name Knights Landing
    /// Knights Landing processor.
    CK_KNL,

    /// \name Lakemont
    /// Lakemont microarchitecture based processors.
    CK_Lakemont,

    /// \name K6
    /// K6 architecture processors.
    //@{
    CK_K6,
    CK_K6_2,
    CK_K6_3,
    //@}

    /// \name K7
    /// K7 architecture processors.
    //@{
    CK_Athlon,
    CK_AthlonThunderbird,
    CK_Athlon4,
    CK_AthlonXP,
    CK_AthlonMP,
    //@}

    /// \name K8
    /// K8 architecture processors.
    //@{
    CK_Athlon64,
    CK_Athlon64SSE3,
    CK_AthlonFX,
    CK_K8,
    CK_K8SSE3,
    CK_Opteron,
    CK_OpteronSSE3,
    CK_AMDFAM10,
    //@}

    /// \name Bobcat
    /// Bobcat architecture processors.
    //@{
    CK_BTVER1,
    CK_BTVER2,
    //@}

    /// \name Bulldozer
    /// Bulldozer architecture processors.
    //@{
    CK_BDVER1,
    CK_BDVER2,
    CK_BDVER3,
    CK_BDVER4,
    //@}

    /// \name zen
    /// Zen architecture processors.
    //@{
    CK_ZNVER1,
    //@}

    /// This specification is deprecated and will be removed in the future.
    /// Users should prefer \see CK_K8.
    // FIXME: Warn on this when the CPU is set to it.
    //@{
    CK_x86_64,
    //@}

    /// \name Geode
    /// Geode processors.
    //@{
    CK_Geode
    //@}
  } CPU = CK_Generic;

  CPUKind getCPUKind(StringRef CPU) const {
    return llvm::StringSwitch<CPUKind>(CPU)
        .Case("i386", CK_i386)
        .Case("i486", CK_i486)
        .Case("winchip-c6", CK_WinChipC6)
        .Case("winchip2", CK_WinChip2)
        .Case("c3", CK_C3)
        .Case("i586", CK_i586)
        .Case("pentium", CK_Pentium)
        .Case("pentium-mmx", CK_PentiumMMX)
        .Case("i686", CK_i686)
        .Case("pentiumpro", CK_PentiumPro)
        .Case("pentium2", CK_Pentium2)
        .Case("pentium3", CK_Pentium3)
        .Case("pentium3m", CK_Pentium3M)
        .Case("pentium-m", CK_PentiumM)
        .Case("c3-2", CK_C3_2)
        .Case("yonah", CK_Yonah)
        .Case("pentium4", CK_Pentium4)
        .Case("pentium4m", CK_Pentium4M)
        .Case("prescott", CK_Prescott)
        .Case("nocona", CK_Nocona)
        .Case("core2", CK_Core2)
        .Case("penryn", CK_Penryn)
        .Case("bonnell", CK_Bonnell)
        .Case("atom", CK_Bonnell) // Legacy name.
        .Case("silvermont", CK_Silvermont)
        .Case("slm", CK_Silvermont) // Legacy name.
        .Case("nehalem", CK_Nehalem)
        .Case("corei7", CK_Nehalem) // Legacy name.
        .Case("westmere", CK_Westmere)
        .Case("sandybridge", CK_SandyBridge)
        .Case("corei7-avx", CK_SandyBridge) // Legacy name.
        .Case("ivybridge", CK_IvyBridge)
        .Case("core-avx-i", CK_IvyBridge) // Legacy name.
        .Case("haswell", CK_Haswell)
        .Case("core-avx2", CK_Haswell) // Legacy name.
        .Case("broadwell", CK_Broadwell)
        .Case("skylake", CK_SkylakeClient)
        .Case("skylake-avx512", CK_SkylakeServer)
        .Case("skx", CK_SkylakeServer) // Legacy name.
        .Case("cannonlake", CK_Cannonlake)
        .Case("knl", CK_KNL)
        .Case("lakemont", CK_Lakemont)
        .Case("k6", CK_K6)
        .Case("k6-2", CK_K6_2)
        .Case("k6-3", CK_K6_3)
        .Case("athlon", CK_Athlon)
        .Case("athlon-tbird", CK_AthlonThunderbird)
        .Case("athlon-4", CK_Athlon4)
        .Case("athlon-xp", CK_AthlonXP)
        .Case("athlon-mp", CK_AthlonMP)
        .Case("athlon64", CK_Athlon64)
        .Case("athlon64-sse3", CK_Athlon64SSE3)
        .Case("athlon-fx", CK_AthlonFX)
        .Case("k8", CK_K8)
        .Case("k8-sse3", CK_K8SSE3)
        .Case("opteron", CK_Opteron)
        .Case("opteron-sse3", CK_OpteronSSE3)
        .Case("barcelona", CK_AMDFAM10)
        .Case("amdfam10", CK_AMDFAM10)
        .Case("btver1", CK_BTVER1)
        .Case("btver2", CK_BTVER2)
        .Case("bdver1", CK_BDVER1)
        .Case("bdver2", CK_BDVER2)
        .Case("bdver3", CK_BDVER3)
        .Case("bdver4", CK_BDVER4)
        .Case("znver1", CK_ZNVER1)
        .Case("x86-64", CK_x86_64)
        .Case("geode", CK_Geode)
        .Default(CK_Generic);
  }

  enum FPMathKind {
    FP_Default,
    FP_SSE,
    FP_387
  } FPMath = FP_Default;

public:
  X86TargetInfo(const llvm::Triple &Triple, const TargetOptions &)
      : TargetInfo(Triple) {
    LongDoubleFormat = &llvm::APFloat::x87DoubleExtended();
  }
  unsigned getFloatEvalMethod() const override {
    // X87 evaluates with 80 bits "long double" precision.
    return SSELevel == NoSSE ? 2 : 0;
  }
  ArrayRef<const char *> getGCCRegNames() const override {
    return llvm::makeArrayRef(GCCRegNames);
  }
  ArrayRef<TargetInfo::GCCRegAlias> getGCCRegAliases() const override {
    return None;
  }
  ArrayRef<TargetInfo::AddlRegName> getGCCAddlRegNames() const override {
    return llvm::makeArrayRef(AddlRegNames);
  }
  bool validateCpuSupports(StringRef Name) const override;
  bool validateAsmConstraint(const char *&Name,
                             TargetInfo::ConstraintInfo &info) const override;

  bool validateGlobalRegisterVariable(StringRef RegName,
                                      unsigned RegSize,
                                      bool &HasSizeMismatch) const override {
    // esp and ebp are the only 32-bit registers the x86 backend can currently
    // handle.
    if (RegName.equals("esp") || RegName.equals("ebp")) {
      // Check that the register size is 32-bit.
      HasSizeMismatch = RegSize != 32;
      return true;
    }

    return false;
  }

  bool validateOutputSize(StringRef Constraint, unsigned Size) const override;

  bool validateInputSize(StringRef Constraint, unsigned Size) const override;

  virtual bool validateOperandSize(StringRef Constraint, unsigned Size) const;

  std::string convertConstraint(const char *&Constraint) const override;
  const char *getClobbers() const override {
    return "~{dirflag},~{fpsr},~{flags}";
  }

  StringRef getConstraintRegister(const StringRef &Constraint,
                                  const StringRef &Expression) const override {
    StringRef::iterator I, E;
    for (I = Constraint.begin(), E = Constraint.end(); I != E; ++I) {
      if (isalpha(*I))
        break;
    }
    if (I == E)
      return "";
    switch (*I) {
    // For the register constraints, return the matching register name
    case 'a':
      return "ax";
    case 'b':
      return "bx";
    case 'c':
      return "cx";
    case 'd':
      return "dx";
    case 'S':
      return "si";
    case 'D':
      return "di";
    // In case the constraint is 'r' we need to return Expression
    case 'r':
      return Expression;
    default:
      // Default value if there is no constraint for the register
      return "";
    }
    return "";
  }

  void getTargetDefines(const LangOptions &Opts,
                        MacroBuilder &Builder) const override;
  static void setSSELevel(llvm::StringMap<bool> &Features, X86SSEEnum Level,
                          bool Enabled);
  static void setMMXLevel(llvm::StringMap<bool> &Features, MMX3DNowEnum Level,
                          bool Enabled);
  static void setXOPLevel(llvm::StringMap<bool> &Features, XOPEnum Level,
                          bool Enabled);
  void setFeatureEnabled(llvm::StringMap<bool> &Features,
                         StringRef Name, bool Enabled) const override {
    setFeatureEnabledImpl(Features, Name, Enabled);
  }
  // This exists purely to cut down on the number of virtual calls in
  // initFeatureMap which calls this repeatedly.
  static void setFeatureEnabledImpl(llvm::StringMap<bool> &Features,
                                    StringRef Name, bool Enabled);
  bool
  initFeatureMap(llvm::StringMap<bool> &Features, DiagnosticsEngine &Diags,
                 StringRef CPU,
                 const std::vector<std::string> &FeaturesVec) const override;
  bool hasFeature(StringRef Feature) const override;
  bool handleTargetFeatures(std::vector<std::string> &Features,
                            DiagnosticsEngine &Diags) override;
  StringRef getABI() const override {
    if (getTriple().getArch() == llvm::Triple::x86_64 && SSELevel >= AVX512F)
      return "avx512";
    if (getTriple().getArch() == llvm::Triple::x86_64 && SSELevel >= AVX)
      return "avx";
    if (getTriple().getArch() == llvm::Triple::x86 &&
             MMX3DNowLevel == NoMMX3DNow)
      return "no-mmx";
    return "";
  }
  bool setCPU(const std::string &Name) override {
    CPU = getCPUKind(Name);

    // Perform any per-CPU checks necessary to determine if this CPU is
    // acceptable.
    // FIXME: This results in terrible diagnostics. Clang just says the CPU is
    // invalid without explaining *why*.
    switch (CPU) {
    case CK_Generic:
      // No processor selected!
      return false;

    case CK_i386:
    case CK_i486:
    case CK_WinChipC6:
    case CK_WinChip2:
    case CK_C3:
    case CK_i586:
    case CK_Pentium:
    case CK_PentiumMMX:
    case CK_i686:
    case CK_PentiumPro:
    case CK_Pentium2:
    case CK_Pentium3:
    case CK_Pentium3M:
    case CK_PentiumM:
    case CK_Yonah:
    case CK_C3_2:
    case CK_Pentium4:
    case CK_Pentium4M:
    case CK_Lakemont:
    case CK_Prescott:
    case CK_K6:
    case CK_K6_2:
    case CK_K6_3:
    case CK_Athlon:
    case CK_AthlonThunderbird:
    case CK_Athlon4:
    case CK_AthlonXP:
    case CK_AthlonMP:
    case CK_Geode:
      // Only accept certain architectures when compiling in 32-bit mode.
      if (getTriple().getArch() != llvm::Triple::x86)
        return false;

      // Fallthrough
    case CK_Nocona:
    case CK_Core2:
    case CK_Penryn:
    case CK_Bonnell:
    case CK_Silvermont:
    case CK_Nehalem:
    case CK_Westmere:
    case CK_SandyBridge:
    case CK_IvyBridge:
    case CK_Haswell:
    case CK_Broadwell:
    case CK_SkylakeClient:
    case CK_SkylakeServer:
    case CK_Cannonlake:
    case CK_KNL:
    case CK_Athlon64:
    case CK_Athlon64SSE3:
    case CK_AthlonFX:
    case CK_K8:
    case CK_K8SSE3:
    case CK_Opteron:
    case CK_OpteronSSE3:
    case CK_AMDFAM10:
    case CK_BTVER1:
    case CK_BTVER2:
    case CK_BDVER1:
    case CK_BDVER2:
    case CK_BDVER3:
    case CK_BDVER4:
    case CK_ZNVER1:
    case CK_x86_64:
      return true;
    }
    llvm_unreachable("Unhandled CPU kind");
  }

  bool setFPMath(StringRef Name) override;

  CallingConvCheckResult checkCallingConvention(CallingConv CC) const override {
    // Most of the non-ARM calling conventions are i386 conventions.
    switch (CC) {
    case CC_X86ThisCall:
    case CC_X86FastCall:
    case CC_X86StdCall:
    case CC_X86VectorCall:
    case CC_X86RegCall:
    case CC_C:
    case CC_Swift:
    case CC_X86Pascal:
    case CC_IntelOclBicc:
      return CCCR_OK;
    default:
      return CCCR_Warning;
    }
  }

  CallingConv getDefaultCallingConv(CallingConvMethodType MT) const override {
    return MT == CCMT_Member ? CC_X86ThisCall : CC_C;
  }

  bool hasSjLjLowering() const override {
    return true;
  }

  void setSupportedOpenCLOpts() override {
    getSupportedOpenCLOpts().supportAll();
  }
};

bool X86TargetInfo::setFPMath(StringRef Name) {
  if (Name == "387") {
    FPMath = FP_387;
    return true;
  }
  if (Name == "sse") {
    FPMath = FP_SSE;
    return true;
  }
  return false;
}

bool X86TargetInfo::initFeatureMap(
    llvm::StringMap<bool> &Features, DiagnosticsEngine &Diags, StringRef CPU,
    const std::vector<std::string> &FeaturesVec) const {
  // FIXME: This *really* should not be here.
  // X86_64 always has SSE2.
  if (getTriple().getArch() == llvm::Triple::x86_64)
    setFeatureEnabledImpl(Features, "sse2", true);

  const CPUKind Kind = getCPUKind(CPU);

  // Enable X87 for all X86 processors but Lakemont.
  if (Kind != CK_Lakemont)
    setFeatureEnabledImpl(Features, "x87", true);

  switch (Kind) {
  case CK_Generic:
  case CK_i386:
  case CK_i486:
  case CK_i586:
  case CK_Pentium:
  case CK_i686:
  case CK_PentiumPro:
  case CK_Lakemont:
    break;
  case CK_PentiumMMX:
  case CK_Pentium2:
  case CK_K6:
  case CK_WinChipC6:
    setFeatureEnabledImpl(Features, "mmx", true);
    break;
  case CK_Pentium3:
  case CK_Pentium3M:
  case CK_C3_2:
    setFeatureEnabledImpl(Features, "sse", true);
    setFeatureEnabledImpl(Features, "fxsr", true);
    break;
  case CK_PentiumM:
  case CK_Pentium4:
  case CK_Pentium4M:
  case CK_x86_64:
    setFeatureEnabledImpl(Features, "sse2", true);
    setFeatureEnabledImpl(Features, "fxsr", true);
    break;
  case CK_Yonah:
  case CK_Prescott:
  case CK_Nocona:
    setFeatureEnabledImpl(Features, "sse3", true);
    setFeatureEnabledImpl(Features, "fxsr", true);
    setFeatureEnabledImpl(Features, "cx16", true);
    break;
  case CK_Core2:
  case CK_Bonnell:
    setFeatureEnabledImpl(Features, "ssse3", true);
    setFeatureEnabledImpl(Features, "fxsr", true);
    setFeatureEnabledImpl(Features, "cx16", true);
    break;
  case CK_Penryn:
    setFeatureEnabledImpl(Features, "sse4.1", true);
    setFeatureEnabledImpl(Features, "fxsr", true);
    setFeatureEnabledImpl(Features, "cx16", true);
    break;
  case CK_Cannonlake:
    setFeatureEnabledImpl(Features, "avx512ifma", true);
    setFeatureEnabledImpl(Features, "avx512vbmi", true);
    setFeatureEnabledImpl(Features, "sha", true);
    LLVM_FALLTHROUGH;
  case CK_SkylakeServer:
    setFeatureEnabledImpl(Features, "avx512f", true);
    setFeatureEnabledImpl(Features, "avx512cd", true);
    setFeatureEnabledImpl(Features, "avx512dq", true);
    setFeatureEnabledImpl(Features, "avx512bw", true);
    setFeatureEnabledImpl(Features, "avx512vl", true);
    setFeatureEnabledImpl(Features, "pku", true);
    setFeatureEnabledImpl(Features, "clwb", true);
    LLVM_FALLTHROUGH;
  case CK_SkylakeClient:
    setFeatureEnabledImpl(Features, "xsavec", true);
    setFeatureEnabledImpl(Features, "xsaves", true);
    setFeatureEnabledImpl(Features, "mpx", true);
    setFeatureEnabledImpl(Features, "sgx", true);
    setFeatureEnabledImpl(Features, "clflushopt", true);
    LLVM_FALLTHROUGH;
  case CK_Broadwell:
    setFeatureEnabledImpl(Features, "rdseed", true);
    setFeatureEnabledImpl(Features, "adx", true);
    LLVM_FALLTHROUGH;
  case CK_Haswell:
    setFeatureEnabledImpl(Features, "avx2", true);
    setFeatureEnabledImpl(Features, "lzcnt", true);
    setFeatureEnabledImpl(Features, "bmi", true);
    setFeatureEnabledImpl(Features, "bmi2", true);
    setFeatureEnabledImpl(Features, "rtm", true);
    setFeatureEnabledImpl(Features, "fma", true);
    setFeatureEnabledImpl(Features, "movbe", true);
    LLVM_FALLTHROUGH;
  case CK_IvyBridge:
    setFeatureEnabledImpl(Features, "rdrnd", true);
    setFeatureEnabledImpl(Features, "f16c", true);
    setFeatureEnabledImpl(Features, "fsgsbase", true);
    LLVM_FALLTHROUGH;
  case CK_SandyBridge:
    setFeatureEnabledImpl(Features, "avx", true);
    setFeatureEnabledImpl(Features, "xsave", true);
    setFeatureEnabledImpl(Features, "xsaveopt", true);
    LLVM_FALLTHROUGH;
  case CK_Westmere:
  case CK_Silvermont:
    setFeatureEnabledImpl(Features, "aes", true);
    setFeatureEnabledImpl(Features, "pclmul", true);
    LLVM_FALLTHROUGH;
  case CK_Nehalem:
    setFeatureEnabledImpl(Features, "sse4.2", true);
    setFeatureEnabledImpl(Features, "fxsr", true);
    setFeatureEnabledImpl(Features, "cx16", true);
    break;
  case CK_KNL:
    setFeatureEnabledImpl(Features, "avx512f", true);
    setFeatureEnabledImpl(Features, "avx512cd", true);
    setFeatureEnabledImpl(Features, "avx512er", true);
    setFeatureEnabledImpl(Features, "avx512pf", true);
    setFeatureEnabledImpl(Features, "prefetchwt1", true);
    setFeatureEnabledImpl(Features, "fxsr", true);
    setFeatureEnabledImpl(Features, "rdseed", true);
    setFeatureEnabledImpl(Features, "adx", true);
    setFeatureEnabledImpl(Features, "lzcnt", true);
    setFeatureEnabledImpl(Features, "bmi", true);
    setFeatureEnabledImpl(Features, "bmi2", true);
    setFeatureEnabledImpl(Features, "rtm", true);
    setFeatureEnabledImpl(Features, "fma", true);
    setFeatureEnabledImpl(Features, "rdrnd", true);
    setFeatureEnabledImpl(Features, "f16c", true);
    setFeatureEnabledImpl(Features, "fsgsbase", true);
    setFeatureEnabledImpl(Features, "aes", true);
    setFeatureEnabledImpl(Features, "pclmul", true);
    setFeatureEnabledImpl(Features, "cx16", true);
    setFeatureEnabledImpl(Features, "xsaveopt", true);
    setFeatureEnabledImpl(Features, "xsave", true);
    setFeatureEnabledImpl(Features, "movbe", true);
    break;
  case CK_K6_2:
  case CK_K6_3:
  case CK_WinChip2:
  case CK_C3:
    setFeatureEnabledImpl(Features, "3dnow", true);
    break;
  case CK_Athlon:
  case CK_AthlonThunderbird:
  case CK_Geode:
    setFeatureEnabledImpl(Features, "3dnowa", true);
    break;
  case CK_Athlon4:
  case CK_AthlonXP:
  case CK_AthlonMP:
    setFeatureEnabledImpl(Features, "sse", true);
    setFeatureEnabledImpl(Features, "3dnowa", true);
    setFeatureEnabledImpl(Features, "fxsr", true);
    break;
  case CK_K8:
  case CK_Opteron:
  case CK_Athlon64:
  case CK_AthlonFX:
    setFeatureEnabledImpl(Features, "sse2", true);
    setFeatureEnabledImpl(Features, "3dnowa", true);
    setFeatureEnabledImpl(Features, "fxsr", true);
    break;
  case CK_AMDFAM10:
    setFeatureEnabledImpl(Features, "sse4a", true);
    setFeatureEnabledImpl(Features, "lzcnt", true);
    setFeatureEnabledImpl(Features, "popcnt", true);
    LLVM_FALLTHROUGH;
  case CK_K8SSE3:
  case CK_OpteronSSE3:
  case CK_Athlon64SSE3:
    setFeatureEnabledImpl(Features, "sse3", true);
    setFeatureEnabledImpl(Features, "3dnowa", true);
    setFeatureEnabledImpl(Features, "fxsr", true);
    break;
  case CK_BTVER2:
    setFeatureEnabledImpl(Features, "avx", true);
    setFeatureEnabledImpl(Features, "aes", true);
    setFeatureEnabledImpl(Features, "pclmul", true);
    setFeatureEnabledImpl(Features, "bmi", true);
    setFeatureEnabledImpl(Features, "f16c", true);
    setFeatureEnabledImpl(Features, "xsaveopt", true);
    LLVM_FALLTHROUGH;
  case CK_BTVER1:
    setFeatureEnabledImpl(Features, "ssse3", true);
    setFeatureEnabledImpl(Features, "sse4a", true);
    setFeatureEnabledImpl(Features, "lzcnt", true);
    setFeatureEnabledImpl(Features, "popcnt", true);
    setFeatureEnabledImpl(Features, "prfchw", true);
    setFeatureEnabledImpl(Features, "cx16", true);
    setFeatureEnabledImpl(Features, "fxsr", true);
    break;
  case CK_ZNVER1:
    setFeatureEnabledImpl(Features, "adx", true);
    setFeatureEnabledImpl(Features, "aes", true);
    setFeatureEnabledImpl(Features, "avx2", true);
    setFeatureEnabledImpl(Features, "bmi", true);
    setFeatureEnabledImpl(Features, "bmi2", true);
    setFeatureEnabledImpl(Features, "clflushopt", true);
    setFeatureEnabledImpl(Features, "clzero", true);
    setFeatureEnabledImpl(Features, "cx16", true);
    setFeatureEnabledImpl(Features, "f16c", true);
    setFeatureEnabledImpl(Features, "fma", true);
    setFeatureEnabledImpl(Features, "fsgsbase", true);
    setFeatureEnabledImpl(Features, "fxsr", true);
    setFeatureEnabledImpl(Features, "lzcnt", true);
    setFeatureEnabledImpl(Features, "mwaitx", true);
    setFeatureEnabledImpl(Features, "movbe", true);
    setFeatureEnabledImpl(Features, "pclmul", true);
    setFeatureEnabledImpl(Features, "popcnt", true);
    setFeatureEnabledImpl(Features, "prfchw", true);
    setFeatureEnabledImpl(Features, "rdrnd", true);
    setFeatureEnabledImpl(Features, "rdseed", true);
    setFeatureEnabledImpl(Features, "sha", true);
    setFeatureEnabledImpl(Features, "sse4a", true);
    setFeatureEnabledImpl(Features, "xsave", true);
    setFeatureEnabledImpl(Features, "xsavec", true);
    setFeatureEnabledImpl(Features, "xsaveopt", true);
    setFeatureEnabledImpl(Features, "xsaves", true);
    break;
  case CK_BDVER4:
    setFeatureEnabledImpl(Features, "avx2", true);
    setFeatureEnabledImpl(Features, "bmi2", true);
    setFeatureEnabledImpl(Features, "mwaitx", true);
    LLVM_FALLTHROUGH;
  case CK_BDVER3:
    setFeatureEnabledImpl(Features, "fsgsbase", true);
    setFeatureEnabledImpl(Features, "xsaveopt", true);
    LLVM_FALLTHROUGH;
  case CK_BDVER2:
    setFeatureEnabledImpl(Features, "bmi", true);
    setFeatureEnabledImpl(Features, "fma", true);
    setFeatureEnabledImpl(Features, "f16c", true);
    setFeatureEnabledImpl(Features, "tbm", true);
    LLVM_FALLTHROUGH;
  case CK_BDVER1:
    // xop implies avx, sse4a and fma4.
    setFeatureEnabledImpl(Features, "xop", true);
    setFeatureEnabledImpl(Features, "lzcnt", true);
    setFeatureEnabledImpl(Features, "aes", true);
    setFeatureEnabledImpl(Features, "pclmul", true);
    setFeatureEnabledImpl(Features, "prfchw", true);
    setFeatureEnabledImpl(Features, "cx16", true);
    setFeatureEnabledImpl(Features, "fxsr", true);
    setFeatureEnabledImpl(Features, "xsave", true);
    break;
  }
  if (!TargetInfo::initFeatureMap(Features, Diags, CPU, FeaturesVec))
    return false;

  // Can't do this earlier because we need to be able to explicitly enable
  // or disable these features and the things that they depend upon.

  // Enable popcnt if sse4.2 is enabled and popcnt is not explicitly disabled.
  auto I = Features.find("sse4.2");
  if (I != Features.end() && I->getValue() &&
      std::find(FeaturesVec.begin(), FeaturesVec.end(), "-popcnt") ==
          FeaturesVec.end())
    Features["popcnt"] = true;

  // Enable prfchw if 3DNow! is enabled and prfchw is not explicitly disabled.
  I = Features.find("3dnow");
  if (I != Features.end() && I->getValue() &&
      std::find(FeaturesVec.begin(), FeaturesVec.end(), "-prfchw") ==
          FeaturesVec.end())
    Features["prfchw"] = true;

  // Additionally, if SSE is enabled and mmx is not explicitly disabled,
  // then enable MMX.
  I = Features.find("sse");
  if (I != Features.end() && I->getValue() &&
      std::find(FeaturesVec.begin(), FeaturesVec.end(), "-mmx") ==
          FeaturesVec.end())
    Features["mmx"] = true;

  return true;
}

void X86TargetInfo::setSSELevel(llvm::StringMap<bool> &Features,
                                X86SSEEnum Level, bool Enabled) {
  if (Enabled) {
    switch (Level) {
    case AVX512F:
      Features["avx512f"] = true;
    case AVX2:
      Features["avx2"] = true;
    case AVX:
      Features["avx"] = true;
      Features["xsave"] = true;
    case SSE42:
      Features["sse4.2"] = true;
    case SSE41:
      Features["sse4.1"] = true;
    case SSSE3:
      Features["ssse3"] = true;
    case SSE3:
      Features["sse3"] = true;
    case SSE2:
      Features["sse2"] = true;
    case SSE1:
      Features["sse"] = true;
    case NoSSE:
      break;
    }
    return;
  }

  switch (Level) {
  case NoSSE:
  case SSE1:
    Features["sse"] = false;
  case SSE2:
    Features["sse2"] = Features["pclmul"] = Features["aes"] =
      Features["sha"] = false;
  case SSE3:
    Features["sse3"] = false;
    setXOPLevel(Features, NoXOP, false);
  case SSSE3:
    Features["ssse3"] = false;
  case SSE41:
    Features["sse4.1"] = false;
  case SSE42:
    Features["sse4.2"] = false;
  case AVX:
    Features["fma"] = Features["avx"] = Features["f16c"] = Features["xsave"] =
      Features["xsaveopt"] = false;
    setXOPLevel(Features, FMA4, false);
  case AVX2:
    Features["avx2"] = false;
  case AVX512F:
    Features["avx512f"] = Features["avx512cd"] = Features["avx512er"] =
      Features["avx512pf"] = Features["avx512dq"] = Features["avx512bw"] =
      Features["avx512vl"] = Features["avx512vbmi"] =
      Features["avx512ifma"] = false;
  }
}

void X86TargetInfo::setMMXLevel(llvm::StringMap<bool> &Features,
                                MMX3DNowEnum Level, bool Enabled) {
  if (Enabled) {
    switch (Level) {
    case AMD3DNowAthlon:
      Features["3dnowa"] = true;
    case AMD3DNow:
      Features["3dnow"] = true;
    case MMX:
      Features["mmx"] = true;
    case NoMMX3DNow:
      break;
    }
    return;
  }

  switch (Level) {
  case NoMMX3DNow:
  case MMX:
    Features["mmx"] = false;
  case AMD3DNow:
    Features["3dnow"] = false;
  case AMD3DNowAthlon:
    Features["3dnowa"] = false;
  }
}

void X86TargetInfo::setXOPLevel(llvm::StringMap<bool> &Features, XOPEnum Level,
                                bool Enabled) {
  if (Enabled) {
    switch (Level) {
    case XOP:
      Features["xop"] = true;
    case FMA4:
      Features["fma4"] = true;
      setSSELevel(Features, AVX, true);
    case SSE4A:
      Features["sse4a"] = true;
      setSSELevel(Features, SSE3, true);
    case NoXOP:
      break;
    }
    return;
  }

  switch (Level) {
  case NoXOP:
  case SSE4A:
    Features["sse4a"] = false;
  case FMA4:
    Features["fma4"] = false;
  case XOP:
    Features["xop"] = false;
  }
}

void X86TargetInfo::setFeatureEnabledImpl(llvm::StringMap<bool> &Features,
                                          StringRef Name, bool Enabled) {
  // This is a bit of a hack to deal with the sse4 target feature when used
  // as part of the target attribute. We handle sse4 correctly everywhere
  // else. See below for more information on how we handle the sse4 options.
  if (Name != "sse4")
    Features[Name] = Enabled;

  if (Name == "mmx") {
    setMMXLevel(Features, MMX, Enabled);
  } else if (Name == "sse") {
    setSSELevel(Features, SSE1, Enabled);
  } else if (Name == "sse2") {
    setSSELevel(Features, SSE2, Enabled);
  } else if (Name == "sse3") {
    setSSELevel(Features, SSE3, Enabled);
  } else if (Name == "ssse3") {
    setSSELevel(Features, SSSE3, Enabled);
  } else if (Name == "sse4.2") {
    setSSELevel(Features, SSE42, Enabled);
  } else if (Name == "sse4.1") {
    setSSELevel(Features, SSE41, Enabled);
  } else if (Name == "3dnow") {
    setMMXLevel(Features, AMD3DNow, Enabled);
  } else if (Name == "3dnowa") {
    setMMXLevel(Features, AMD3DNowAthlon, Enabled);
  } else if (Name == "aes") {
    if (Enabled)
      setSSELevel(Features, SSE2, Enabled);
  } else if (Name == "pclmul") {
    if (Enabled)
      setSSELevel(Features, SSE2, Enabled);
  } else if (Name == "avx") {
    setSSELevel(Features, AVX, Enabled);
  } else if (Name == "avx2") {
    setSSELevel(Features, AVX2, Enabled);
  } else if (Name == "avx512f") {
    setSSELevel(Features, AVX512F, Enabled);
  } else if (Name == "avx512cd" || Name == "avx512er" || Name == "avx512pf" ||
             Name == "avx512dq" || Name == "avx512bw" || Name == "avx512vl" ||
             Name == "avx512vbmi" || Name == "avx512ifma") {
    if (Enabled)
      setSSELevel(Features, AVX512F, Enabled);
    // Enable BWI instruction if VBMI is being enabled.
    if (Name == "avx512vbmi" && Enabled)
      Features["avx512bw"] = true;
    // Also disable VBMI if BWI is being disabled.
    if (Name == "avx512bw" && !Enabled)
      Features["avx512vbmi"] = false;
  } else if (Name == "fma") {
    if (Enabled)
      setSSELevel(Features, AVX, Enabled);
  } else if (Name == "fma4") {
    setXOPLevel(Features, FMA4, Enabled);
  } else if (Name == "xop") {
    setXOPLevel(Features, XOP, Enabled);
  } else if (Name == "sse4a") {
    setXOPLevel(Features, SSE4A, Enabled);
  } else if (Name == "f16c") {
    if (Enabled)
      setSSELevel(Features, AVX, Enabled);
  } else if (Name == "sha") {
    if (Enabled)
      setSSELevel(Features, SSE2, Enabled);
  } else if (Name == "sse4") {
    // We can get here via the __target__ attribute since that's not controlled
    // via the -msse4/-mno-sse4 command line alias. Handle this the same way
    // here - turn on the sse4.2 if enabled, turn off the sse4.1 level if
    // disabled.
    if (Enabled)
      setSSELevel(Features, SSE42, Enabled);
    else
      setSSELevel(Features, SSE41, Enabled);
  } else if (Name == "xsave") {
    if (!Enabled)
      Features["xsaveopt"] = false;
  } else if (Name == "xsaveopt" || Name == "xsavec" || Name == "xsaves") {
    if (Enabled)
      Features["xsave"] = true;
  }
}

/// handleTargetFeatures - Perform initialization based on the user
/// configured set of features.
bool X86TargetInfo::handleTargetFeatures(std::vector<std::string> &Features,
                                         DiagnosticsEngine &Diags) {
  for (const auto &Feature : Features) {
    if (Feature[0] != '+')
      continue;

    if (Feature == "+aes") {
      HasAES = true;
    } else if (Feature == "+pclmul") {
      HasPCLMUL = true;
    } else if (Feature == "+lzcnt") {
      HasLZCNT = true;
    } else if (Feature == "+rdrnd") {
      HasRDRND = true;
    } else if (Feature == "+fsgsbase") {
      HasFSGSBASE = true;
    } else if (Feature == "+bmi") {
      HasBMI = true;
    } else if (Feature == "+bmi2") {
      HasBMI2 = true;
    } else if (Feature == "+popcnt") {
      HasPOPCNT = true;
    } else if (Feature == "+rtm") {
      HasRTM = true;
    } else if (Feature == "+prfchw") {
      HasPRFCHW = true;
    } else if (Feature == "+rdseed") {
      HasRDSEED = true;
    } else if (Feature == "+adx") {
      HasADX = true;
    } else if (Feature == "+tbm") {
      HasTBM = true;
    } else if (Feature == "+fma") {
      HasFMA = true;
    } else if (Feature == "+f16c") {
      HasF16C = true;
    } else if (Feature == "+avx512cd") {
      HasAVX512CD = true;
    } else if (Feature == "+avx512er") {
      HasAVX512ER = true;
    } else if (Feature == "+avx512pf") {
      HasAVX512PF = true;
    } else if (Feature == "+avx512dq") {
      HasAVX512DQ = true;
    } else if (Feature == "+avx512bw") {
      HasAVX512BW = true;
    } else if (Feature == "+avx512vl") {
      HasAVX512VL = true;
    } else if (Feature == "+avx512vbmi") {
      HasAVX512VBMI = true;
    } else if (Feature == "+avx512ifma") {
      HasAVX512IFMA = true;
    } else if (Feature == "+sha") {
      HasSHA = true;
    } else if (Feature == "+mpx") {
      HasMPX = true;
    } else if (Feature == "+movbe") {
      HasMOVBE = true;
    } else if (Feature == "+sgx") {
      HasSGX = true;
    } else if (Feature == "+cx16") {
      HasCX16 = true;
    } else if (Feature == "+fxsr") {
      HasFXSR = true;
    } else if (Feature == "+xsave") {
      HasXSAVE = true;
    } else if (Feature == "+xsaveopt") {
      HasXSAVEOPT = true;
    } else if (Feature == "+xsavec") {
      HasXSAVEC = true;
    } else if (Feature == "+xsaves") {
      HasXSAVES = true;
    } else if (Feature == "+mwaitx") {
      HasMWAITX = true;
    } else if (Feature == "+pku") {
      HasPKU = true;
    } else if (Feature == "+clflushopt") {
      HasCLFLUSHOPT = true;
    } else if (Feature == "+clwb") {
      HasCLWB = true;
    } else if (Feature == "+prefetchwt1") {
      HasPREFETCHWT1 = true;
    } else if (Feature == "+clzero") {
      HasCLZERO = true;
    }

    X86SSEEnum Level = llvm::StringSwitch<X86SSEEnum>(Feature)
      .Case("+avx512f", AVX512F)
      .Case("+avx2", AVX2)
      .Case("+avx", AVX)
      .Case("+sse4.2", SSE42)
      .Case("+sse4.1", SSE41)
      .Case("+ssse3", SSSE3)
      .Case("+sse3", SSE3)
      .Case("+sse2", SSE2)
      .Case("+sse", SSE1)
      .Default(NoSSE);
    SSELevel = std::max(SSELevel, Level);

    MMX3DNowEnum ThreeDNowLevel =
      llvm::StringSwitch<MMX3DNowEnum>(Feature)
        .Case("+3dnowa", AMD3DNowAthlon)
        .Case("+3dnow", AMD3DNow)
        .Case("+mmx", MMX)
        .Default(NoMMX3DNow);
    MMX3DNowLevel = std::max(MMX3DNowLevel, ThreeDNowLevel);

    XOPEnum XLevel = llvm::StringSwitch<XOPEnum>(Feature)
        .Case("+xop", XOP)
        .Case("+fma4", FMA4)
        .Case("+sse4a", SSE4A)
        .Default(NoXOP);
    XOPLevel = std::max(XOPLevel, XLevel);
  }

  // LLVM doesn't have a separate switch for fpmath, so only accept it if it
  // matches the selected sse level.
  if ((FPMath == FP_SSE && SSELevel < SSE1) ||
      (FPMath == FP_387 && SSELevel >= SSE1)) {
    Diags.Report(diag::err_target_unsupported_fpmath) <<
      (FPMath == FP_SSE ? "sse" : "387");
    return false;
  }

  SimdDefaultAlign =
      hasFeature("avx512f") ? 512 : hasFeature("avx") ? 256 : 128;
  return true;
}

/// X86TargetInfo::getTargetDefines - Return the set of the X86-specific macro
/// definitions for this particular subtarget.
void X86TargetInfo::getTargetDefines(const LangOptions &Opts,
                                     MacroBuilder &Builder) const {
  // Target identification.
  if (getTriple().getArch() == llvm::Triple::x86_64) {
    Builder.defineMacro("__amd64__");
    Builder.defineMacro("__amd64");
    Builder.defineMacro("__x86_64");
    Builder.defineMacro("__x86_64__");
    if (getTriple().getArchName() == "x86_64h") {
      Builder.defineMacro("__x86_64h");
      Builder.defineMacro("__x86_64h__");
    }
  } else {
    DefineStd(Builder, "i386", Opts);
  }

  // Subtarget options.
  // FIXME: We are hard-coding the tune parameters based on the CPU, but they
  // truly should be based on -mtune options.
  switch (CPU) {
  case CK_Generic:
    break;
  case CK_i386:
    // The rest are coming from the i386 define above.
    Builder.defineMacro("__tune_i386__");
    break;
  case CK_i486:
  case CK_WinChipC6:
  case CK_WinChip2:
  case CK_C3:
    defineCPUMacros(Builder, "i486");
    break;
  case CK_PentiumMMX:
    Builder.defineMacro("__pentium_mmx__");
    Builder.defineMacro("__tune_pentium_mmx__");
    // Fallthrough
  case CK_i586:
  case CK_Pentium:
    defineCPUMacros(Builder, "i586");
    defineCPUMacros(Builder, "pentium");
    break;
  case CK_Pentium3:
  case CK_Pentium3M:
  case CK_PentiumM:
    Builder.defineMacro("__tune_pentium3__");
    // Fallthrough
  case CK_Pentium2:
  case CK_C3_2:
    Builder.defineMacro("__tune_pentium2__");
    // Fallthrough
  case CK_PentiumPro:
    Builder.defineMacro("__tune_i686__");
    Builder.defineMacro("__tune_pentiumpro__");
    // Fallthrough
  case CK_i686:
    Builder.defineMacro("__i686");
    Builder.defineMacro("__i686__");
    // Strangely, __tune_i686__ isn't defined by GCC when CPU == i686.
    Builder.defineMacro("__pentiumpro");
    Builder.defineMacro("__pentiumpro__");
    break;
  case CK_Pentium4:
  case CK_Pentium4M:
    defineCPUMacros(Builder, "pentium4");
    break;
  case CK_Yonah:
  case CK_Prescott:
  case CK_Nocona:
    defineCPUMacros(Builder, "nocona");
    break;
  case CK_Core2:
  case CK_Penryn:
    defineCPUMacros(Builder, "core2");
    break;
  case CK_Bonnell:
    defineCPUMacros(Builder, "atom");
    break;
  case CK_Silvermont:
    defineCPUMacros(Builder, "slm");
    break;
  case CK_Nehalem:
  case CK_Westmere:
  case CK_SandyBridge:
  case CK_IvyBridge:
  case CK_Haswell:
  case CK_Broadwell:
  case CK_SkylakeClient:
    // FIXME: Historically, we defined this legacy name, it would be nice to
    // remove it at some point. We've never exposed fine-grained names for
    // recent primary x86 CPUs, and we should keep it that way.
    defineCPUMacros(Builder, "corei7");
    break;
  case CK_SkylakeServer:
    defineCPUMacros(Builder, "skx");
    break;
  case CK_Cannonlake:
    break;
  case CK_KNL:
    defineCPUMacros(Builder, "knl");
    break;
  case CK_Lakemont:
    Builder.defineMacro("__tune_lakemont__");
    break;
  case CK_K6_2:
    Builder.defineMacro("__k6_2__");
    Builder.defineMacro("__tune_k6_2__");
    // Fallthrough
  case CK_K6_3:
    if (CPU != CK_K6_2) {  // In case of fallthrough
      // FIXME: GCC may be enabling these in cases where some other k6
      // architecture is specified but -m3dnow is explicitly provided. The
      // exact semantics need to be determined and emulated here.
      Builder.defineMacro("__k6_3__");
      Builder.defineMacro("__tune_k6_3__");
    }
    // Fallthrough
  case CK_K6:
    defineCPUMacros(Builder, "k6");
    break;
  case CK_Athlon:
  case CK_AthlonThunderbird:
  case CK_Athlon4:
  case CK_AthlonXP:
  case CK_AthlonMP:
    defineCPUMacros(Builder, "athlon");
    if (SSELevel != NoSSE) {
      Builder.defineMacro("__athlon_sse__");
      Builder.defineMacro("__tune_athlon_sse__");
    }
    break;
  case CK_K8:
  case CK_K8SSE3:
  case CK_x86_64:
  case CK_Opteron:
  case CK_OpteronSSE3:
  case CK_Athlon64:
  case CK_Athlon64SSE3:
  case CK_AthlonFX:
    defineCPUMacros(Builder, "k8");
    break;
  case CK_AMDFAM10:
    defineCPUMacros(Builder, "amdfam10");
    break;
  case CK_BTVER1:
    defineCPUMacros(Builder, "btver1");
    break;
  case CK_BTVER2:
    defineCPUMacros(Builder, "btver2");
    break;
  case CK_BDVER1:
    defineCPUMacros(Builder, "bdver1");
    break;
  case CK_BDVER2:
    defineCPUMacros(Builder, "bdver2");
    break;
  case CK_BDVER3:
    defineCPUMacros(Builder, "bdver3");
    break;
  case CK_BDVER4:
    defineCPUMacros(Builder, "bdver4");
    break;
  case CK_ZNVER1:
    defineCPUMacros(Builder, "znver1");
    break;
  case CK_Geode:
    defineCPUMacros(Builder, "geode");
    break;
  }

  // Target properties.
  Builder.defineMacro("__REGISTER_PREFIX__", "");

  // Define __NO_MATH_INLINES on linux/x86 so that we don't get inline
  // functions in glibc header files that use FP Stack inline asm which the
  // backend can't deal with (PR879).
  Builder.defineMacro("__NO_MATH_INLINES");

  if (HasAES)
    Builder.defineMacro("__AES__");

  if (HasPCLMUL)
    Builder.defineMacro("__PCLMUL__");

  if (HasLZCNT)
    Builder.defineMacro("__LZCNT__");

  if (HasRDRND)
    Builder.defineMacro("__RDRND__");

  if (HasFSGSBASE)
    Builder.defineMacro("__FSGSBASE__");

  if (HasBMI)
    Builder.defineMacro("__BMI__");

  if (HasBMI2)
    Builder.defineMacro("__BMI2__");

  if (HasPOPCNT)
    Builder.defineMacro("__POPCNT__");

  if (HasRTM)
    Builder.defineMacro("__RTM__");

  if (HasPRFCHW)
    Builder.defineMacro("__PRFCHW__");

  if (HasRDSEED)
    Builder.defineMacro("__RDSEED__");

  if (HasADX)
    Builder.defineMacro("__ADX__");

  if (HasTBM)
    Builder.defineMacro("__TBM__");

  if (HasMWAITX)
    Builder.defineMacro("__MWAITX__");

  switch (XOPLevel) {
  case XOP:
    Builder.defineMacro("__XOP__");
  case FMA4:
    Builder.defineMacro("__FMA4__");
  case SSE4A:
    Builder.defineMacro("__SSE4A__");
  case NoXOP:
    break;
  }

  if (HasFMA)
    Builder.defineMacro("__FMA__");

  if (HasF16C)
    Builder.defineMacro("__F16C__");

  if (HasAVX512CD)
    Builder.defineMacro("__AVX512CD__");
  if (HasAVX512ER)
    Builder.defineMacro("__AVX512ER__");
  if (HasAVX512PF)
    Builder.defineMacro("__AVX512PF__");
  if (HasAVX512DQ)
    Builder.defineMacro("__AVX512DQ__");
  if (HasAVX512BW)
    Builder.defineMacro("__AVX512BW__");
  if (HasAVX512VL)
    Builder.defineMacro("__AVX512VL__");
  if (HasAVX512VBMI)
    Builder.defineMacro("__AVX512VBMI__");
  if (HasAVX512IFMA)
    Builder.defineMacro("__AVX512IFMA__");

  if (HasSHA)
    Builder.defineMacro("__SHA__");

  if (HasFXSR)
    Builder.defineMacro("__FXSR__");
  if (HasXSAVE)
    Builder.defineMacro("__XSAVE__");
  if (HasXSAVEOPT)
    Builder.defineMacro("__XSAVEOPT__");
  if (HasXSAVEC)
    Builder.defineMacro("__XSAVEC__");
  if (HasXSAVES)
    Builder.defineMacro("__XSAVES__");
  if (HasPKU)
    Builder.defineMacro("__PKU__");
  if (HasCX16)
    Builder.defineMacro("__GCC_HAVE_SYNC_COMPARE_AND_SWAP_16");
  if (HasCLFLUSHOPT)
    Builder.defineMacro("__CLFLUSHOPT__");
  if (HasCLWB)
    Builder.defineMacro("__CLWB__");
  if (HasMPX)
    Builder.defineMacro("__MPX__");
  if (HasSGX)
    Builder.defineMacro("__SGX__");
  if (HasPREFETCHWT1)
    Builder.defineMacro("__PREFETCHWT1__");
  if (HasCLZERO)
    Builder.defineMacro("__CLZERO__");

  // Each case falls through to the previous one here.
  switch (SSELevel) {
  case AVX512F:
    Builder.defineMacro("__AVX512F__");
  case AVX2:
    Builder.defineMacro("__AVX2__");
  case AVX:
    Builder.defineMacro("__AVX__");
  case SSE42:
    Builder.defineMacro("__SSE4_2__");
  case SSE41:
    Builder.defineMacro("__SSE4_1__");
  case SSSE3:
    Builder.defineMacro("__SSSE3__");
  case SSE3:
    Builder.defineMacro("__SSE3__");
  case SSE2:
    Builder.defineMacro("__SSE2__");
    Builder.defineMacro("__SSE2_MATH__");  // -mfp-math=sse always implied.
  case SSE1:
    Builder.defineMacro("__SSE__");
    Builder.defineMacro("__SSE_MATH__");   // -mfp-math=sse always implied.
  case NoSSE:
    break;
  }

  if (Opts.MicrosoftExt && getTriple().getArch() == llvm::Triple::x86) {
    switch (SSELevel) {
    case AVX512F:
    case AVX2:
    case AVX:
    case SSE42:
    case SSE41:
    case SSSE3:
    case SSE3:
    case SSE2:
      Builder.defineMacro("_M_IX86_FP", Twine(2));
      break;
    case SSE1:
      Builder.defineMacro("_M_IX86_FP", Twine(1));
      break;
    default:
      Builder.defineMacro("_M_IX86_FP", Twine(0));
    }
  }

  // Each case falls through to the previous one here.
  switch (MMX3DNowLevel) {
  case AMD3DNowAthlon:
    Builder.defineMacro("__3dNOW_A__");
  case AMD3DNow:
    Builder.defineMacro("__3dNOW__");
  case MMX:
    Builder.defineMacro("__MMX__");
  case NoMMX3DNow:
    break;
  }

  if (CPU >= CK_i486) {
    Builder.defineMacro("__GCC_HAVE_SYNC_COMPARE_AND_SWAP_1");
    Builder.defineMacro("__GCC_HAVE_SYNC_COMPARE_AND_SWAP_2");
    Builder.defineMacro("__GCC_HAVE_SYNC_COMPARE_AND_SWAP_4");
  }
  if (CPU >= CK_i586)
    Builder.defineMacro("__GCC_HAVE_SYNC_COMPARE_AND_SWAP_8");
}

bool X86TargetInfo::hasFeature(StringRef Feature) const {
  return llvm::StringSwitch<bool>(Feature)
      .Case("aes", HasAES)
      .Case("avx", SSELevel >= AVX)
      .Case("avx2", SSELevel >= AVX2)
      .Case("avx512f", SSELevel >= AVX512F)
      .Case("avx512cd", HasAVX512CD)
      .Case("avx512er", HasAVX512ER)
      .Case("avx512pf", HasAVX512PF)
      .Case("avx512dq", HasAVX512DQ)
      .Case("avx512bw", HasAVX512BW)
      .Case("avx512vl", HasAVX512VL)
      .Case("avx512vbmi", HasAVX512VBMI)
      .Case("avx512ifma", HasAVX512IFMA)
      .Case("bmi", HasBMI)
      .Case("bmi2", HasBMI2)
      .Case("clflushopt", HasCLFLUSHOPT)
      .Case("clwb", HasCLWB)
      .Case("clzero", HasCLZERO)
      .Case("cx16", HasCX16)
      .Case("f16c", HasF16C)
      .Case("fma", HasFMA)
      .Case("fma4", XOPLevel >= FMA4)
      .Case("fsgsbase", HasFSGSBASE)
      .Case("fxsr", HasFXSR)
      .Case("lzcnt", HasLZCNT)
      .Case("mm3dnow", MMX3DNowLevel >= AMD3DNow)
      .Case("mm3dnowa", MMX3DNowLevel >= AMD3DNowAthlon)
      .Case("mmx", MMX3DNowLevel >= MMX)
      .Case("movbe", HasMOVBE)
      .Case("mpx", HasMPX)
      .Case("pclmul", HasPCLMUL)
      .Case("pku", HasPKU)
      .Case("popcnt", HasPOPCNT)
      .Case("prefetchwt1", HasPREFETCHWT1)
      .Case("prfchw", HasPRFCHW)
      .Case("rdrnd", HasRDRND)
      .Case("rdseed", HasRDSEED)
      .Case("rtm", HasRTM)
      .Case("sgx", HasSGX)
      .Case("sha", HasSHA)
      .Case("sse", SSELevel >= SSE1)
      .Case("sse2", SSELevel >= SSE2)
      .Case("sse3", SSELevel >= SSE3)
      .Case("ssse3", SSELevel >= SSSE3)
      .Case("sse4.1", SSELevel >= SSE41)
      .Case("sse4.2", SSELevel >= SSE42)
      .Case("sse4a", XOPLevel >= SSE4A)
      .Case("tbm", HasTBM)
      .Case("x86", true)
      .Case("x86_32", getTriple().getArch() == llvm::Triple::x86)
      .Case("x86_64", getTriple().getArch() == llvm::Triple::x86_64)
      .Case("xop", XOPLevel >= XOP)
      .Case("xsave", HasXSAVE)
      .Case("xsavec", HasXSAVEC)
      .Case("xsaves", HasXSAVES)
      .Case("xsaveopt", HasXSAVEOPT)
      .Default(false);
}

// We can't use a generic validation scheme for the features accepted here
// versus subtarget features accepted in the target attribute because the
// bitfield structure that's initialized in the runtime only supports the
// below currently rather than the full range of subtarget features. (See
// X86TargetInfo::hasFeature for a somewhat comprehensive list).
bool X86TargetInfo::validateCpuSupports(StringRef FeatureStr) const {
  return llvm::StringSwitch<bool>(FeatureStr)
      .Case("cmov", true)
      .Case("mmx", true)
      .Case("popcnt", true)
      .Case("sse", true)
      .Case("sse2", true)
      .Case("sse3", true)
      .Case("ssse3", true)
      .Case("sse4.1", true)
      .Case("sse4.2", true)
      .Case("avx", true)
      .Case("avx2", true)
      .Case("sse4a", true)
      .Case("fma4", true)
      .Case("xop", true)
      .Case("fma", true)
      .Case("avx512f", true)
      .Case("bmi", true)
      .Case("bmi2", true)
      .Case("aes", true)
      .Case("pclmul", true)
      .Case("avx512vl", true)
      .Case("avx512bw", true)
      .Case("avx512dq", true)
      .Case("avx512cd", true)
      .Case("avx512er", true)
      .Case("avx512pf", true)
      .Case("avx512vbmi", true)
      .Case("avx512ifma", true)
      .Default(false);
}

bool
X86TargetInfo::validateAsmConstraint(const char *&Name,
                                     TargetInfo::ConstraintInfo &Info) const {
  switch (*Name) {
  default: return false;
  // Constant constraints.
  case 'e': // 32-bit signed integer constant for use with sign-extending x86_64
            // instructions.
  case 'Z': // 32-bit unsigned integer constant for use with zero-extending
            // x86_64 instructions.
  case 's':
    Info.setRequiresImmediate();
    return true;
  case 'I':
    Info.setRequiresImmediate(0, 31);
    return true;
  case 'J':
    Info.setRequiresImmediate(0, 63);
    return true;
  case 'K':
    Info.setRequiresImmediate(-128, 127);
    return true;
  case 'L':
    Info.setRequiresImmediate({ int(0xff), int(0xffff), int(0xffffffff) });
    return true;
  case 'M':
    Info.setRequiresImmediate(0, 3);
    return true;
  case 'N':
    Info.setRequiresImmediate(0, 255);
    return true;
  case 'O':
    Info.setRequiresImmediate(0, 127);
    return true;
  // Register constraints.
  case 'Y': // 'Y' is the first character for several 2-character constraints.
    // Shift the pointer to the second character of the constraint.
    Name++;
    switch (*Name) {
    default:
      return false;
    case '0': // First SSE register.
    case 't': // Any SSE register, when SSE2 is enabled.
    case 'i': // Any SSE register, when SSE2 and inter-unit moves enabled.
    case 'm': // Any MMX register, when inter-unit moves enabled.
    case 'k': // AVX512 arch mask registers: k1-k7.
      Info.setAllowsRegister();
      return true;
    }
  case 'f': // Any x87 floating point stack register.
    // Constraint 'f' cannot be used for output operands.
    if (Info.ConstraintStr[0] == '=')
      return false;
    Info.setAllowsRegister();
    return true;
  case 'a': // eax.
  case 'b': // ebx.
  case 'c': // ecx.
  case 'd': // edx.
  case 'S': // esi.
  case 'D': // edi.
  case 'A': // edx:eax.
  case 't': // Top of floating point stack.
  case 'u': // Second from top of floating point stack.
  case 'q': // Any register accessible as [r]l: a, b, c, and d.
  case 'y': // Any MMX register.
  case 'v': // Any {X,Y,Z}MM register (Arch & context dependent)
  case 'x': // Any SSE register.
  case 'k': // Any AVX512 mask register (same as Yk, additionaly allows k0
            // for intermideate k reg operations).
  case 'Q': // Any register accessible as [r]h: a, b, c, and d.
  case 'R': // "Legacy" registers: ax, bx, cx, dx, di, si, sp, bp.
  case 'l': // "Index" registers: any general register that can be used as an
            // index in a base+index memory access.
    Info.setAllowsRegister();
    return true;
  // Floating point constant constraints.
  case 'C': // SSE floating point constant.
  case 'G': // x87 floating point constant.
    return true;
  }
}

bool X86TargetInfo::validateOutputSize(StringRef Constraint,
                                       unsigned Size) const {
  // Strip off constraint modifiers.
  while (Constraint[0] == '=' ||
         Constraint[0] == '+' ||
         Constraint[0] == '&')
    Constraint = Constraint.substr(1);

  return validateOperandSize(Constraint, Size);
}

bool X86TargetInfo::validateInputSize(StringRef Constraint,
                                      unsigned Size) const {
  return validateOperandSize(Constraint, Size);
}

bool X86TargetInfo::validateOperandSize(StringRef Constraint,
                                        unsigned Size) const {
  switch (Constraint[0]) {
  default: break;
  case 'k':
  // Registers k0-k7 (AVX512) size limit is 64 bit.
  case 'y':
    return Size <= 64;
  case 'f':
  case 't':
  case 'u':
    return Size <= 128;
  case 'v':
  case 'x':
    if (SSELevel >= AVX512F)
      // 512-bit zmm registers can be used if target supports AVX512F.
      return Size <= 512U;
    else if (SSELevel >= AVX)
      // 256-bit ymm registers can be used if target supports AVX.
      return Size <= 256U;
    return Size <= 128U;
  case 'Y':
    // 'Y' is the first character for several 2-character constraints.
    switch (Constraint[1]) {
    default: break;
    case 'm':
      // 'Ym' is synonymous with 'y'.
    case 'k':
      return Size <= 64;
    case 'i':
    case 't':
      // 'Yi' and 'Yt' are synonymous with 'x' when SSE2 is enabled.
      if (SSELevel >= AVX512F)
        return Size <= 512U;
      else if (SSELevel >= AVX)
        return Size <= 256U;
      return SSELevel >= SSE2 && Size <= 128U;
    }

  }

  return true;
}

std::string
X86TargetInfo::convertConstraint(const char *&Constraint) const {
  switch (*Constraint) {
  case 'a': return std::string("{ax}");
  case 'b': return std::string("{bx}");
  case 'c': return std::string("{cx}");
  case 'd': return std::string("{dx}");
  case 'S': return std::string("{si}");
  case 'D': return std::string("{di}");
  case 'p': // address
    return std::string("im");
  case 't': // top of floating point stack.
    return std::string("{st}");
  case 'u': // second from top of floating point stack.
    return std::string("{st(1)}"); // second from top of floating point stack.
  case 'Y':
    switch (Constraint[1]) {
    default:
      // Break from inner switch and fall through (copy single char),
      // continue parsing after copying the current constraint into 
      // the return string.
      break;
    case 'k':
      // "^" hints llvm that this is a 2 letter constraint.
      // "Constraint++" is used to promote the string iterator 
      // to the next constraint.
      return std::string("^") + std::string(Constraint++, 2);
    } 
    LLVM_FALLTHROUGH;
  default:
    return std::string(1, *Constraint);
  }
}

// X86-32 generic target
class X86_32TargetInfo : public X86TargetInfo {
public:
  X86_32TargetInfo(const llvm::Triple &Triple, const TargetOptions &Opts)
      : X86TargetInfo(Triple, Opts) {
    DoubleAlign = LongLongAlign = 32;
    LongDoubleWidth = 96;
    LongDoubleAlign = 32;
    SuitableAlign = 128;
    resetDataLayout("e-m:e-p:32:32-f64:32:64-f80:32-n8:16:32-S128");
    SizeType = UnsignedInt;
    PtrDiffType = SignedInt;
    IntPtrType = SignedInt;
    RegParmMax = 3;

    // Use fpret for all types.
    RealTypeUsesObjCFPRet = ((1 << TargetInfo::Float) |
                             (1 << TargetInfo::Double) |
                             (1 << TargetInfo::LongDouble));

    // x86-32 has atomics up to 8 bytes
    // FIXME: Check that we actually have cmpxchg8b before setting
    // MaxAtomicInlineWidth. (cmpxchg8b is an i586 instruction.)
    MaxAtomicPromoteWidth = MaxAtomicInlineWidth = 64;
  }
  BuiltinVaListKind getBuiltinVaListKind() const override {
    return TargetInfo::CharPtrBuiltinVaList;
  }

  int getEHDataRegisterNumber(unsigned RegNo) const override {
    if (RegNo == 0) return 0;
    if (RegNo == 1) return 2;
    return -1;
  }
  bool validateOperandSize(StringRef Constraint,
                           unsigned Size) const override {
    switch (Constraint[0]) {
    default: break;
    case 'R':
    case 'q':
    case 'Q':
    case 'a':
    case 'b':
    case 'c':
    case 'd':
    case 'S':
    case 'D':
      return Size <= 32;
    case 'A':
      return Size <= 64;
    }

    return X86TargetInfo::validateOperandSize(Constraint, Size);
  }
  ArrayRef<Builtin::Info> getTargetBuiltins() const override {
    return llvm::makeArrayRef(BuiltinInfoX86, clang::X86::LastX86CommonBuiltin -
                                                  Builtin::FirstTSBuiltin + 1);
  }
};

class NetBSDI386TargetInfo : public NetBSDTargetInfo<X86_32TargetInfo> {
public:
  NetBSDI386TargetInfo(const llvm::Triple &Triple, const TargetOptions &Opts)
      : NetBSDTargetInfo<X86_32TargetInfo>(Triple, Opts) {}

  unsigned getFloatEvalMethod() const override {
    unsigned Major, Minor, Micro;
    getTriple().getOSVersion(Major, Minor, Micro);
    // New NetBSD uses the default rounding mode.
    if (Major >= 7 || (Major == 6 && Minor == 99 && Micro >= 26) || Major == 0)
      return X86_32TargetInfo::getFloatEvalMethod();
    // NetBSD before 6.99.26 defaults to "double" rounding.
    return 1;
  }
};

class OpenBSDI386TargetInfo : public OpenBSDTargetInfo<X86_32TargetInfo> {
public:
  OpenBSDI386TargetInfo(const llvm::Triple &Triple, const TargetOptions &Opts)
      : OpenBSDTargetInfo<X86_32TargetInfo>(Triple, Opts) {
    SizeType = UnsignedLong;
    IntPtrType = SignedLong;
    PtrDiffType = SignedLong;
  }
};

class BitrigI386TargetInfo : public BitrigTargetInfo<X86_32TargetInfo> {
public:
  BitrigI386TargetInfo(const llvm::Triple &Triple, const TargetOptions &Opts)
      : BitrigTargetInfo<X86_32TargetInfo>(Triple, Opts) {
    SizeType = UnsignedLong;
    IntPtrType = SignedLong;
    PtrDiffType = SignedLong;
  }
};

class DarwinI386TargetInfo : public DarwinTargetInfo<X86_32TargetInfo> {
public:
  DarwinI386TargetInfo(const llvm::Triple &Triple, const TargetOptions &Opts)
      : DarwinTargetInfo<X86_32TargetInfo>(Triple, Opts) {
    LongDoubleWidth = 128;
    LongDoubleAlign = 128;
    SuitableAlign = 128;
    MaxVectorAlign = 256;
    // The watchOS simulator uses the builtin bool type for Objective-C.
    llvm::Triple T = llvm::Triple(Triple);
    if (T.isWatchOS())
      UseSignedCharForObjCBool = false;
    SizeType = UnsignedLong;
    IntPtrType = SignedLong;
    resetDataLayout("e-m:o-p:32:32-f64:32:64-f80:128-n8:16:32-S128");
    HasAlignMac68kSupport = true;
  }

  bool handleTargetFeatures(std::vector<std::string> &Features,
                            DiagnosticsEngine &Diags) override {
    if (!DarwinTargetInfo<X86_32TargetInfo>::handleTargetFeatures(Features,
                                                                  Diags))
      return false;
    // We now know the features we have: we can decide how to align vectors.
    MaxVectorAlign =
        hasFeature("avx512f") ? 512 : hasFeature("avx") ? 256 : 128;
    return true;
  }
};

// x86-32 Windows target
class WindowsX86_32TargetInfo : public WindowsTargetInfo<X86_32TargetInfo> {
public:
  WindowsX86_32TargetInfo(const llvm::Triple &Triple, const TargetOptions &Opts)
      : WindowsTargetInfo<X86_32TargetInfo>(Triple, Opts) {
    WCharType = UnsignedShort;
    DoubleAlign = LongLongAlign = 64;
    bool IsWinCOFF =
        getTriple().isOSWindows() && getTriple().isOSBinFormatCOFF();
    resetDataLayout(IsWinCOFF
                        ? "e-m:x-p:32:32-i64:64-f80:32-n8:16:32-a:0:32-S32"
                        : "e-m:e-p:32:32-i64:64-f80:32-n8:16:32-a:0:32-S32");
  }
  void getTargetDefines(const LangOptions &Opts,
                        MacroBuilder &Builder) const override {
    WindowsTargetInfo<X86_32TargetInfo>::getTargetDefines(Opts, Builder);
  }
};

// x86-32 Windows Visual Studio target
class MicrosoftX86_32TargetInfo : public WindowsX86_32TargetInfo {
public:
  MicrosoftX86_32TargetInfo(const llvm::Triple &Triple,
                            const TargetOptions &Opts)
      : WindowsX86_32TargetInfo(Triple, Opts) {
    LongDoubleWidth = LongDoubleAlign = 64;
    LongDoubleFormat = &llvm::APFloat::IEEEdouble();
  }
  void getTargetDefines(const LangOptions &Opts,
                        MacroBuilder &Builder) const override {
    WindowsX86_32TargetInfo::getTargetDefines(Opts, Builder);
    WindowsX86_32TargetInfo::getVisualStudioDefines(Opts, Builder);
    // The value of the following reflects processor type.
    // 300=386, 400=486, 500=Pentium, 600=Blend (default)
    // We lost the original triple, so we use the default.
    Builder.defineMacro("_M_IX86", "600");
  }
};

static void addCygMingDefines(const LangOptions &Opts, MacroBuilder &Builder) {
  // Mingw and cygwin define __declspec(a) to __attribute__((a)).  Clang
  // supports __declspec natively under -fms-extensions, but we define a no-op
  // __declspec macro anyway for pre-processor compatibility.
  if (Opts.MicrosoftExt)
    Builder.defineMacro("__declspec", "__declspec");
  else
    Builder.defineMacro("__declspec(a)", "__attribute__((a))");

  if (!Opts.MicrosoftExt) {
    // Provide macros for all the calling convention keywords.  Provide both
    // single and double underscore prefixed variants.  These are available on
    // x64 as well as x86, even though they have no effect.
    const char *CCs[] = {"cdecl", "stdcall", "fastcall", "thiscall", "pascal"};
    for (const char *CC : CCs) {
      std::string GCCSpelling = "__attribute__((__";
      GCCSpelling += CC;
      GCCSpelling += "__))";
      Builder.defineMacro(Twine("_") + CC, GCCSpelling);
      Builder.defineMacro(Twine("__") + CC, GCCSpelling);
    }
  }
}

static void addMinGWDefines(const LangOptions &Opts, MacroBuilder &Builder) {
  Builder.defineMacro("__MSVCRT__");
  Builder.defineMacro("__MINGW32__");
  addCygMingDefines(Opts, Builder);
}

// x86-32 MinGW target
class MinGWX86_32TargetInfo : public WindowsX86_32TargetInfo {
public:
  MinGWX86_32TargetInfo(const llvm::Triple &Triple, const TargetOptions &Opts)
      : WindowsX86_32TargetInfo(Triple, Opts) {}
  void getTargetDefines(const LangOptions &Opts,
                        MacroBuilder &Builder) const override {
    WindowsX86_32TargetInfo::getTargetDefines(Opts, Builder);
    DefineStd(Builder, "WIN32", Opts);
    DefineStd(Builder, "WINNT", Opts);
    Builder.defineMacro("_X86_");
    addMinGWDefines(Opts, Builder);
  }
};

// x86-32 Cygwin target
class CygwinX86_32TargetInfo : public X86_32TargetInfo {
public:
  CygwinX86_32TargetInfo(const llvm::Triple &Triple, const TargetOptions &Opts)
      : X86_32TargetInfo(Triple, Opts) {
    WCharType = UnsignedShort;
    DoubleAlign = LongLongAlign = 64;
    resetDataLayout("e-m:x-p:32:32-i64:64-f80:32-n8:16:32-a:0:32-S32");
  }
  void getTargetDefines(const LangOptions &Opts,
                        MacroBuilder &Builder) const override {
    X86_32TargetInfo::getTargetDefines(Opts, Builder);
    Builder.defineMacro("_X86_");
    Builder.defineMacro("__CYGWIN__");
    Builder.defineMacro("__CYGWIN32__");
    addCygMingDefines(Opts, Builder);
    DefineStd(Builder, "unix", Opts);
    if (Opts.CPlusPlus)
      Builder.defineMacro("_GNU_SOURCE");
  }
};

// x86-32 Haiku target
class HaikuX86_32TargetInfo : public HaikuTargetInfo<X86_32TargetInfo> {
public:
  HaikuX86_32TargetInfo(const llvm::Triple &Triple, const TargetOptions &Opts)
    : HaikuTargetInfo<X86_32TargetInfo>(Triple, Opts) {
  }
  void getTargetDefines(const LangOptions &Opts,
                        MacroBuilder &Builder) const override {
    HaikuTargetInfo<X86_32TargetInfo>::getTargetDefines(Opts, Builder);
    Builder.defineMacro("__INTEL__");
  }
};

// X86-32 MCU target
class MCUX86_32TargetInfo : public X86_32TargetInfo {
public:
  MCUX86_32TargetInfo(const llvm::Triple &Triple, const TargetOptions &Opts)
      : X86_32TargetInfo(Triple, Opts) {
    LongDoubleWidth = 64;
    LongDoubleFormat = &llvm::APFloat::IEEEdouble();
    resetDataLayout("e-m:e-p:32:32-i64:32-f64:32-f128:32-n8:16:32-a:0:32-S32");
    WIntType = UnsignedInt;
  }

  CallingConvCheckResult checkCallingConvention(CallingConv CC) const override {
    // On MCU we support only C calling convention.
    return CC == CC_C ? CCCR_OK : CCCR_Warning;
  }

  void getTargetDefines(const LangOptions &Opts,
                        MacroBuilder &Builder) const override {
    X86_32TargetInfo::getTargetDefines(Opts, Builder);
    Builder.defineMacro("__iamcu");
    Builder.defineMacro("__iamcu__");
  }

  bool allowsLargerPreferedTypeAlignment() const override {
    return false;
  }
};

// RTEMS Target
template<typename Target>
class RTEMSTargetInfo : public OSTargetInfo<Target> {
protected:
  void getOSDefines(const LangOptions &Opts, const llvm::Triple &Triple,
                    MacroBuilder &Builder) const override {
    // RTEMS defines; list based off of gcc output

    Builder.defineMacro("__rtems__");
    Builder.defineMacro("__ELF__");
  }

public:
  RTEMSTargetInfo(const llvm::Triple &Triple, const TargetOptions &Opts)
      : OSTargetInfo<Target>(Triple, Opts) {
    switch (Triple.getArch()) {
    default:
    case llvm::Triple::x86:
      // this->MCountName = ".mcount";
      break;
    case llvm::Triple::mips:
    case llvm::Triple::mipsel:
    case llvm::Triple::ppc:
    case llvm::Triple::ppc64:
    case llvm::Triple::ppc64le:
      // this->MCountName = "_mcount";
      break;
    case llvm::Triple::arm:
      // this->MCountName = "__mcount";
      break;
    }
  }
};

// x86-32 RTEMS target
class RTEMSX86_32TargetInfo : public X86_32TargetInfo {
public:
  RTEMSX86_32TargetInfo(const llvm::Triple &Triple, const TargetOptions &Opts)
      : X86_32TargetInfo(Triple, Opts) {
    SizeType = UnsignedLong;
    IntPtrType = SignedLong;
    PtrDiffType = SignedLong;
  }
  void getTargetDefines(const LangOptions &Opts,
                        MacroBuilder &Builder) const override {
    X86_32TargetInfo::getTargetDefines(Opts, Builder);
    Builder.defineMacro("__INTEL__");
    Builder.defineMacro("__rtems__");
  }
};

// x86-64 generic target
class X86_64TargetInfo : public X86TargetInfo {
public:
  X86_64TargetInfo(const llvm::Triple &Triple, const TargetOptions &Opts)
      : X86TargetInfo(Triple, Opts) {
    const bool IsX32 = getTriple().getEnvironment() == llvm::Triple::GNUX32;
    bool IsWinCOFF =
        getTriple().isOSWindows() && getTriple().isOSBinFormatCOFF();
    LongWidth = LongAlign = PointerWidth = PointerAlign = IsX32 ? 32 : 64;
    LongDoubleWidth = 128;
    LongDoubleAlign = 128;
    LargeArrayMinWidth = 128;
    LargeArrayAlign = 128;
    SuitableAlign = 128;
    SizeType    = IsX32 ? UnsignedInt      : UnsignedLong;
    PtrDiffType = IsX32 ? SignedInt        : SignedLong;
    IntPtrType  = IsX32 ? SignedInt        : SignedLong;
    IntMaxType  = IsX32 ? SignedLongLong   : SignedLong;
    Int64Type   = IsX32 ? SignedLongLong   : SignedLong;
    RegParmMax = 6;

    // Pointers are 32-bit in x32.
    resetDataLayout(IsX32
                        ? "e-m:e-p:32:32-i64:64-f80:128-n8:16:32:64-S128"
                        : IsWinCOFF ? "e-m:w-i64:64-f80:128-n8:16:32:64-S128"
                                    : "e-m:e-i64:64-f80:128-n8:16:32:64-S128");

    // Use fpret only for long double.
    RealTypeUsesObjCFPRet = (1 << TargetInfo::LongDouble);

    // Use fp2ret for _Complex long double.
    ComplexLongDoubleUsesFP2Ret = true;

    // Make __builtin_ms_va_list available.
    HasBuiltinMSVaList = true;

    // x86-64 has atomics up to 16 bytes.
    MaxAtomicPromoteWidth = 128;
    MaxAtomicInlineWidth = 128;
  }
  BuiltinVaListKind getBuiltinVaListKind() const override {
    return TargetInfo::X86_64ABIBuiltinVaList;
  }

  int getEHDataRegisterNumber(unsigned RegNo) const override {
    if (RegNo == 0) return 0;
    if (RegNo == 1) return 1;
    return -1;
  }

  CallingConvCheckResult checkCallingConvention(CallingConv CC) const override {
    switch (CC) {
    case CC_C:
    case CC_Swift:
    case CC_X86VectorCall:
    case CC_IntelOclBicc:
    case CC_X86_64Win64:
    case CC_PreserveMost:
    case CC_PreserveAll:
    case CC_X86RegCall:
      return CCCR_OK;
    default:
      return CCCR_Warning;
    }
  }

  CallingConv getDefaultCallingConv(CallingConvMethodType MT) const override {
    return CC_C;
  }

  // for x32 we need it here explicitly
  bool hasInt128Type() const override { return true; }
  unsigned getUnwindWordWidth() const override { return 64; }
  unsigned getRegisterWidth() const override { return 64; }

  bool validateGlobalRegisterVariable(StringRef RegName,
                                      unsigned RegSize,
                                      bool &HasSizeMismatch) const override {
    // rsp and rbp are the only 64-bit registers the x86 backend can currently
    // handle.
    if (RegName.equals("rsp") || RegName.equals("rbp")) {
      // Check that the register size is 64-bit.
      HasSizeMismatch = RegSize != 64;
      return true;
    }

    // Check if the register is a 32-bit register the backend can handle.
    return X86TargetInfo::validateGlobalRegisterVariable(RegName, RegSize,
                                                         HasSizeMismatch);
  }
  ArrayRef<Builtin::Info> getTargetBuiltins() const override {
    return llvm::makeArrayRef(BuiltinInfoX86,
                              X86::LastTSBuiltin - Builtin::FirstTSBuiltin);
  }
};

// x86-64 Windows target
class WindowsX86_64TargetInfo : public WindowsTargetInfo<X86_64TargetInfo> {
public:
  WindowsX86_64TargetInfo(const llvm::Triple &Triple, const TargetOptions &Opts)
      : WindowsTargetInfo<X86_64TargetInfo>(Triple, Opts) {
    WCharType = UnsignedShort;
    LongWidth = LongAlign = 32;
    DoubleAlign = LongLongAlign = 64;
    IntMaxType = SignedLongLong;
    Int64Type = SignedLongLong;
    SizeType = UnsignedLongLong;
    PtrDiffType = SignedLongLong;
    IntPtrType = SignedLongLong;
  }

  void getTargetDefines(const LangOptions &Opts,
                                MacroBuilder &Builder) const override {
    WindowsTargetInfo<X86_64TargetInfo>::getTargetDefines(Opts, Builder);
    Builder.defineMacro("_WIN64");
  }

  BuiltinVaListKind getBuiltinVaListKind() const override {
    return TargetInfo::CharPtrBuiltinVaList;
  }

  CallingConvCheckResult checkCallingConvention(CallingConv CC) const override {
    switch (CC) {
    case CC_X86StdCall:
    case CC_X86ThisCall:
    case CC_X86FastCall:
      return CCCR_Ignore;
    case CC_C:
    case CC_X86VectorCall:
    case CC_IntelOclBicc:
    case CC_X86_64SysV:
    case CC_Swift:
    case CC_X86RegCall:
      return CCCR_OK;
    default:
      return CCCR_Warning;
    }
  }
};

// x86-64 Windows Visual Studio target
class MicrosoftX86_64TargetInfo : public WindowsX86_64TargetInfo {
public:
  MicrosoftX86_64TargetInfo(const llvm::Triple &Triple,
                            const TargetOptions &Opts)
      : WindowsX86_64TargetInfo(Triple, Opts) {
    LongDoubleWidth = LongDoubleAlign = 64;
    LongDoubleFormat = &llvm::APFloat::IEEEdouble();
  }
  void getTargetDefines(const LangOptions &Opts,
                        MacroBuilder &Builder) const override {
    WindowsX86_64TargetInfo::getTargetDefines(Opts, Builder);
    WindowsX86_64TargetInfo::getVisualStudioDefines(Opts, Builder);
    Builder.defineMacro("_M_X64", "100");
    Builder.defineMacro("_M_AMD64", "100");
  }
};

// x86-64 MinGW target
class MinGWX86_64TargetInfo : public WindowsX86_64TargetInfo {
public:
  MinGWX86_64TargetInfo(const llvm::Triple &Triple, const TargetOptions &Opts)
      : WindowsX86_64TargetInfo(Triple, Opts) {
    // Mingw64 rounds long double size and alignment up to 16 bytes, but sticks
    // with x86 FP ops. Weird.
    LongDoubleWidth = LongDoubleAlign = 128;
    LongDoubleFormat = &llvm::APFloat::x87DoubleExtended();
  }

  void getTargetDefines(const LangOptions &Opts,
                        MacroBuilder &Builder) const override {
    WindowsX86_64TargetInfo::getTargetDefines(Opts, Builder);
    DefineStd(Builder, "WIN64", Opts);
    Builder.defineMacro("__MINGW64__");
    addMinGWDefines(Opts, Builder);

    // GCC defines this macro when it is using __gxx_personality_seh0.
    if (!Opts.SjLjExceptions)
      Builder.defineMacro("__SEH__");
  }
};

// x86-64 Cygwin target
class CygwinX86_64TargetInfo : public X86_64TargetInfo {
public:
  CygwinX86_64TargetInfo(const llvm::Triple &Triple, const TargetOptions &Opts)
      : X86_64TargetInfo(Triple, Opts) {
    TLSSupported = false;
    WCharType = UnsignedShort;
  }
  void getTargetDefines(const LangOptions &Opts,
                        MacroBuilder &Builder) const override {
    X86_64TargetInfo::getTargetDefines(Opts, Builder);
    Builder.defineMacro("__x86_64__");
    Builder.defineMacro("__CYGWIN__");
    Builder.defineMacro("__CYGWIN64__");
    addCygMingDefines(Opts, Builder);
    DefineStd(Builder, "unix", Opts);
    if (Opts.CPlusPlus)
      Builder.defineMacro("_GNU_SOURCE");

    // GCC defines this macro when it is using __gxx_personality_seh0.
    if (!Opts.SjLjExceptions)
      Builder.defineMacro("__SEH__");
  }
};

class DarwinX86_64TargetInfo : public DarwinTargetInfo<X86_64TargetInfo> {
public:
  DarwinX86_64TargetInfo(const llvm::Triple &Triple, const TargetOptions &Opts)
      : DarwinTargetInfo<X86_64TargetInfo>(Triple, Opts) {
    Int64Type = SignedLongLong;
    // The 64-bit iOS simulator uses the builtin bool type for Objective-C.
    llvm::Triple T = llvm::Triple(Triple);
    if (T.isiOS())
      UseSignedCharForObjCBool = false;
    resetDataLayout("e-m:o-i64:64-f80:128-n8:16:32:64-S128");
  }

  bool handleTargetFeatures(std::vector<std::string> &Features,
                            DiagnosticsEngine &Diags) override {
    if (!DarwinTargetInfo<X86_64TargetInfo>::handleTargetFeatures(Features,
                                                                  Diags))
      return false;
    // We now know the features we have: we can decide how to align vectors.
    MaxVectorAlign =
        hasFeature("avx512f") ? 512 : hasFeature("avx") ? 256 : 128;
    return true;
  }
};

class OpenBSDX86_64TargetInfo : public OpenBSDTargetInfo<X86_64TargetInfo> {
public:
  OpenBSDX86_64TargetInfo(const llvm::Triple &Triple, const TargetOptions &Opts)
      : OpenBSDTargetInfo<X86_64TargetInfo>(Triple, Opts) {
    IntMaxType = SignedLongLong;
    Int64Type = SignedLongLong;
  }
};

class BitrigX86_64TargetInfo : public BitrigTargetInfo<X86_64TargetInfo> {
public:
  BitrigX86_64TargetInfo(const llvm::Triple &Triple, const TargetOptions &Opts)
      : BitrigTargetInfo<X86_64TargetInfo>(Triple, Opts) {
    IntMaxType = SignedLongLong;
    Int64Type = SignedLongLong;
  }
};

class ARMTargetInfo : public TargetInfo {
  // Possible FPU choices.
  enum FPUMode {
    VFP2FPU = (1 << 0),
    VFP3FPU = (1 << 1),
    VFP4FPU = (1 << 2),
    NeonFPU = (1 << 3),
    FPARMV8 = (1 << 4)
  };

  // Possible HWDiv features.
  enum HWDivMode {
    HWDivThumb = (1 << 0),
    HWDivARM = (1 << 1)
  };

  static bool FPUModeIsVFP(FPUMode Mode) {
    return Mode & (VFP2FPU | VFP3FPU | VFP4FPU | NeonFPU | FPARMV8);
  }

  static const TargetInfo::GCCRegAlias GCCRegAliases[];
  static const char * const GCCRegNames[];

  std::string ABI, CPU;

  StringRef CPUProfile;
  StringRef CPUAttr;

  enum {
    FP_Default,
    FP_VFP,
    FP_Neon
  } FPMath;

  unsigned ArchISA;
  unsigned ArchKind = llvm::ARM::AK_ARMV4T;
  unsigned ArchProfile;
  unsigned ArchVersion;

  unsigned FPU : 5;

  unsigned IsAAPCS : 1;
  unsigned HWDiv : 2;

  // Initialized via features.
  unsigned SoftFloat : 1;
  unsigned SoftFloatABI : 1;

  unsigned CRC : 1;
  unsigned Crypto : 1;
  unsigned DSP : 1;
  unsigned Unaligned : 1;

  enum {
    LDREX_B = (1 << 0), /// byte (8-bit)
    LDREX_H = (1 << 1), /// half (16-bit)
    LDREX_W = (1 << 2), /// word (32-bit)
    LDREX_D = (1 << 3), /// double (64-bit)
  };

  uint32_t LDREX;

  // ACLE 6.5.1 Hardware floating point
  enum {
    HW_FP_HP = (1 << 1), /// half (16-bit)
    HW_FP_SP = (1 << 2), /// single (32-bit)
    HW_FP_DP = (1 << 3), /// double (64-bit)
  };
  uint32_t HW_FP;

  static const Builtin::Info BuiltinInfo[];

  void setABIAAPCS() {
    IsAAPCS = true;

    DoubleAlign = LongLongAlign = LongDoubleAlign = SuitableAlign = 64;
    const llvm::Triple &T = getTriple();

    // size_t is unsigned long on MachO-derived environments, NetBSD,
    // OpenBSD and Bitrig.
    if (T.isOSBinFormatMachO() || T.getOS() == llvm::Triple::NetBSD ||
        T.getOS() == llvm::Triple::OpenBSD ||
        T.getOS() == llvm::Triple::Bitrig)
      SizeType = UnsignedLong;
    else
      SizeType = UnsignedInt;

    switch (T.getOS()) {
    case llvm::Triple::NetBSD:
    case llvm::Triple::OpenBSD:
      WCharType = SignedInt;
      break;
    case llvm::Triple::Win32:
      WCharType = UnsignedShort;
      break;
    case llvm::Triple::Linux:
    default:
      // AAPCS 7.1.1, ARM-Linux ABI 2.4: type of wchar_t is unsigned int.
      WCharType = UnsignedInt;
      break;
    }

    UseBitFieldTypeAlignment = true;

    ZeroLengthBitfieldBoundary = 0;

    // Thumb1 add sp, #imm requires the immediate value be multiple of 4,
    // so set preferred for small types to 32.
    if (T.isOSBinFormatMachO()) {
      resetDataLayout(BigEndian
                          ? "E-m:o-p:32:32-i64:64-v128:64:128-a:0:32-n32-S64"
                          : "e-m:o-p:32:32-i64:64-v128:64:128-a:0:32-n32-S64");
    } else if (T.isOSWindows()) {
      assert(!BigEndian && "Windows on ARM does not support big endian");
      resetDataLayout("e"
                      "-m:w"
                      "-p:32:32"
                      "-i64:64"
                      "-v128:64:128"
                      "-a:0:32"
                      "-n32"
                      "-S64");
    } else if (T.isOSNaCl()) {
      assert(!BigEndian && "NaCl on ARM does not support big endian");
      resetDataLayout("e-m:e-p:32:32-i64:64-v128:64:128-a:0:32-n32-S128");
    } else {
      resetDataLayout(BigEndian
                          ? "E-m:e-p:32:32-i64:64-v128:64:128-a:0:32-n32-S64"
                          : "e-m:e-p:32:32-i64:64-v128:64:128-a:0:32-n32-S64");
    }

    // FIXME: Enumerated types are variable width in straight AAPCS.
  }

  void setABIAPCS(bool IsAAPCS16) {
    const llvm::Triple &T = getTriple();

    IsAAPCS = false;

    if (IsAAPCS16)
      DoubleAlign = LongLongAlign = LongDoubleAlign = SuitableAlign = 64;
    else
      DoubleAlign = LongLongAlign = LongDoubleAlign = SuitableAlign = 32;

    // size_t is unsigned int on FreeBSD.
    if (T.getOS() == llvm::Triple::FreeBSD)
      SizeType = UnsignedInt;
    else
      SizeType = UnsignedLong;

    // Revert to using SignedInt on apcs-gnu to comply with existing behaviour.
    WCharType = SignedInt;

    // Do not respect the alignment of bit-field types when laying out
    // structures. This corresponds to PCC_BITFIELD_TYPE_MATTERS in gcc.
    UseBitFieldTypeAlignment = false;

    /// gcc forces the alignment to 4 bytes, regardless of the type of the
    /// zero length bitfield.  This corresponds to EMPTY_FIELD_BOUNDARY in
    /// gcc.
    ZeroLengthBitfieldBoundary = 32;

    if (T.isOSBinFormatMachO() && IsAAPCS16) {
      assert(!BigEndian && "AAPCS16 does not support big-endian");
      resetDataLayout("e-m:o-p:32:32-i64:64-a:0:32-n32-S128");
    } else if (T.isOSBinFormatMachO())
      resetDataLayout(
          BigEndian
              ? "E-m:o-p:32:32-f64:32:64-v64:32:64-v128:32:128-a:0:32-n32-S32"
              : "e-m:o-p:32:32-f64:32:64-v64:32:64-v128:32:128-a:0:32-n32-S32");
    else
      resetDataLayout(
          BigEndian
              ? "E-m:e-p:32:32-f64:32:64-v64:32:64-v128:32:128-a:0:32-n32-S32"
              : "e-m:e-p:32:32-f64:32:64-v64:32:64-v128:32:128-a:0:32-n32-S32");

    // FIXME: Override "preferred align" for double and long long.
  }

  void setArchInfo() {
    StringRef ArchName = getTriple().getArchName();

    ArchISA     = llvm::ARM::parseArchISA(ArchName);
    CPU         = llvm::ARM::getDefaultCPU(ArchName);
    unsigned AK = llvm::ARM::parseArch(ArchName);
    if (AK != llvm::ARM::AK_INVALID)
      ArchKind = AK;
    setArchInfo(ArchKind);
  }

  void setArchInfo(unsigned Kind) {
    StringRef SubArch;

    // cache TargetParser info
    ArchKind    = Kind;
    SubArch     = llvm::ARM::getSubArch(ArchKind);
    ArchProfile = llvm::ARM::parseArchProfile(SubArch);
    ArchVersion = llvm::ARM::parseArchVersion(SubArch);

    // cache CPU related strings
    CPUAttr    = getCPUAttr();
    CPUProfile = getCPUProfile();
  }

  void setAtomic() {
    // when triple does not specify a sub arch,
    // then we are not using inline atomics
    bool ShouldUseInlineAtomic =
                   (ArchISA == llvm::ARM::IK_ARM   && ArchVersion >= 6) ||
                   (ArchISA == llvm::ARM::IK_THUMB && ArchVersion >= 7);
    // Cortex M does not support 8 byte atomics, while general Thumb2 does.
    if (ArchProfile == llvm::ARM::PK_M) {
      MaxAtomicPromoteWidth = 32;
      if (ShouldUseInlineAtomic)
        MaxAtomicInlineWidth = 32;
    }
    else {
      MaxAtomicPromoteWidth = 64;
      if (ShouldUseInlineAtomic)
        MaxAtomicInlineWidth = 64;
    }
  }

  bool isThumb() const {
    return (ArchISA == llvm::ARM::IK_THUMB);
  }

  bool supportsThumb() const {
    return CPUAttr.count('T') || ArchVersion >= 6;
  }

  bool supportsThumb2() const {
    return CPUAttr.equals("6T2") ||
           (ArchVersion >= 7 && !CPUAttr.equals("8M_BASE"));
  }

  StringRef getCPUAttr() const {
    // For most sub-arches, the build attribute CPU name is enough.
    // For Cortex variants, it's slightly different.
    switch(ArchKind) {
    default:
      return llvm::ARM::getCPUAttr(ArchKind);
    case llvm::ARM::AK_ARMV6M:
      return "6M";
    case llvm::ARM::AK_ARMV7S:
      return "7S";
    case llvm::ARM::AK_ARMV7A:
      return "7A";
    case llvm::ARM::AK_ARMV7R:
      return "7R";
    case llvm::ARM::AK_ARMV7M:
      return "7M";
    case llvm::ARM::AK_ARMV7EM:
      return "7EM";
    case llvm::ARM::AK_ARMV7VE:
      return "7VE";
    case llvm::ARM::AK_ARMV8A:
      return "8A";
    case llvm::ARM::AK_ARMV8_1A:
      return "8_1A";
    case llvm::ARM::AK_ARMV8_2A:
      return "8_2A";
    case llvm::ARM::AK_ARMV8MBaseline:
      return "8M_BASE";
    case llvm::ARM::AK_ARMV8MMainline:
      return "8M_MAIN";
    case llvm::ARM::AK_ARMV8R:
      return "8R";
    }
  }

  StringRef getCPUProfile() const {
    switch(ArchProfile) {
    case llvm::ARM::PK_A:
      return "A";
    case llvm::ARM::PK_R:
      return "R";
    case llvm::ARM::PK_M:
      return "M";
    default:
      return "";
    }
  }

public:
  ARMTargetInfo(const llvm::Triple &Triple, const TargetOptions &Opts)
      : TargetInfo(Triple), FPMath(FP_Default), IsAAPCS(true), LDREX(0),
        HW_FP(0) {

    switch (getTriple().getOS()) {
    case llvm::Triple::NetBSD:
    case llvm::Triple::OpenBSD:
      PtrDiffType = SignedLong;
      break;
    default:
      PtrDiffType = SignedInt;
      break;
    }

    // Cache arch related info.
    setArchInfo();

    // {} in inline assembly are neon specifiers, not assembly variant
    // specifiers.
    NoAsmVariants = true;

    // FIXME: This duplicates code from the driver that sets the -target-abi
    // option - this code is used if -target-abi isn't passed and should
    // be unified in some way.
    if (Triple.isOSBinFormatMachO()) {
      // The backend is hardwired to assume AAPCS for M-class processors, ensure
      // the frontend matches that.
      if (Triple.getEnvironment() == llvm::Triple::EABI ||
          Triple.getOS() == llvm::Triple::UnknownOS ||
          ArchProfile == llvm::ARM::PK_M) {
        setABI("aapcs");
      } else if (Triple.isWatchABI()) {
        setABI("aapcs16");
      } else {
        setABI("apcs-gnu");
      }
    } else if (Triple.isOSWindows()) {
      // FIXME: this is invalid for WindowsCE
      setABI("aapcs");
    } else {
      // Select the default based on the platform.
      switch (Triple.getEnvironment()) {
      case llvm::Triple::Android:
      case llvm::Triple::GNUEABI:
      case llvm::Triple::GNUEABIHF:
      case llvm::Triple::MuslEABI:
      case llvm::Triple::MuslEABIHF:
        setABI("aapcs-linux");
        break;
      case llvm::Triple::EABIHF:
      case llvm::Triple::EABI:
        setABI("aapcs");
        break;
      case llvm::Triple::GNU:
        setABI("apcs-gnu");
      break;
      default:
        if (Triple.getOS() == llvm::Triple::NetBSD)
          setABI("apcs-gnu");
        else
          setABI("aapcs");
        break;
      }
    }

    // ARM targets default to using the ARM C++ ABI.
    TheCXXABI.set(TargetCXXABI::GenericARM);

    // ARM has atomics up to 8 bytes
    setAtomic();

    // Do force alignment of members that follow zero length bitfields.  If
    // the alignment of the zero-length bitfield is greater than the member
    // that follows it, `bar', `bar' will be aligned as the  type of the
    // zero length bitfield.
    UseZeroLengthBitfieldAlignment = true;

    if (Triple.getOS() == llvm::Triple::Linux ||
        Triple.getOS() == llvm::Triple::UnknownOS)
      this->MCountName =
          Opts.EABIVersion == "gnu" ? "\01__gnu_mcount_nc" : "\01mcount";
  }

  StringRef getABI() const override { return ABI; }

  bool setABI(const std::string &Name) override {
    ABI = Name;

    // The defaults (above) are for AAPCS, check if we need to change them.
    //
    // FIXME: We need support for -meabi... we could just mangle it into the
    // name.
    if (Name == "apcs-gnu" || Name == "aapcs16") {
      setABIAPCS(Name == "aapcs16");
      return true;
    }
    if (Name == "aapcs" || Name == "aapcs-vfp" || Name == "aapcs-linux") {
      setABIAAPCS();
      return true;
    }
    return false;
  }

  // FIXME: This should be based on Arch attributes, not CPU names.
  bool
  initFeatureMap(llvm::StringMap<bool> &Features, DiagnosticsEngine &Diags,
                 StringRef CPU,
                 const std::vector<std::string> &FeaturesVec) const override {

    std::vector<StringRef> TargetFeatures;
    unsigned Arch = llvm::ARM::parseArch(getTriple().getArchName());

    // get default FPU features
    unsigned FPUKind = llvm::ARM::getDefaultFPU(CPU, Arch);
    llvm::ARM::getFPUFeatures(FPUKind, TargetFeatures);

    // get default Extension features
    unsigned Extensions = llvm::ARM::getDefaultExtensions(CPU, Arch);
    llvm::ARM::getExtensionFeatures(Extensions, TargetFeatures);

    for (auto Feature : TargetFeatures)
      if (Feature[0] == '+')
        Features[Feature.drop_front(1)] = true;

    return TargetInfo::initFeatureMap(Features, Diags, CPU, FeaturesVec);
  }

  bool handleTargetFeatures(std::vector<std::string> &Features,
                            DiagnosticsEngine &Diags) override {
    FPU = 0;
    CRC = 0;
    Crypto = 0;
    DSP = 0;
    Unaligned = 1;
    SoftFloat = SoftFloatABI = false;
    HWDiv = 0;

    // This does not diagnose illegal cases like having both
    // "+vfpv2" and "+vfpv3" or having "+neon" and "+fp-only-sp".
    uint32_t HW_FP_remove = 0;
    for (const auto &Feature : Features) {
      if (Feature == "+soft-float") {
        SoftFloat = true;
      } else if (Feature == "+soft-float-abi") {
        SoftFloatABI = true;
      } else if (Feature == "+vfp2") {
        FPU |= VFP2FPU;
        HW_FP |= HW_FP_SP | HW_FP_DP;
      } else if (Feature == "+vfp3") {
        FPU |= VFP3FPU;
        HW_FP |= HW_FP_SP | HW_FP_DP;
      } else if (Feature == "+vfp4") {
        FPU |= VFP4FPU;
        HW_FP |= HW_FP_SP | HW_FP_DP | HW_FP_HP;
      } else if (Feature == "+fp-armv8") {
        FPU |= FPARMV8;
        HW_FP |= HW_FP_SP | HW_FP_DP | HW_FP_HP;
      } else if (Feature == "+neon") {
        FPU |= NeonFPU;
        HW_FP |= HW_FP_SP | HW_FP_DP;
      } else if (Feature == "+hwdiv") {
        HWDiv |= HWDivThumb;
      } else if (Feature == "+hwdiv-arm") {
        HWDiv |= HWDivARM;
      } else if (Feature == "+crc") {
        CRC = 1;
      } else if (Feature == "+crypto") {
        Crypto = 1;
      } else if (Feature == "+dsp") {
        DSP = 1;
      } else if (Feature == "+fp-only-sp") {
        HW_FP_remove |= HW_FP_DP;
      } else if (Feature == "+strict-align") {
        Unaligned = 0;
      } else if (Feature == "+fp16") {
        HW_FP |= HW_FP_HP;
      }
    }
    HW_FP &= ~HW_FP_remove;

    switch (ArchVersion) {
    case 6:
      if (ArchProfile == llvm::ARM::PK_M)
        LDREX = 0;
      else if (ArchKind == llvm::ARM::AK_ARMV6K)
        LDREX = LDREX_D | LDREX_W | LDREX_H | LDREX_B ;
      else
        LDREX = LDREX_W;
      break;
    case 7:
      if (ArchProfile == llvm::ARM::PK_M)
        LDREX = LDREX_W | LDREX_H | LDREX_B ;
      else
        LDREX = LDREX_D | LDREX_W | LDREX_H | LDREX_B ;
      break;
    case 8:
      LDREX = LDREX_D | LDREX_W | LDREX_H | LDREX_B ;
    }

    if (!(FPU & NeonFPU) && FPMath == FP_Neon) {
      Diags.Report(diag::err_target_unsupported_fpmath) << "neon";
      return false;
    }

    if (FPMath == FP_Neon)
      Features.push_back("+neonfp");
    else if (FPMath == FP_VFP)
      Features.push_back("-neonfp");

    // Remove front-end specific options which the backend handles differently.
    auto Feature =
        std::find(Features.begin(), Features.end(), "+soft-float-abi");
    if (Feature != Features.end())
      Features.erase(Feature);

    return true;
  }

  bool hasFeature(StringRef Feature) const override {
    return llvm::StringSwitch<bool>(Feature)
        .Case("arm", true)
        .Case("aarch32", true)
        .Case("softfloat", SoftFloat)
        .Case("thumb", isThumb())
        .Case("neon", (FPU & NeonFPU) && !SoftFloat)
        .Case("hwdiv", HWDiv & HWDivThumb)
        .Case("hwdiv-arm", HWDiv & HWDivARM)
        .Default(false);
  }

  bool setCPU(const std::string &Name) override {
    if (Name != "generic")
      setArchInfo(llvm::ARM::parseCPUArch(Name));

    if (ArchKind == llvm::ARM::AK_INVALID)
      return false;
    setAtomic();
    CPU = Name;
    return true;
  }

  bool setFPMath(StringRef Name) override;

  void getTargetDefines(const LangOptions &Opts,
                        MacroBuilder &Builder) const override {
    // Target identification.
    Builder.defineMacro("__arm");
    Builder.defineMacro("__arm__");
    // For bare-metal none-eabi.
    if (getTriple().getOS() == llvm::Triple::UnknownOS &&
        getTriple().getEnvironment() == llvm::Triple::EABI)
      Builder.defineMacro("__ELF__");

    // Target properties.
    Builder.defineMacro("__REGISTER_PREFIX__", "");

    // Unfortunately, __ARM_ARCH_7K__ is now more of an ABI descriptor. The CPU
    // happens to be Cortex-A7 though, so it should still get __ARM_ARCH_7A__.
    if (getTriple().isWatchABI())
      Builder.defineMacro("__ARM_ARCH_7K__", "2");

    if (!CPUAttr.empty())
      Builder.defineMacro("__ARM_ARCH_" + CPUAttr + "__");

    // ACLE 6.4.1 ARM/Thumb instruction set architecture
    // __ARM_ARCH is defined as an integer value indicating the current ARM ISA
    Builder.defineMacro("__ARM_ARCH", Twine(ArchVersion));

    if (ArchVersion >= 8) {
      // ACLE 6.5.7 Crypto Extension
      if (Crypto)
        Builder.defineMacro("__ARM_FEATURE_CRYPTO", "1");
      // ACLE 6.5.8 CRC32 Extension
      if (CRC)
        Builder.defineMacro("__ARM_FEATURE_CRC32", "1");
      // ACLE 6.5.10 Numeric Maximum and Minimum
      Builder.defineMacro("__ARM_FEATURE_NUMERIC_MAXMIN", "1");
      // ACLE 6.5.9 Directed Rounding
      Builder.defineMacro("__ARM_FEATURE_DIRECTED_ROUNDING", "1");
    }

    // __ARM_ARCH_ISA_ARM is defined to 1 if the core supports the ARM ISA.  It
    // is not defined for the M-profile.
    // NOTE that the default profile is assumed to be 'A'
    if (CPUProfile.empty() || ArchProfile != llvm::ARM::PK_M)
      Builder.defineMacro("__ARM_ARCH_ISA_ARM", "1");

    // __ARM_ARCH_ISA_THUMB is defined to 1 if the core supports the original
    // Thumb ISA (including v6-M and v8-M Baseline).  It is set to 2 if the
    // core supports the Thumb-2 ISA as found in the v6T2 architecture and all
    // v7 and v8 architectures excluding v8-M Baseline.
    if (supportsThumb2())
      Builder.defineMacro("__ARM_ARCH_ISA_THUMB", "2");
    else if (supportsThumb())
      Builder.defineMacro("__ARM_ARCH_ISA_THUMB", "1");

    // __ARM_32BIT_STATE is defined to 1 if code is being generated for a 32-bit
    // instruction set such as ARM or Thumb.
    Builder.defineMacro("__ARM_32BIT_STATE", "1");

    // ACLE 6.4.2 Architectural Profile (A, R, M or pre-Cortex)

    // __ARM_ARCH_PROFILE is defined as 'A', 'R', 'M' or 'S', or unset.
    if (!CPUProfile.empty())
      Builder.defineMacro("__ARM_ARCH_PROFILE", "'" + CPUProfile + "'");

    // ACLE 6.4.3 Unaligned access supported in hardware
    if (Unaligned)
      Builder.defineMacro("__ARM_FEATURE_UNALIGNED", "1");

    // ACLE 6.4.4 LDREX/STREX
    if (LDREX)
      Builder.defineMacro("__ARM_FEATURE_LDREX", "0x" + llvm::utohexstr(LDREX));

    // ACLE 6.4.5 CLZ
    if (ArchVersion == 5 ||
       (ArchVersion == 6 && CPUProfile != "M") ||
        ArchVersion >  6)
      Builder.defineMacro("__ARM_FEATURE_CLZ", "1");

    // ACLE 6.5.1 Hardware Floating Point
    if (HW_FP)
      Builder.defineMacro("__ARM_FP", "0x" + llvm::utohexstr(HW_FP));

    // ACLE predefines.
    Builder.defineMacro("__ARM_ACLE", "200");

    // FP16 support (we currently only support IEEE format).
    Builder.defineMacro("__ARM_FP16_FORMAT_IEEE", "1");
    Builder.defineMacro("__ARM_FP16_ARGS", "1");

    // ACLE 6.5.3 Fused multiply-accumulate (FMA)
    if (ArchVersion >= 7 && (FPU & VFP4FPU))
      Builder.defineMacro("__ARM_FEATURE_FMA", "1");

    // Subtarget options.

    // FIXME: It's more complicated than this and we don't really support
    // interworking.
    // Windows on ARM does not "support" interworking
    if (5 <= ArchVersion && ArchVersion <= 8 && !getTriple().isOSWindows())
      Builder.defineMacro("__THUMB_INTERWORK__");

    if (ABI == "aapcs" || ABI == "aapcs-linux" || ABI == "aapcs-vfp") {
      // Embedded targets on Darwin follow AAPCS, but not EABI.
      // Windows on ARM follows AAPCS VFP, but does not conform to EABI.
      if (!getTriple().isOSBinFormatMachO() && !getTriple().isOSWindows())
        Builder.defineMacro("__ARM_EABI__");
      Builder.defineMacro("__ARM_PCS", "1");
    }

    if ((!SoftFloat && !SoftFloatABI) || ABI == "aapcs-vfp" ||
        ABI == "aapcs16")
      Builder.defineMacro("__ARM_PCS_VFP", "1");

    if (SoftFloat)
      Builder.defineMacro("__SOFTFP__");

    if (ArchKind == llvm::ARM::AK_XSCALE)
      Builder.defineMacro("__XSCALE__");

    if (isThumb()) {
      Builder.defineMacro("__THUMBEL__");
      Builder.defineMacro("__thumb__");
      if (supportsThumb2())
        Builder.defineMacro("__thumb2__");
    }

    // ACLE 6.4.9 32-bit SIMD instructions
    if (ArchVersion >= 6 && (CPUProfile != "M" || CPUAttr == "7EM"))
      Builder.defineMacro("__ARM_FEATURE_SIMD32", "1");

    // ACLE 6.4.10 Hardware Integer Divide
    if (((HWDiv & HWDivThumb) && isThumb()) ||
        ((HWDiv & HWDivARM) && !isThumb())) {
      Builder.defineMacro("__ARM_FEATURE_IDIV", "1");
      Builder.defineMacro("__ARM_ARCH_EXT_IDIV__", "1");
    }

    // Note, this is always on in gcc, even though it doesn't make sense.
    Builder.defineMacro("__APCS_32__");

    if (FPUModeIsVFP((FPUMode) FPU)) {
      Builder.defineMacro("__VFP_FP__");
      if (FPU & VFP2FPU)
        Builder.defineMacro("__ARM_VFPV2__");
      if (FPU & VFP3FPU)
        Builder.defineMacro("__ARM_VFPV3__");
      if (FPU & VFP4FPU)
        Builder.defineMacro("__ARM_VFPV4__");
      if (FPU & FPARMV8)
        Builder.defineMacro("__ARM_FPV5__");
    }

    // This only gets set when Neon instructions are actually available, unlike
    // the VFP define, hence the soft float and arch check. This is subtly
    // different from gcc, we follow the intent which was that it should be set
    // when Neon instructions are actually available.
    if ((FPU & NeonFPU) && !SoftFloat && ArchVersion >= 7) {
      Builder.defineMacro("__ARM_NEON", "1");
      Builder.defineMacro("__ARM_NEON__");
      // current AArch32 NEON implementations do not support double-precision
      // floating-point even when it is present in VFP.
      Builder.defineMacro("__ARM_NEON_FP",
                          "0x" + llvm::utohexstr(HW_FP & ~HW_FP_DP));
    }

    Builder.defineMacro("__ARM_SIZEOF_WCHAR_T",
                        Opts.ShortWChar ? "2" : "4");

    Builder.defineMacro("__ARM_SIZEOF_MINIMAL_ENUM",
                        Opts.ShortEnums ? "1" : "4");

    if (ArchVersion >= 6 && CPUAttr != "6M" && CPUAttr != "8M_BASE") {
      Builder.defineMacro("__GCC_HAVE_SYNC_COMPARE_AND_SWAP_1");
      Builder.defineMacro("__GCC_HAVE_SYNC_COMPARE_AND_SWAP_2");
      Builder.defineMacro("__GCC_HAVE_SYNC_COMPARE_AND_SWAP_4");
      Builder.defineMacro("__GCC_HAVE_SYNC_COMPARE_AND_SWAP_8");
    }

    // ACLE 6.4.7 DSP instructions
    if (DSP) {
      Builder.defineMacro("__ARM_FEATURE_DSP", "1");
    }

    // ACLE 6.4.8 Saturation instructions
    bool SAT = false;
    if ((ArchVersion == 6 && CPUProfile != "M") || ArchVersion > 6 ) {
      Builder.defineMacro("__ARM_FEATURE_SAT", "1");
      SAT = true;
    }

    // ACLE 6.4.6 Q (saturation) flag
    if (DSP || SAT)
      Builder.defineMacro("__ARM_FEATURE_QBIT", "1");

    if (Opts.UnsafeFPMath)
      Builder.defineMacro("__ARM_FP_FAST", "1");

    if (ArchKind == llvm::ARM::AK_ARMV8_1A)
      Builder.defineMacro("__ARM_FEATURE_QRDMX", "1");
  }

  ArrayRef<Builtin::Info> getTargetBuiltins() const override {
    return llvm::makeArrayRef(BuiltinInfo,
                             clang::ARM::LastTSBuiltin-Builtin::FirstTSBuiltin);
  }
  bool isCLZForZeroUndef() const override { return false; }
  BuiltinVaListKind getBuiltinVaListKind() const override {
    return IsAAPCS
               ? AAPCSABIBuiltinVaList
               : (getTriple().isWatchABI() ? TargetInfo::CharPtrBuiltinVaList
                                           : TargetInfo::VoidPtrBuiltinVaList);
  }
  ArrayRef<const char *> getGCCRegNames() const override;
  ArrayRef<TargetInfo::GCCRegAlias> getGCCRegAliases() const override;
  bool validateAsmConstraint(const char *&Name,
                             TargetInfo::ConstraintInfo &Info) const override {
    switch (*Name) {
    default: break;
    case 'l': // r0-r7
    case 'h': // r8-r15
    case 't': // VFP Floating point register single precision
    case 'w': // VFP Floating point register double precision
      Info.setAllowsRegister();
      return true;
    case 'I':
    case 'J':
    case 'K':
    case 'L':
    case 'M':
      // FIXME
      return true;
    case 'Q': // A memory address that is a single base register.
      Info.setAllowsMemory();
      return true;
    case 'U': // a memory reference...
      switch (Name[1]) {
      case 'q': // ...ARMV4 ldrsb
      case 'v': // ...VFP load/store (reg+constant offset)
      case 'y': // ...iWMMXt load/store
      case 't': // address valid for load/store opaque types wider
                // than 128-bits
      case 'n': // valid address for Neon doubleword vector load/store
      case 'm': // valid address for Neon element and structure load/store
      case 's': // valid address for non-offset loads/stores of quad-word
                // values in four ARM registers
        Info.setAllowsMemory();
        Name++;
        return true;
      }
    }
    return false;
  }
  std::string convertConstraint(const char *&Constraint) const override {
    std::string R;
    switch (*Constraint) {
    case 'U':   // Two-character constraint; add "^" hint for later parsing.
      R = std::string("^") + std::string(Constraint, 2);
      Constraint++;
      break;
    case 'p': // 'p' should be translated to 'r' by default.
      R = std::string("r");
      break;
    default:
      return std::string(1, *Constraint);
    }
    return R;
  }
  bool
  validateConstraintModifier(StringRef Constraint, char Modifier, unsigned Size,
                             std::string &SuggestedModifier) const override {
    bool isOutput = (Constraint[0] == '=');
    bool isInOut = (Constraint[0] == '+');

    // Strip off constraint modifiers.
    while (Constraint[0] == '=' ||
           Constraint[0] == '+' ||
           Constraint[0] == '&')
      Constraint = Constraint.substr(1);

    switch (Constraint[0]) {
    default: break;
    case 'r': {
      switch (Modifier) {
      default:
        return (isInOut || isOutput || Size <= 64);
      case 'q':
        // A register of size 32 cannot fit a vector type.
        return false;
      }
    }
    }

    return true;
  }
  const char *getClobbers() const override {
    // FIXME: Is this really right?
    return "";
  }

  CallingConvCheckResult checkCallingConvention(CallingConv CC) const override {
    switch (CC) {
    case CC_AAPCS:
    case CC_AAPCS_VFP:
    case CC_Swift:
      return CCCR_OK;
    default:
      return CCCR_Warning;
    }
  }

  int getEHDataRegisterNumber(unsigned RegNo) const override {
    if (RegNo == 0) return 0;
    if (RegNo == 1) return 1;
    return -1;
  }

  bool hasSjLjLowering() const override {
    return true;
  }
};

bool ARMTargetInfo::setFPMath(StringRef Name) {
  if (Name == "neon") {
    FPMath = FP_Neon;
    return true;
  } else if (Name == "vfp" || Name == "vfp2" || Name == "vfp3" ||
             Name == "vfp4") {
    FPMath = FP_VFP;
    return true;
  }
  return false;
}

const char * const ARMTargetInfo::GCCRegNames[] = {
  // Integer registers
  "r0", "r1", "r2", "r3", "r4", "r5", "r6", "r7",
  "r8", "r9", "r10", "r11", "r12", "sp", "lr", "pc",

  // Float registers
  "s0", "s1", "s2", "s3", "s4", "s5", "s6", "s7",
  "s8", "s9", "s10", "s11", "s12", "s13", "s14", "s15",
  "s16", "s17", "s18", "s19", "s20", "s21", "s22", "s23",
  "s24", "s25", "s26", "s27", "s28", "s29", "s30", "s31",

  // Double registers
  "d0", "d1", "d2", "d3", "d4", "d5", "d6", "d7",
  "d8", "d9", "d10", "d11", "d12", "d13", "d14", "d15",
  "d16", "d17", "d18", "d19", "d20", "d21", "d22", "d23",
  "d24", "d25", "d26", "d27", "d28", "d29", "d30", "d31",

  // Quad registers
  "q0", "q1", "q2", "q3", "q4", "q5", "q6", "q7",
  "q8", "q9", "q10", "q11", "q12", "q13", "q14", "q15"
};

ArrayRef<const char *> ARMTargetInfo::getGCCRegNames() const {
  return llvm::makeArrayRef(GCCRegNames);
}

const TargetInfo::GCCRegAlias ARMTargetInfo::GCCRegAliases[] = {
  { { "a1" }, "r0" },
  { { "a2" }, "r1" },
  { { "a3" }, "r2" },
  { { "a4" }, "r3" },
  { { "v1" }, "r4" },
  { { "v2" }, "r5" },
  { { "v3" }, "r6" },
  { { "v4" }, "r7" },
  { { "v5" }, "r8" },
  { { "v6", "rfp" }, "r9" },
  { { "sl" }, "r10" },
  { { "fp" }, "r11" },
  { { "ip" }, "r12" },
  { { "r13" }, "sp" },
  { { "r14" }, "lr" },
  { { "r15" }, "pc" },
  // The S, D and Q registers overlap, but aren't really aliases; we
  // don't want to substitute one of these for a different-sized one.
};

ArrayRef<TargetInfo::GCCRegAlias> ARMTargetInfo::getGCCRegAliases() const {
  return llvm::makeArrayRef(GCCRegAliases);
}

const Builtin::Info ARMTargetInfo::BuiltinInfo[] = {
#define BUILTIN(ID, TYPE, ATTRS) \
  { #ID, TYPE, ATTRS, nullptr, ALL_LANGUAGES, nullptr },
#define LIBBUILTIN(ID, TYPE, ATTRS, HEADER) \
  { #ID, TYPE, ATTRS, HEADER, ALL_LANGUAGES, nullptr },
#include "clang/Basic/BuiltinsNEON.def"

#define BUILTIN(ID, TYPE, ATTRS) \
  { #ID, TYPE, ATTRS, nullptr, ALL_LANGUAGES, nullptr },
#define LANGBUILTIN(ID, TYPE, ATTRS, LANG) \
  { #ID, TYPE, ATTRS, nullptr, LANG, nullptr },
#define LIBBUILTIN(ID, TYPE, ATTRS, HEADER) \
  { #ID, TYPE, ATTRS, HEADER, ALL_LANGUAGES, nullptr },
#define TARGET_HEADER_BUILTIN(ID, TYPE, ATTRS, HEADER, LANGS, FEATURE) \
  { #ID, TYPE, ATTRS, HEADER, LANGS, FEATURE },
#include "clang/Basic/BuiltinsARM.def"
};

class ARMleTargetInfo : public ARMTargetInfo {
public:
  ARMleTargetInfo(const llvm::Triple &Triple, const TargetOptions &Opts)
      : ARMTargetInfo(Triple, Opts) {}
  void getTargetDefines(const LangOptions &Opts,
                        MacroBuilder &Builder) const override {
    Builder.defineMacro("__ARMEL__");
    ARMTargetInfo::getTargetDefines(Opts, Builder);
  }
};

class ARMbeTargetInfo : public ARMTargetInfo {
public:
  ARMbeTargetInfo(const llvm::Triple &Triple, const TargetOptions &Opts)
      : ARMTargetInfo(Triple, Opts) {}
  void getTargetDefines(const LangOptions &Opts,
                        MacroBuilder &Builder) const override {
    Builder.defineMacro("__ARMEB__");
    Builder.defineMacro("__ARM_BIG_ENDIAN");
    ARMTargetInfo::getTargetDefines(Opts, Builder);
  }
};

class WindowsARMTargetInfo : public WindowsTargetInfo<ARMleTargetInfo> {
  const llvm::Triple Triple;
public:
  WindowsARMTargetInfo(const llvm::Triple &Triple, const TargetOptions &Opts)
      : WindowsTargetInfo<ARMleTargetInfo>(Triple, Opts), Triple(Triple) {
    WCharType = UnsignedShort;
    SizeType = UnsignedInt;
  }
  void getVisualStudioDefines(const LangOptions &Opts,
                              MacroBuilder &Builder) const {
    WindowsTargetInfo<ARMleTargetInfo>::getVisualStudioDefines(Opts, Builder);

    // FIXME: this is invalid for WindowsCE
    Builder.defineMacro("_M_ARM_NT", "1");
    Builder.defineMacro("_M_ARMT", "_M_ARM");
    Builder.defineMacro("_M_THUMB", "_M_ARM");

    assert((Triple.getArch() == llvm::Triple::arm ||
            Triple.getArch() == llvm::Triple::thumb) &&
           "invalid architecture for Windows ARM target info");
    unsigned Offset = Triple.getArch() == llvm::Triple::arm ? 4 : 6;
    Builder.defineMacro("_M_ARM", Triple.getArchName().substr(Offset));

    // TODO map the complete set of values
    // 31: VFPv3 40: VFPv4
    Builder.defineMacro("_M_ARM_FP", "31");
  }
  BuiltinVaListKind getBuiltinVaListKind() const override {
    return TargetInfo::CharPtrBuiltinVaList;
  }
  CallingConvCheckResult checkCallingConvention(CallingConv CC) const override {
    switch (CC) {
    case CC_X86StdCall:
    case CC_X86ThisCall:
    case CC_X86FastCall:
    case CC_X86VectorCall:
      return CCCR_Ignore;
    case CC_C:
      return CCCR_OK;
    default:
      return CCCR_Warning;
    }
  }
};

// Windows ARM + Itanium C++ ABI Target
class ItaniumWindowsARMleTargetInfo : public WindowsARMTargetInfo {
public:
  ItaniumWindowsARMleTargetInfo(const llvm::Triple &Triple,
                                const TargetOptions &Opts)
      : WindowsARMTargetInfo(Triple, Opts) {
    TheCXXABI.set(TargetCXXABI::GenericARM);
  }

  void getTargetDefines(const LangOptions &Opts,
                        MacroBuilder &Builder) const override {
    WindowsARMTargetInfo::getTargetDefines(Opts, Builder);

    if (Opts.MSVCCompat)
      WindowsARMTargetInfo::getVisualStudioDefines(Opts, Builder);
  }
};

// Windows ARM, MS (C++) ABI
class MicrosoftARMleTargetInfo : public WindowsARMTargetInfo {
public:
  MicrosoftARMleTargetInfo(const llvm::Triple &Triple,
                           const TargetOptions &Opts)
      : WindowsARMTargetInfo(Triple, Opts) {
    TheCXXABI.set(TargetCXXABI::Microsoft);
  }

  void getTargetDefines(const LangOptions &Opts,
                        MacroBuilder &Builder) const override {
    WindowsARMTargetInfo::getTargetDefines(Opts, Builder);
    WindowsARMTargetInfo::getVisualStudioDefines(Opts, Builder);
  }
};

// ARM MinGW target
class MinGWARMTargetInfo : public WindowsARMTargetInfo {
public:
  MinGWARMTargetInfo(const llvm::Triple &Triple, const TargetOptions &Opts)
      : WindowsARMTargetInfo(Triple, Opts) {
    TheCXXABI.set(TargetCXXABI::GenericARM);
  }

  void getTargetDefines(const LangOptions &Opts,
                        MacroBuilder &Builder) const override {
    WindowsARMTargetInfo::getTargetDefines(Opts, Builder);
    DefineStd(Builder, "WIN32", Opts);
    DefineStd(Builder, "WINNT", Opts);
    Builder.defineMacro("_ARM_");
    addMinGWDefines(Opts, Builder);
  }
};

// ARM Cygwin target
class CygwinARMTargetInfo : public ARMleTargetInfo {
public:
  CygwinARMTargetInfo(const llvm::Triple &Triple, const TargetOptions &Opts)
      : ARMleTargetInfo(Triple, Opts) {
    TLSSupported = false;
    WCharType = UnsignedShort;
    DoubleAlign = LongLongAlign = 64;
    resetDataLayout("e-m:e-p:32:32-i64:64-v128:64:128-a:0:32-n32-S64");
  }
  void getTargetDefines(const LangOptions &Opts,
                        MacroBuilder &Builder) const override {
    ARMleTargetInfo::getTargetDefines(Opts, Builder);
    Builder.defineMacro("_ARM_");
    Builder.defineMacro("__CYGWIN__");
    Builder.defineMacro("__CYGWIN32__");
    DefineStd(Builder, "unix", Opts);
    if (Opts.CPlusPlus)
      Builder.defineMacro("_GNU_SOURCE");
  }
};

class DarwinARMTargetInfo : public DarwinTargetInfo<ARMleTargetInfo> {
protected:
  void getOSDefines(const LangOptions &Opts, const llvm::Triple &Triple,
                    MacroBuilder &Builder) const override {
    getDarwinDefines(Builder, Opts, Triple, PlatformName, PlatformMinVersion);
  }

public:
  DarwinARMTargetInfo(const llvm::Triple &Triple, const TargetOptions &Opts)
      : DarwinTargetInfo<ARMleTargetInfo>(Triple, Opts) {
    HasAlignMac68kSupport = true;
    // iOS always has 64-bit atomic instructions.
    // FIXME: This should be based off of the target features in
    // ARMleTargetInfo.
    MaxAtomicInlineWidth = 64;

    if (Triple.isWatchABI()) {
      // Darwin on iOS uses a variant of the ARM C++ ABI.
      TheCXXABI.set(TargetCXXABI::WatchOS);

      // The 32-bit ABI is silent on what ptrdiff_t should be, but given that
      // size_t is long, it's a bit weird for it to be int.
      PtrDiffType = SignedLong;

      // BOOL should be a real boolean on the new ABI
      UseSignedCharForObjCBool = false;
    } else
      TheCXXABI.set(TargetCXXABI::iOS);
  }
};

class AArch64TargetInfo : public TargetInfo {
  virtual void setDataLayout() = 0;
  static const TargetInfo::GCCRegAlias GCCRegAliases[];
  static const char *const GCCRegNames[];

  enum FPUModeEnum {
    FPUMode,
    NeonMode
  };

  unsigned FPU;
  unsigned CRC;
  unsigned Crypto;
  unsigned Unaligned;
  unsigned V8_1A;

  static const Builtin::Info BuiltinInfo[];

  std::string ABI;

public:
  AArch64TargetInfo(const llvm::Triple &Triple, const TargetOptions &Opts)
      : TargetInfo(Triple), ABI("aapcs") {
    if (getTriple().getOS() == llvm::Triple::NetBSD ||
        getTriple().getOS() == llvm::Triple::OpenBSD) {
      WCharType = SignedInt;

      // NetBSD apparently prefers consistency across ARM targets to consistency
      // across 64-bit targets.
      Int64Type = SignedLongLong;
      IntMaxType = SignedLongLong;
    } else {
      WCharType = UnsignedInt;
      Int64Type = SignedLong;
      IntMaxType = SignedLong;
    }

    LongWidth = LongAlign = PointerWidth = PointerAlign = 64;
    MaxVectorAlign = 128;
    MaxAtomicInlineWidth = 128;
    MaxAtomicPromoteWidth = 128;

    LongDoubleWidth = LongDoubleAlign = SuitableAlign = 128;
    LongDoubleFormat = &llvm::APFloat::IEEEquad();

    // {} in inline assembly are neon specifiers, not assembly variant
    // specifiers.
    NoAsmVariants = true;

    // AAPCS gives rules for bitfields. 7.1.7 says: "The container type
    // contributes to the alignment of the containing aggregate in the same way
    // a plain (non bit-field) member of that type would, without exception for
    // zero-sized or anonymous bit-fields."
    assert(UseBitFieldTypeAlignment && "bitfields affect type alignment");
    UseZeroLengthBitfieldAlignment = true;

    // AArch64 targets default to using the ARM C++ ABI.
    TheCXXABI.set(TargetCXXABI::GenericAArch64);

    if (Triple.getOS() == llvm::Triple::Linux ||
        Triple.getOS() == llvm::Triple::UnknownOS)
      this->MCountName = Opts.EABIVersion == "gnu" ? "\01_mcount" : "mcount";
  }

  StringRef getABI() const override { return ABI; }
  bool setABI(const std::string &Name) override {
    if (Name != "aapcs" && Name != "darwinpcs")
      return false;

    ABI = Name;
    return true;
  }

  bool setCPU(const std::string &Name) override {
    return Name == "generic" ||
           llvm::AArch64::parseCPUArch(Name) !=
           static_cast<unsigned>(llvm::AArch64::ArchKind::AK_INVALID);
  }

  void getTargetDefines(const LangOptions &Opts,
                        MacroBuilder &Builder) const override {
    // Target identification.
    Builder.defineMacro("__aarch64__");

    // Target properties.
    Builder.defineMacro("_LP64");
    Builder.defineMacro("__LP64__");

    // ACLE predefines. Many can only have one possible value on v8 AArch64.
    Builder.defineMacro("__ARM_ACLE", "200");
    Builder.defineMacro("__ARM_ARCH", "8");
    Builder.defineMacro("__ARM_ARCH_PROFILE", "'A'");

    Builder.defineMacro("__ARM_64BIT_STATE", "1");
    Builder.defineMacro("__ARM_PCS_AAPCS64", "1");
    Builder.defineMacro("__ARM_ARCH_ISA_A64", "1");

    Builder.defineMacro("__ARM_FEATURE_CLZ", "1");
    Builder.defineMacro("__ARM_FEATURE_FMA", "1");
    Builder.defineMacro("__ARM_FEATURE_LDREX", "0xF");
    Builder.defineMacro("__ARM_FEATURE_IDIV", "1"); // As specified in ACLE
    Builder.defineMacro("__ARM_FEATURE_DIV");  // For backwards compatibility
    Builder.defineMacro("__ARM_FEATURE_NUMERIC_MAXMIN", "1");
    Builder.defineMacro("__ARM_FEATURE_DIRECTED_ROUNDING", "1");

    Builder.defineMacro("__ARM_ALIGN_MAX_STACK_PWR", "4");

    // 0xe implies support for half, single and double precision operations.
    Builder.defineMacro("__ARM_FP", "0xE");

    // PCS specifies this for SysV variants, which is all we support. Other ABIs
    // may choose __ARM_FP16_FORMAT_ALTERNATIVE.
    Builder.defineMacro("__ARM_FP16_FORMAT_IEEE", "1");
    Builder.defineMacro("__ARM_FP16_ARGS", "1");

    if (Opts.UnsafeFPMath)
      Builder.defineMacro("__ARM_FP_FAST", "1");

    Builder.defineMacro("__ARM_SIZEOF_WCHAR_T", Opts.ShortWChar ? "2" : "4");

    Builder.defineMacro("__ARM_SIZEOF_MINIMAL_ENUM",
                        Opts.ShortEnums ? "1" : "4");

    if (FPU == NeonMode) {
      Builder.defineMacro("__ARM_NEON", "1");
      // 64-bit NEON supports half, single and double precision operations.
      Builder.defineMacro("__ARM_NEON_FP", "0xE");
    }

    if (CRC)
      Builder.defineMacro("__ARM_FEATURE_CRC32", "1");

    if (Crypto)
      Builder.defineMacro("__ARM_FEATURE_CRYPTO", "1");

    if (Unaligned)
      Builder.defineMacro("__ARM_FEATURE_UNALIGNED", "1");

    if (V8_1A)
      Builder.defineMacro("__ARM_FEATURE_QRDMX", "1");

    // All of the __sync_(bool|val)_compare_and_swap_(1|2|4|8) builtins work.
    Builder.defineMacro("__GCC_HAVE_SYNC_COMPARE_AND_SWAP_1");
    Builder.defineMacro("__GCC_HAVE_SYNC_COMPARE_AND_SWAP_2");
    Builder.defineMacro("__GCC_HAVE_SYNC_COMPARE_AND_SWAP_4");
    Builder.defineMacro("__GCC_HAVE_SYNC_COMPARE_AND_SWAP_8");
  }

  ArrayRef<Builtin::Info> getTargetBuiltins() const override {
    return llvm::makeArrayRef(BuiltinInfo,
                       clang::AArch64::LastTSBuiltin - Builtin::FirstTSBuiltin);
  }

  bool hasFeature(StringRef Feature) const override {
    return Feature == "aarch64" ||
      Feature == "arm64" ||
      Feature == "arm" ||
      (Feature == "neon" && FPU == NeonMode);
  }

  bool handleTargetFeatures(std::vector<std::string> &Features,
                            DiagnosticsEngine &Diags) override {
    FPU = FPUMode;
    CRC = 0;
    Crypto = 0;
    Unaligned = 1;
    V8_1A = 0;

    for (const auto &Feature : Features) {
      if (Feature == "+neon")
        FPU = NeonMode;
      if (Feature == "+crc")
        CRC = 1;
      if (Feature == "+crypto")
        Crypto = 1;
      if (Feature == "+strict-align")
        Unaligned = 0;
      if (Feature == "+v8.1a")
        V8_1A = 1;
    }

    setDataLayout();

    return true;
  }

  CallingConvCheckResult checkCallingConvention(CallingConv CC) const override {
    switch (CC) {
    case CC_C:
    case CC_Swift:
    case CC_PreserveMost:
    case CC_PreserveAll:
      return CCCR_OK;
    default:
      return CCCR_Warning;
    }
  }

  bool isCLZForZeroUndef() const override { return false; }

  BuiltinVaListKind getBuiltinVaListKind() const override {
    return TargetInfo::AArch64ABIBuiltinVaList;
  }

  ArrayRef<const char *> getGCCRegNames() const override;
  ArrayRef<TargetInfo::GCCRegAlias> getGCCRegAliases() const override;

  bool validateAsmConstraint(const char *&Name,
                             TargetInfo::ConstraintInfo &Info) const override {
    switch (*Name) {
    default:
      return false;
    case 'w': // Floating point and SIMD registers (V0-V31)
      Info.setAllowsRegister();
      return true;
    case 'I': // Constant that can be used with an ADD instruction
    case 'J': // Constant that can be used with a SUB instruction
    case 'K': // Constant that can be used with a 32-bit logical instruction
    case 'L': // Constant that can be used with a 64-bit logical instruction
    case 'M': // Constant that can be used as a 32-bit MOV immediate
    case 'N': // Constant that can be used as a 64-bit MOV immediate
    case 'Y': // Floating point constant zero
    case 'Z': // Integer constant zero
      return true;
    case 'Q': // A memory reference with base register and no offset
      Info.setAllowsMemory();
      return true;
    case 'S': // A symbolic address
      Info.setAllowsRegister();
      return true;
    case 'U':
      // Ump: A memory address suitable for ldp/stp in SI, DI, SF and DF modes.
      // Utf: A memory address suitable for ldp/stp in TF mode.
      // Usa: An absolute symbolic address.
      // Ush: The high part (bits 32:12) of a pc-relative symbolic address.
      llvm_unreachable("FIXME: Unimplemented support for U* constraints.");
    case 'z': // Zero register, wzr or xzr
      Info.setAllowsRegister();
      return true;
    case 'x': // Floating point and SIMD registers (V0-V15)
      Info.setAllowsRegister();
      return true;
    }
    return false;
  }

  bool
  validateConstraintModifier(StringRef Constraint, char Modifier, unsigned Size,
                             std::string &SuggestedModifier) const override {
    // Strip off constraint modifiers.
    while (Constraint[0] == '=' || Constraint[0] == '+' || Constraint[0] == '&')
      Constraint = Constraint.substr(1);

    switch (Constraint[0]) {
    default:
      return true;
    case 'z':
    case 'r': {
      switch (Modifier) {
      case 'x':
      case 'w':
        // For now assume that the person knows what they're
        // doing with the modifier.
        return true;
      default:
        // By default an 'r' constraint will be in the 'x'
        // registers.
        if (Size == 64)
          return true;

        SuggestedModifier = "w";
        return false;
      }
    }
    }
  }

  const char *getClobbers() const override { return ""; }

  int getEHDataRegisterNumber(unsigned RegNo) const override {
    if (RegNo == 0)
      return 0;
    if (RegNo == 1)
      return 1;
    return -1;
  }
};

const char *const AArch64TargetInfo::GCCRegNames[] = {
  // 32-bit Integer registers
  "w0",  "w1",  "w2",  "w3",  "w4",  "w5",  "w6",  "w7",  "w8",  "w9",  "w10",
  "w11", "w12", "w13", "w14", "w15", "w16", "w17", "w18", "w19", "w20", "w21",
  "w22", "w23", "w24", "w25", "w26", "w27", "w28", "w29", "w30", "wsp",

  // 64-bit Integer registers
  "x0",  "x1",  "x2",  "x3",  "x4",  "x5",  "x6",  "x7",  "x8",  "x9",  "x10",
  "x11", "x12", "x13", "x14", "x15", "x16", "x17", "x18", "x19", "x20", "x21",
  "x22", "x23", "x24", "x25", "x26", "x27", "x28", "fp",  "lr",  "sp",

  // 32-bit floating point regsisters
  "s0",  "s1",  "s2",  "s3",  "s4",  "s5",  "s6",  "s7",  "s8",  "s9",  "s10",
  "s11", "s12", "s13", "s14", "s15", "s16", "s17", "s18", "s19", "s20", "s21",
  "s22", "s23", "s24", "s25", "s26", "s27", "s28", "s29", "s30", "s31",

  // 64-bit floating point regsisters
  "d0",  "d1",  "d2",  "d3",  "d4",  "d5",  "d6",  "d7",  "d8",  "d9",  "d10",
  "d11", "d12", "d13", "d14", "d15", "d16", "d17", "d18", "d19", "d20", "d21",
  "d22", "d23", "d24", "d25", "d26", "d27", "d28", "d29", "d30", "d31",

  // Vector registers
  "v0",  "v1",  "v2",  "v3",  "v4",  "v5",  "v6",  "v7",  "v8",  "v9",  "v10",
  "v11", "v12", "v13", "v14", "v15", "v16", "v17", "v18", "v19", "v20", "v21",
  "v22", "v23", "v24", "v25", "v26", "v27", "v28", "v29", "v30", "v31"
};

ArrayRef<const char *> AArch64TargetInfo::getGCCRegNames() const {
  return llvm::makeArrayRef(GCCRegNames);
}

const TargetInfo::GCCRegAlias AArch64TargetInfo::GCCRegAliases[] = {
  { { "w31" }, "wsp" },
  { { "x29" }, "fp" },
  { { "x30" }, "lr" },
  { { "x31" }, "sp" },
  // The S/D/Q and W/X registers overlap, but aren't really aliases; we
  // don't want to substitute one of these for a different-sized one.
};

ArrayRef<TargetInfo::GCCRegAlias> AArch64TargetInfo::getGCCRegAliases() const {
  return llvm::makeArrayRef(GCCRegAliases);
}

const Builtin::Info AArch64TargetInfo::BuiltinInfo[] = {
#define BUILTIN(ID, TYPE, ATTRS)                                               \
  { #ID, TYPE, ATTRS, nullptr, ALL_LANGUAGES, nullptr },
#include "clang/Basic/BuiltinsNEON.def"

#define BUILTIN(ID, TYPE, ATTRS)                                               \
  { #ID, TYPE, ATTRS, nullptr, ALL_LANGUAGES, nullptr },
#include "clang/Basic/BuiltinsAArch64.def"
};

class AArch64leTargetInfo : public AArch64TargetInfo {
  void setDataLayout() override {
    if (getTriple().isOSBinFormatMachO())
      resetDataLayout("e-m:o-i64:64-i128:128-n32:64-S128");
    else
      resetDataLayout("e-m:e-i8:8:32-i16:16:32-i64:64-i128:128-n32:64-S128");
  }

public:
  AArch64leTargetInfo(const llvm::Triple &Triple, const TargetOptions &Opts)
      : AArch64TargetInfo(Triple, Opts) {
  }
  void getTargetDefines(const LangOptions &Opts,
                        MacroBuilder &Builder) const override {
    Builder.defineMacro("__AARCH64EL__");
    AArch64TargetInfo::getTargetDefines(Opts, Builder);
  }
};

class AArch64beTargetInfo : public AArch64TargetInfo {
  void setDataLayout() override {
    assert(!getTriple().isOSBinFormatMachO());
    resetDataLayout("E-m:e-i8:8:32-i16:16:32-i64:64-i128:128-n32:64-S128");
  }

public:
  AArch64beTargetInfo(const llvm::Triple &Triple, const TargetOptions &Opts)
      : AArch64TargetInfo(Triple, Opts) {}
  void getTargetDefines(const LangOptions &Opts,
                        MacroBuilder &Builder) const override {
    Builder.defineMacro("__AARCH64EB__");
    Builder.defineMacro("__AARCH_BIG_ENDIAN");
    Builder.defineMacro("__ARM_BIG_ENDIAN");
    AArch64TargetInfo::getTargetDefines(Opts, Builder);
  }
};

class DarwinAArch64TargetInfo : public DarwinTargetInfo<AArch64leTargetInfo> {
protected:
  void getOSDefines(const LangOptions &Opts, const llvm::Triple &Triple,
                    MacroBuilder &Builder) const override {
    Builder.defineMacro("__AARCH64_SIMD__");
    Builder.defineMacro("__ARM64_ARCH_8__");
    Builder.defineMacro("__ARM_NEON__");
    Builder.defineMacro("__LITTLE_ENDIAN__");
    Builder.defineMacro("__REGISTER_PREFIX__", "");
    Builder.defineMacro("__arm64", "1");
    Builder.defineMacro("__arm64__", "1");

    getDarwinDefines(Builder, Opts, Triple, PlatformName, PlatformMinVersion);
  }

public:
  DarwinAArch64TargetInfo(const llvm::Triple &Triple, const TargetOptions &Opts)
      : DarwinTargetInfo<AArch64leTargetInfo>(Triple, Opts) {
    Int64Type = SignedLongLong;
    WCharType = SignedInt;
    UseSignedCharForObjCBool = false;

    LongDoubleWidth = LongDoubleAlign = SuitableAlign = 64;
    LongDoubleFormat = &llvm::APFloat::IEEEdouble();

    TheCXXABI.set(TargetCXXABI::iOS64);
  }

  BuiltinVaListKind getBuiltinVaListKind() const override {
    return TargetInfo::CharPtrBuiltinVaList;
  }
};

// Hexagon abstract base class
class HexagonTargetInfo : public TargetInfo {
  static const Builtin::Info BuiltinInfo[];
  static const char * const GCCRegNames[];
  static const TargetInfo::GCCRegAlias GCCRegAliases[];
  std::string CPU;
  bool HasHVX, HasHVXDouble;
  bool UseLongCalls;

public:
  HexagonTargetInfo(const llvm::Triple &Triple, const TargetOptions &)
      : TargetInfo(Triple) {
    // Specify the vector alignment explicitly. For v512x1, the calculated
    // alignment would be 512*alignment(i1), which is 512 bytes, instead of
    // the required minimum of 64 bytes.
    resetDataLayout("e-m:e-p:32:32:32-a:0-n16:32-"
        "i64:64:64-i32:32:32-i16:16:16-i1:8:8-f32:32:32-f64:64:64-"
        "v32:32:32-v64:64:64-v512:512:512-v1024:1024:1024-v2048:2048:2048");
    SizeType    = UnsignedInt;
    PtrDiffType = SignedInt;
    IntPtrType  = SignedInt;

    // {} in inline assembly are packet specifiers, not assembly variant
    // specifiers.
    NoAsmVariants = true;

    LargeArrayMinWidth = 64;
    LargeArrayAlign = 64;
    UseBitFieldTypeAlignment = true;
    ZeroLengthBitfieldBoundary = 32;
    HasHVX = HasHVXDouble = false;
    UseLongCalls = false;
  }

  ArrayRef<Builtin::Info> getTargetBuiltins() const override {
    return llvm::makeArrayRef(BuiltinInfo,
                         clang::Hexagon::LastTSBuiltin-Builtin::FirstTSBuiltin);
  }

  bool validateAsmConstraint(const char *&Name,
                             TargetInfo::ConstraintInfo &Info) const override {
    switch (*Name) {
      case 'v':
      case 'q':
        if (HasHVX) {
          Info.setAllowsRegister();
          return true;
        }
        break;
      case 's':
        // Relocatable constant.
        return true;
    }
    return false;
  }

  void getTargetDefines(const LangOptions &Opts,
                        MacroBuilder &Builder) const override;

  bool isCLZForZeroUndef() const override { return false; }

  bool hasFeature(StringRef Feature) const override {
    return llvm::StringSwitch<bool>(Feature)
      .Case("hexagon", true)
      .Case("hvx", HasHVX)
      .Case("hvx-double", HasHVXDouble)
      .Case("long-calls", UseLongCalls)
      .Default(false);
  }

  bool initFeatureMap(llvm::StringMap<bool> &Features, DiagnosticsEngine &Diags,
        StringRef CPU, const std::vector<std::string> &FeaturesVec)
        const override;

  bool handleTargetFeatures(std::vector<std::string> &Features,
                            DiagnosticsEngine &Diags) override;

  void setFeatureEnabled(llvm::StringMap<bool> &Features, StringRef Name,
                         bool Enabled) const override;

  BuiltinVaListKind getBuiltinVaListKind() const override {
    return TargetInfo::CharPtrBuiltinVaList;
  }
  ArrayRef<const char *> getGCCRegNames() const override;
  ArrayRef<TargetInfo::GCCRegAlias> getGCCRegAliases() const override;
  const char *getClobbers() const override {
    return "";
  }

  static const char *getHexagonCPUSuffix(StringRef Name) {
    return llvm::StringSwitch<const char*>(Name)
      .Case("hexagonv4", "4")
      .Case("hexagonv5", "5")
      .Case("hexagonv55", "55")
      .Case("hexagonv60", "60")
      .Default(nullptr);
  }

  bool setCPU(const std::string &Name) override {
    if (!getHexagonCPUSuffix(Name))
      return false;
    CPU = Name;
    return true;
  }

  int getEHDataRegisterNumber(unsigned RegNo) const override {
    return RegNo < 2 ? RegNo : -1;
  }
};

void HexagonTargetInfo::getTargetDefines(const LangOptions &Opts,
                                         MacroBuilder &Builder) const {
  Builder.defineMacro("__qdsp6__", "1");
  Builder.defineMacro("__hexagon__", "1");

  if (CPU == "hexagonv4") {
    Builder.defineMacro("__HEXAGON_V4__");
    Builder.defineMacro("__HEXAGON_ARCH__", "4");
    if (Opts.HexagonQdsp6Compat) {
      Builder.defineMacro("__QDSP6_V4__");
      Builder.defineMacro("__QDSP6_ARCH__", "4");
    }
  } else if (CPU == "hexagonv5") {
    Builder.defineMacro("__HEXAGON_V5__");
    Builder.defineMacro("__HEXAGON_ARCH__", "5");
    if(Opts.HexagonQdsp6Compat) {
      Builder.defineMacro("__QDSP6_V5__");
      Builder.defineMacro("__QDSP6_ARCH__", "5");
    }
  } else if (CPU == "hexagonv55") {
    Builder.defineMacro("__HEXAGON_V55__");
    Builder.defineMacro("__HEXAGON_ARCH__", "55");
    Builder.defineMacro("__QDSP6_V55__");
    Builder.defineMacro("__QDSP6_ARCH__", "55");
  } else if (CPU == "hexagonv60") {
    Builder.defineMacro("__HEXAGON_V60__");
    Builder.defineMacro("__HEXAGON_ARCH__", "60");
    Builder.defineMacro("__QDSP6_V60__");
    Builder.defineMacro("__QDSP6_ARCH__", "60");
  }

  if (hasFeature("hvx")) {
    Builder.defineMacro("__HVX__");
    if (hasFeature("hvx-double"))
      Builder.defineMacro("__HVXDBL__");
  }
}

bool HexagonTargetInfo::initFeatureMap(llvm::StringMap<bool> &Features,
      DiagnosticsEngine &Diags, StringRef CPU,
      const std::vector<std::string> &FeaturesVec) const {
  // Default for v60: -hvx, -hvx-double.
  Features["hvx"] = false;
  Features["hvx-double"] = false;
  Features["long-calls"] = false;

  return TargetInfo::initFeatureMap(Features, Diags, CPU, FeaturesVec);
}

bool HexagonTargetInfo::handleTargetFeatures(std::vector<std::string> &Features,
                                             DiagnosticsEngine &Diags) {
  for (auto &F : Features) {
    if (F == "+hvx")
      HasHVX = true;
    else if (F == "-hvx")
      HasHVX = HasHVXDouble = false;
    else if (F == "+hvx-double")
      HasHVX = HasHVXDouble = true;
    else if (F == "-hvx-double")
      HasHVXDouble = false;

    if (F == "+long-calls")
      UseLongCalls = true;
    else if (F == "-long-calls")
      UseLongCalls = false;
  }
  return true;
}

void HexagonTargetInfo::setFeatureEnabled(llvm::StringMap<bool> &Features,
      StringRef Name, bool Enabled) const {
  if (Enabled) {
    if (Name == "hvx-double")
      Features["hvx"] = true;
  } else {
    if (Name == "hvx")
      Features["hvx-double"] = false;
  }
  Features[Name] = Enabled;
}

const char *const HexagonTargetInfo::GCCRegNames[] = {
  "r0", "r1", "r2", "r3", "r4", "r5", "r6", "r7",
  "r8", "r9", "r10", "r11", "r12", "r13", "r14", "r15",
  "r16", "r17", "r18", "r19", "r20", "r21", "r22", "r23",
  "r24", "r25", "r26", "r27", "r28", "r29", "r30", "r31",
  "p0", "p1", "p2", "p3",
  "sa0", "lc0", "sa1", "lc1", "m0", "m1", "usr", "ugp"
};

ArrayRef<const char*> HexagonTargetInfo::getGCCRegNames() const {
  return llvm::makeArrayRef(GCCRegNames);
}

const TargetInfo::GCCRegAlias HexagonTargetInfo::GCCRegAliases[] = {
  { { "sp" }, "r29" },
  { { "fp" }, "r30" },
  { { "lr" }, "r31" },
};

ArrayRef<TargetInfo::GCCRegAlias> HexagonTargetInfo::getGCCRegAliases() const {
  return llvm::makeArrayRef(GCCRegAliases);
}


const Builtin::Info HexagonTargetInfo::BuiltinInfo[] = {
#define BUILTIN(ID, TYPE, ATTRS) \
  { #ID, TYPE, ATTRS, nullptr, ALL_LANGUAGES, nullptr },
#define LIBBUILTIN(ID, TYPE, ATTRS, HEADER) \
  { #ID, TYPE, ATTRS, HEADER, ALL_LANGUAGES, nullptr },
#include "clang/Basic/BuiltinsHexagon.def"
};

class LanaiTargetInfo : public TargetInfo {
  // Class for Lanai (32-bit).
  // The CPU profiles supported by the Lanai backend
  enum CPUKind {
    CK_NONE,
    CK_V11,
  } CPU;

  static const TargetInfo::GCCRegAlias GCCRegAliases[];
  static const char *const GCCRegNames[];

public:
  LanaiTargetInfo(const llvm::Triple &Triple, const TargetOptions &)
      : TargetInfo(Triple) {
    // Description string has to be kept in sync with backend.
    resetDataLayout("E"        // Big endian
                    "-m:e"     // ELF name manging
                    "-p:32:32" // 32 bit pointers, 32 bit aligned
                    "-i64:64"  // 64 bit integers, 64 bit aligned
                    "-a:0:32"  // 32 bit alignment of objects of aggregate type
                    "-n32"     // 32 bit native integer width
                    "-S64"     // 64 bit natural stack alignment
                    );

    // Setting RegParmMax equal to what mregparm was set to in the old
    // toolchain
    RegParmMax = 4;

    // Set the default CPU to V11
    CPU = CK_V11;

    // Temporary approach to make everything at least word-aligned and allow for
    // safely casting between pointers with different alignment requirements.
    // TODO: Remove this when there are no more cast align warnings on the
    // firmware.
    MinGlobalAlign = 32;
  }

  void getTargetDefines(const LangOptions &Opts,
                        MacroBuilder &Builder) const override {
    // Define __lanai__ when building for target lanai.
    Builder.defineMacro("__lanai__");

    // Set define for the CPU specified.
    switch (CPU) {
    case CK_V11:
      Builder.defineMacro("__LANAI_V11__");
      break;
    case CK_NONE:
      llvm_unreachable("Unhandled target CPU");
    }
  }

  bool setCPU(const std::string &Name) override {
    CPU = llvm::StringSwitch<CPUKind>(Name)
              .Case("v11", CK_V11)
              .Default(CK_NONE);

    return CPU != CK_NONE;
  }

  bool hasFeature(StringRef Feature) const override {
    return llvm::StringSwitch<bool>(Feature).Case("lanai", true).Default(false);
  }

  ArrayRef<const char *> getGCCRegNames() const override;

  ArrayRef<TargetInfo::GCCRegAlias> getGCCRegAliases() const override;

  BuiltinVaListKind getBuiltinVaListKind() const override {
    return TargetInfo::VoidPtrBuiltinVaList;
  }

  ArrayRef<Builtin::Info> getTargetBuiltins() const override { return None; }

  bool validateAsmConstraint(const char *&Name,
                             TargetInfo::ConstraintInfo &info) const override {
    return false;
  }

  const char *getClobbers() const override { return ""; }
};

const char *const LanaiTargetInfo::GCCRegNames[] = {
    "r0",  "r1",  "r2",  "r3",  "r4",  "r5",  "r6",  "r7",  "r8",  "r9",  "r10",
    "r11", "r12", "r13", "r14", "r15", "r16", "r17", "r18", "r19", "r20", "r21",
    "r22", "r23", "r24", "r25", "r26", "r27", "r28", "r29", "r30", "r31"};

ArrayRef<const char *> LanaiTargetInfo::getGCCRegNames() const {
  return llvm::makeArrayRef(GCCRegNames);
}

const TargetInfo::GCCRegAlias LanaiTargetInfo::GCCRegAliases[] = {
    {{"pc"}, "r2"},
    {{"sp"}, "r4"},
    {{"fp"}, "r5"},
    {{"rv"}, "r8"},
    {{"rr1"}, "r10"},
    {{"rr2"}, "r11"},
    {{"rca"}, "r15"},
};

ArrayRef<TargetInfo::GCCRegAlias> LanaiTargetInfo::getGCCRegAliases() const {
  return llvm::makeArrayRef(GCCRegAliases);
}

// Shared base class for SPARC v8 (32-bit) and SPARC v9 (64-bit).
class SparcTargetInfo : public TargetInfo {
  static const TargetInfo::GCCRegAlias GCCRegAliases[];
  static const char * const GCCRegNames[];
  bool SoftFloat;
public:
  SparcTargetInfo(const llvm::Triple &Triple, const TargetOptions &)
      : TargetInfo(Triple), SoftFloat(false) {}

  int getEHDataRegisterNumber(unsigned RegNo) const override {
    if (RegNo == 0) return 24;
    if (RegNo == 1) return 25;
    return -1;
  }

  bool handleTargetFeatures(std::vector<std::string> &Features,
                            DiagnosticsEngine &Diags) override {
    // Check if software floating point is enabled
    auto Feature = std::find(Features.begin(), Features.end(), "+soft-float");
    if (Feature != Features.end()) {
      SoftFloat = true;
    }
    return true;
  }
  void getTargetDefines(const LangOptions &Opts,
                        MacroBuilder &Builder) const override {
    DefineStd(Builder, "sparc", Opts);
    Builder.defineMacro("__REGISTER_PREFIX__", "");

    if (SoftFloat)
      Builder.defineMacro("SOFT_FLOAT", "1");
  }

  bool hasFeature(StringRef Feature) const override {
    return llvm::StringSwitch<bool>(Feature)
             .Case("softfloat", SoftFloat)
             .Case("sparc", true)
             .Default(false);
  }

  bool hasSjLjLowering() const override {
    return true;
  }

  ArrayRef<Builtin::Info> getTargetBuiltins() const override {
    // FIXME: Implement!
    return None;
  }
  BuiltinVaListKind getBuiltinVaListKind() const override {
    return TargetInfo::VoidPtrBuiltinVaList;
  }
  ArrayRef<const char *> getGCCRegNames() const override;
  ArrayRef<TargetInfo::GCCRegAlias> getGCCRegAliases() const override;
  bool validateAsmConstraint(const char *&Name,
                             TargetInfo::ConstraintInfo &info) const override {
    // FIXME: Implement!
    switch (*Name) {
    case 'I': // Signed 13-bit constant
    case 'J': // Zero
    case 'K': // 32-bit constant with the low 12 bits clear
    case 'L': // A constant in the range supported by movcc (11-bit signed imm)
    case 'M': // A constant in the range supported by movrcc (19-bit signed imm)
    case 'N': // Same as 'K' but zext (required for SIMode)
    case 'O': // The constant 4096
      return true;
    }
    return false;
  }
  const char *getClobbers() const override {
    // FIXME: Implement!
    return "";
  }

  // No Sparc V7 for now, the backend doesn't support it anyway.
  enum CPUKind {
    CK_GENERIC,
    CK_V8,
    CK_SUPERSPARC,
    CK_SPARCLITE,
    CK_F934,
    CK_HYPERSPARC,
    CK_SPARCLITE86X,
    CK_SPARCLET,
    CK_TSC701,
    CK_V9,
    CK_ULTRASPARC,
    CK_ULTRASPARC3,
    CK_NIAGARA,
    CK_NIAGARA2,
    CK_NIAGARA3,
    CK_NIAGARA4,
    CK_MYRIAD2100,
    CK_MYRIAD2150,
    CK_MYRIAD2450,
    CK_LEON2,
    CK_LEON2_AT697E,
    CK_LEON2_AT697F,
    CK_LEON3,
    CK_LEON3_UT699,
    CK_LEON3_GR712RC,
    CK_LEON4,
    CK_LEON4_GR740
  } CPU = CK_GENERIC;

  enum CPUGeneration {
    CG_V8,
    CG_V9,
  };

  CPUGeneration getCPUGeneration(CPUKind Kind) const {
    switch (Kind) {
    case CK_GENERIC:
    case CK_V8:
    case CK_SUPERSPARC:
    case CK_SPARCLITE:
    case CK_F934:
    case CK_HYPERSPARC:
    case CK_SPARCLITE86X:
    case CK_SPARCLET:
    case CK_TSC701:
    case CK_MYRIAD2100:
    case CK_MYRIAD2150:
    case CK_MYRIAD2450:
    case CK_LEON2:
    case CK_LEON2_AT697E:
    case CK_LEON2_AT697F:
    case CK_LEON3:
    case CK_LEON3_UT699:
    case CK_LEON3_GR712RC:
    case CK_LEON4:
    case CK_LEON4_GR740:
      return CG_V8;
    case CK_V9:
    case CK_ULTRASPARC:
    case CK_ULTRASPARC3:
    case CK_NIAGARA:
    case CK_NIAGARA2:
    case CK_NIAGARA3:
    case CK_NIAGARA4:
      return CG_V9;
    }
    llvm_unreachable("Unexpected CPU kind");
  }

  CPUKind getCPUKind(StringRef Name) const {
    return llvm::StringSwitch<CPUKind>(Name)
        .Case("v8", CK_V8)
        .Case("supersparc", CK_SUPERSPARC)
        .Case("sparclite", CK_SPARCLITE)
        .Case("f934", CK_F934)
        .Case("hypersparc", CK_HYPERSPARC)
        .Case("sparclite86x", CK_SPARCLITE86X)
        .Case("sparclet", CK_SPARCLET)
        .Case("tsc701", CK_TSC701)
        .Case("v9", CK_V9)
        .Case("ultrasparc", CK_ULTRASPARC)
        .Case("ultrasparc3", CK_ULTRASPARC3)
        .Case("niagara", CK_NIAGARA)
        .Case("niagara2", CK_NIAGARA2)
        .Case("niagara3", CK_NIAGARA3)
        .Case("niagara4", CK_NIAGARA4)
        .Case("ma2100", CK_MYRIAD2100)
        .Case("ma2150", CK_MYRIAD2150)
        .Case("ma2450", CK_MYRIAD2450)
        // FIXME: the myriad2[.n] spellings are obsolete,
        // but a grace period is needed to allow updating dependent builds.
        .Case("myriad2", CK_MYRIAD2100)
        .Case("myriad2.1", CK_MYRIAD2100)
        .Case("myriad2.2", CK_MYRIAD2150)
        .Case("leon2", CK_LEON2)
        .Case("at697e", CK_LEON2_AT697E)
        .Case("at697f", CK_LEON2_AT697F)
        .Case("leon3", CK_LEON3)
        .Case("ut699", CK_LEON3_UT699)
        .Case("gr712rc", CK_LEON3_GR712RC)
        .Case("leon4", CK_LEON4)
        .Case("gr740", CK_LEON4_GR740)
        .Default(CK_GENERIC);
  }

  bool setCPU(const std::string &Name) override {
    CPU = getCPUKind(Name);
    return CPU != CK_GENERIC;
  }
};

const char * const SparcTargetInfo::GCCRegNames[] = {
  "r0", "r1", "r2", "r3", "r4", "r5", "r6", "r7",
  "r8", "r9", "r10", "r11", "r12", "r13", "r14", "r15",
  "r16", "r17", "r18", "r19", "r20", "r21", "r22", "r23",
  "r24", "r25", "r26", "r27", "r28", "r29", "r30", "r31"
};

ArrayRef<const char *> SparcTargetInfo::getGCCRegNames() const {
  return llvm::makeArrayRef(GCCRegNames);
}

const TargetInfo::GCCRegAlias SparcTargetInfo::GCCRegAliases[] = {
  { { "g0" }, "r0" },
  { { "g1" }, "r1" },
  { { "g2" }, "r2" },
  { { "g3" }, "r3" },
  { { "g4" }, "r4" },
  { { "g5" }, "r5" },
  { { "g6" }, "r6" },
  { { "g7" }, "r7" },
  { { "o0" }, "r8" },
  { { "o1" }, "r9" },
  { { "o2" }, "r10" },
  { { "o3" }, "r11" },
  { { "o4" }, "r12" },
  { { "o5" }, "r13" },
  { { "o6", "sp" }, "r14" },
  { { "o7" }, "r15" },
  { { "l0" }, "r16" },
  { { "l1" }, "r17" },
  { { "l2" }, "r18" },
  { { "l3" }, "r19" },
  { { "l4" }, "r20" },
  { { "l5" }, "r21" },
  { { "l6" }, "r22" },
  { { "l7" }, "r23" },
  { { "i0" }, "r24" },
  { { "i1" }, "r25" },
  { { "i2" }, "r26" },
  { { "i3" }, "r27" },
  { { "i4" }, "r28" },
  { { "i5" }, "r29" },
  { { "i6", "fp" }, "r30" },
  { { "i7" }, "r31" },
};

ArrayRef<TargetInfo::GCCRegAlias> SparcTargetInfo::getGCCRegAliases() const {
  return llvm::makeArrayRef(GCCRegAliases);
}

// SPARC v8 is the 32-bit mode selected by Triple::sparc.
class SparcV8TargetInfo : public SparcTargetInfo {
public:
  SparcV8TargetInfo(const llvm::Triple &Triple, const TargetOptions &Opts)
      : SparcTargetInfo(Triple, Opts) {
    resetDataLayout("E-m:e-p:32:32-i64:64-f128:64-n32-S64");
    // NetBSD / OpenBSD use long (same as llvm default); everyone else uses int.
    switch (getTriple().getOS()) {
    default:
      SizeType = UnsignedInt;
      IntPtrType = SignedInt;
      PtrDiffType = SignedInt;
      break;
    case llvm::Triple::NetBSD:
    case llvm::Triple::OpenBSD:
      SizeType = UnsignedLong;
      IntPtrType = SignedLong;
      PtrDiffType = SignedLong;
      break;
    }
    // Up to 32 bits are lock-free atomic, but we're willing to do atomic ops
    // on up to 64 bits.
    MaxAtomicPromoteWidth = 64;
    MaxAtomicInlineWidth = 32;
  }

  void getTargetDefines(const LangOptions &Opts,
                        MacroBuilder &Builder) const override {
    SparcTargetInfo::getTargetDefines(Opts, Builder);
    switch (getCPUGeneration(CPU)) {
    case CG_V8:
      Builder.defineMacro("__sparcv8");
      if (getTriple().getOS() != llvm::Triple::Solaris)
        Builder.defineMacro("__sparcv8__");
      break;
    case CG_V9:
      Builder.defineMacro("__sparcv9");
      if (getTriple().getOS() != llvm::Triple::Solaris) {
        Builder.defineMacro("__sparcv9__");
        Builder.defineMacro("__sparc_v9__");
      }
      break;
    }
    if (getTriple().getVendor() == llvm::Triple::Myriad) {
      std::string MyriadArchValue, Myriad2Value;
      Builder.defineMacro("__sparc_v8__");
      Builder.defineMacro("__leon__");
      switch (CPU) {
      case CK_MYRIAD2150:
        MyriadArchValue = "__ma2150";
        Myriad2Value = "2";
        break;
      case CK_MYRIAD2450:
        MyriadArchValue = "__ma2450";
        Myriad2Value = "2";
        break;
      default:
        MyriadArchValue = "__ma2100";
        Myriad2Value = "1";
        break;
      }
      Builder.defineMacro(MyriadArchValue, "1");
      Builder.defineMacro(MyriadArchValue+"__", "1");
      Builder.defineMacro("__myriad2__", Myriad2Value);
      Builder.defineMacro("__myriad2", Myriad2Value);
    }
  }

  bool hasSjLjLowering() const override {
    return true;
  }
};

// SPARCV8el is the 32-bit little-endian mode selected by Triple::sparcel.
class SparcV8elTargetInfo : public SparcV8TargetInfo {
 public:
   SparcV8elTargetInfo(const llvm::Triple &Triple, const TargetOptions &Opts)
       : SparcV8TargetInfo(Triple, Opts) {
     resetDataLayout("e-m:e-p:32:32-i64:64-f128:64-n32-S64");
  }
};

// SPARC v9 is the 64-bit mode selected by Triple::sparcv9.
class SparcV9TargetInfo : public SparcTargetInfo {
public:
  SparcV9TargetInfo(const llvm::Triple &Triple, const TargetOptions &Opts)
      : SparcTargetInfo(Triple, Opts) {
    // FIXME: Support Sparc quad-precision long double?
    resetDataLayout("E-m:e-i64:64-n32:64-S128");
    // This is an LP64 platform.
    LongWidth = LongAlign = PointerWidth = PointerAlign = 64;

    // OpenBSD uses long long for int64_t and intmax_t.
    if (getTriple().getOS() == llvm::Triple::OpenBSD)
      IntMaxType = SignedLongLong;
    else
      IntMaxType = SignedLong;
    Int64Type = IntMaxType;

    // The SPARCv8 System V ABI has long double 128-bits in size, but 64-bit
    // aligned. The SPARCv9 SCD 2.4.1 says 16-byte aligned.
    LongDoubleWidth = 128;
    LongDoubleAlign = 128;
    LongDoubleFormat = &llvm::APFloat::IEEEquad();
    MaxAtomicPromoteWidth = MaxAtomicInlineWidth = 64;
  }

  void getTargetDefines(const LangOptions &Opts,
                        MacroBuilder &Builder) const override {
    SparcTargetInfo::getTargetDefines(Opts, Builder);
    Builder.defineMacro("__sparcv9");
    Builder.defineMacro("__arch64__");
    // Solaris doesn't need these variants, but the BSDs do.
    if (getTriple().getOS() != llvm::Triple::Solaris) {
      Builder.defineMacro("__sparc64__");
      Builder.defineMacro("__sparc_v9__");
      Builder.defineMacro("__sparcv9__");
    }
  }

  bool setCPU(const std::string &Name) override {
    if (!SparcTargetInfo::setCPU(Name))
      return false;
    return getCPUGeneration(CPU) == CG_V9;
  }
};

class SystemZTargetInfo : public TargetInfo {
  static const Builtin::Info BuiltinInfo[];
  static const char *const GCCRegNames[];
  std::string CPU;
  bool HasTransactionalExecution;
  bool HasVector;

public:
  SystemZTargetInfo(const llvm::Triple &Triple, const TargetOptions &)
      : TargetInfo(Triple), CPU("z10"), HasTransactionalExecution(false),
        HasVector(false) {
    IntMaxType = SignedLong;
    Int64Type = SignedLong;
    TLSSupported = true;
    IntWidth = IntAlign = 32;
    LongWidth = LongLongWidth = LongAlign = LongLongAlign = 64;
    PointerWidth = PointerAlign = 64;
    LongDoubleWidth = 128;
    LongDoubleAlign = 64;
    LongDoubleFormat = &llvm::APFloat::IEEEquad();
    DefaultAlignForAttributeAligned = 64;
    MinGlobalAlign = 16;
    resetDataLayout("E-m:e-i1:8:16-i8:8:16-i64:64-f128:64-a:8:16-n32:64");
    MaxAtomicPromoteWidth = MaxAtomicInlineWidth = 64;
  }
  void getTargetDefines(const LangOptions &Opts,
                        MacroBuilder &Builder) const override {
    Builder.defineMacro("__s390__");
    Builder.defineMacro("__s390x__");
    Builder.defineMacro("__zarch__");
    Builder.defineMacro("__LONG_DOUBLE_128__");

    const std::string ISARev = llvm::StringSwitch<std::string>(CPU)
                                   .Cases("arch8", "z10", "8")
                                   .Cases("arch9", "z196", "9")
                                   .Cases("arch10", "zEC12", "10")
                                   .Cases("arch11", "z13", "11")
                                   .Default("");
    if (!ISARev.empty())
      Builder.defineMacro("__ARCH__", ISARev);

    Builder.defineMacro("__GCC_HAVE_SYNC_COMPARE_AND_SWAP_1");
    Builder.defineMacro("__GCC_HAVE_SYNC_COMPARE_AND_SWAP_2");
    Builder.defineMacro("__GCC_HAVE_SYNC_COMPARE_AND_SWAP_4");
    Builder.defineMacro("__GCC_HAVE_SYNC_COMPARE_AND_SWAP_8");

    if (HasTransactionalExecution)
      Builder.defineMacro("__HTM__");
    if (HasVector)
      Builder.defineMacro("__VX__");
    if (Opts.ZVector)
      Builder.defineMacro("__VEC__", "10301");
  }
  ArrayRef<Builtin::Info> getTargetBuiltins() const override {
    return llvm::makeArrayRef(BuiltinInfo,
                         clang::SystemZ::LastTSBuiltin-Builtin::FirstTSBuiltin);
  }

  ArrayRef<const char *> getGCCRegNames() const override;
  ArrayRef<TargetInfo::GCCRegAlias> getGCCRegAliases() const override {
    // No aliases.
    return None;
  }
  bool validateAsmConstraint(const char *&Name,
                             TargetInfo::ConstraintInfo &info) const override;
  const char *getClobbers() const override {
    // FIXME: Is this really right?
    return "";
  }
  BuiltinVaListKind getBuiltinVaListKind() const override {
    return TargetInfo::SystemZBuiltinVaList;
  }
  bool setCPU(const std::string &Name) override {
    CPU = Name;
    bool CPUKnown = llvm::StringSwitch<bool>(Name)
      .Case("z10", true)
      .Case("arch8", true)
      .Case("z196", true)
      .Case("arch9", true)
      .Case("zEC12", true)
      .Case("arch10", true)
      .Case("z13", true)
      .Case("arch11", true)
      .Default(false);

    return CPUKnown;
  }
  bool
  initFeatureMap(llvm::StringMap<bool> &Features, DiagnosticsEngine &Diags,
                 StringRef CPU,
                 const std::vector<std::string> &FeaturesVec) const override {
    if (CPU == "zEC12" || CPU == "arch10")
      Features["transactional-execution"] = true;
    if (CPU == "z13" || CPU == "arch11") {
      Features["transactional-execution"] = true;
      Features["vector"] = true;
    }
    return TargetInfo::initFeatureMap(Features, Diags, CPU, FeaturesVec);
  }

  bool handleTargetFeatures(std::vector<std::string> &Features,
                            DiagnosticsEngine &Diags) override {
    HasTransactionalExecution = false;
    for (const auto &Feature : Features) {
      if (Feature == "+transactional-execution")
        HasTransactionalExecution = true;
      else if (Feature == "+vector")
        HasVector = true;
    }
    // If we use the vector ABI, vector types are 64-bit aligned.
    if (HasVector) {
      MaxVectorAlign = 64;
      resetDataLayout("E-m:e-i1:8:16-i8:8:16-i64:64-f128:64"
                      "-v128:64-a:8:16-n32:64");
    }
    return true;
  }

  bool hasFeature(StringRef Feature) const override {
    return llvm::StringSwitch<bool>(Feature)
        .Case("systemz", true)
        .Case("htm", HasTransactionalExecution)
        .Case("vx", HasVector)
        .Default(false);
  }

  CallingConvCheckResult checkCallingConvention(CallingConv CC) const override {
    switch (CC) {
    case CC_C:
    case CC_Swift:
      return CCCR_OK;
    default:
      return CCCR_Warning;
    }
  }

  StringRef getABI() const override {
    if (HasVector)
      return "vector";
    return "";
  }

  bool useFloat128ManglingForLongDouble() const override {
    return true;
  }
};

const Builtin::Info SystemZTargetInfo::BuiltinInfo[] = {
#define BUILTIN(ID, TYPE, ATTRS)                                               \
  { #ID, TYPE, ATTRS, nullptr, ALL_LANGUAGES, nullptr },
#define TARGET_BUILTIN(ID, TYPE, ATTRS, FEATURE)                               \
  { #ID, TYPE, ATTRS, nullptr, ALL_LANGUAGES, FEATURE },
#include "clang/Basic/BuiltinsSystemZ.def"
};

const char *const SystemZTargetInfo::GCCRegNames[] = {
  "r0",  "r1",  "r2",  "r3",  "r4",  "r5",  "r6",  "r7",
  "r8",  "r9",  "r10", "r11", "r12", "r13", "r14", "r15",
  "f0",  "f2",  "f4",  "f6",  "f1",  "f3",  "f5",  "f7",
  "f8",  "f10", "f12", "f14", "f9",  "f11", "f13", "f15"
};

ArrayRef<const char *> SystemZTargetInfo::getGCCRegNames() const {
  return llvm::makeArrayRef(GCCRegNames);
}

bool SystemZTargetInfo::
validateAsmConstraint(const char *&Name,
                      TargetInfo::ConstraintInfo &Info) const {
  switch (*Name) {
  default:
    return false;

  case 'a': // Address register
  case 'd': // Data register (equivalent to 'r')
  case 'f': // Floating-point register
    Info.setAllowsRegister();
    return true;

  case 'I': // Unsigned 8-bit constant
  case 'J': // Unsigned 12-bit constant
  case 'K': // Signed 16-bit constant
  case 'L': // Signed 20-bit displacement (on all targets we support)
  case 'M': // 0x7fffffff
    return true;

  case 'Q': // Memory with base and unsigned 12-bit displacement
  case 'R': // Likewise, plus an index
  case 'S': // Memory with base and signed 20-bit displacement
  case 'T': // Likewise, plus an index
    Info.setAllowsMemory();
    return true;
  }
}

class MSP430TargetInfo : public TargetInfo {
  static const char *const GCCRegNames[];

public:
  MSP430TargetInfo(const llvm::Triple &Triple, const TargetOptions &)
      : TargetInfo(Triple) {
    TLSSupported = false;
    IntWidth = 16;
    IntAlign = 16;
    LongWidth = 32;
    LongLongWidth = 64;
    LongAlign = LongLongAlign = 16;
    PointerWidth = 16;
    PointerAlign = 16;
    SuitableAlign = 16;
    SizeType = UnsignedInt;
    IntMaxType = SignedLongLong;
    IntPtrType = SignedInt;
    PtrDiffType = SignedInt;
    SigAtomicType = SignedLong;
    resetDataLayout("e-m:e-p:16:16-i32:16:32-a:16-n8:16");
  }
  void getTargetDefines(const LangOptions &Opts,
                        MacroBuilder &Builder) const override {
    Builder.defineMacro("MSP430");
    Builder.defineMacro("__MSP430__");
    // FIXME: defines for different 'flavours' of MCU
  }
  ArrayRef<Builtin::Info> getTargetBuiltins() const override {
    // FIXME: Implement.
    return None;
  }
  bool hasFeature(StringRef Feature) const override {
    return Feature == "msp430";
  }
  ArrayRef<const char *> getGCCRegNames() const override;
  ArrayRef<TargetInfo::GCCRegAlias> getGCCRegAliases() const override {
    // No aliases.
    return None;
  }
  bool validateAsmConstraint(const char *&Name,
                             TargetInfo::ConstraintInfo &info) const override {
    // FIXME: implement
    switch (*Name) {
    case 'K': // the constant 1
    case 'L': // constant -1^20 .. 1^19
    case 'M': // constant 1-4:
      return true;
    }
    // No target constraints for now.
    return false;
  }
  const char *getClobbers() const override {
    // FIXME: Is this really right?
    return "";
  }
  BuiltinVaListKind getBuiltinVaListKind() const override {
    // FIXME: implement
    return TargetInfo::CharPtrBuiltinVaList;
  }
};

const char *const MSP430TargetInfo::GCCRegNames[] = {
    "r0", "r1", "r2",  "r3",  "r4",  "r5",  "r6",  "r7",
    "r8", "r9", "r10", "r11", "r12", "r13", "r14", "r15"};

ArrayRef<const char *> MSP430TargetInfo::getGCCRegNames() const {
  return llvm::makeArrayRef(GCCRegNames);
}

// LLVM and Clang cannot be used directly to output native binaries for
// target, but is used to compile C code to llvm bitcode with correct
// type and alignment information.
//
// TCE uses the llvm bitcode as input and uses it for generating customized
// target processor and program binary. TCE co-design environment is
// publicly available in http://tce.cs.tut.fi

static const unsigned TCEOpenCLAddrSpaceMap[] = {
    3, // opencl_global
    4, // opencl_local
    5, // opencl_constant
    // FIXME: generic has to be added to the target
    0, // opencl_generic
    0, // cuda_device
    0, // cuda_constant
    0, // cuda_shared
    4, // hcc_tilestatic
    0, // hcc_generic
    3, // hcc_global
};

class TCETargetInfo : public TargetInfo {
public:
  TCETargetInfo(const llvm::Triple &Triple, const TargetOptions &)
      : TargetInfo(Triple) {
    TLSSupported = false;
    IntWidth = 32;
    LongWidth = LongLongWidth = 32;
    PointerWidth = 32;
    IntAlign = 32;
    LongAlign = LongLongAlign = 32;
    PointerAlign = 32;
    SuitableAlign = 32;
    SizeType = UnsignedInt;
    IntMaxType = SignedLong;
    IntPtrType = SignedInt;
    PtrDiffType = SignedInt;
    FloatWidth = 32;
    FloatAlign = 32;
    DoubleWidth = 32;
    DoubleAlign = 32;
    LongDoubleWidth = 32;
    LongDoubleAlign = 32;
    FloatFormat = &llvm::APFloat::IEEEsingle();
    DoubleFormat = &llvm::APFloat::IEEEsingle();
    LongDoubleFormat = &llvm::APFloat::IEEEsingle();
    resetDataLayout("E-p:32:32:32-i1:8:8-i8:8:32-"
                    "i16:16:32-i32:32:32-i64:32:32-"
                    "f32:32:32-f64:32:32-v64:32:32-"
                    "v128:32:32-v256:32:32-v512:32:32-"
                    "v1024:32:32-a0:0:32-n32");
    AddrSpaceMap = &TCEOpenCLAddrSpaceMap;
    UseAddrSpaceMapMangling = true;
  }

  void getTargetDefines(const LangOptions &Opts,
                        MacroBuilder &Builder) const override {
    DefineStd(Builder, "tce", Opts);
    Builder.defineMacro("__TCE__");
    Builder.defineMacro("__TCE_V1__");
  }
  bool hasFeature(StringRef Feature) const override { return Feature == "tce"; }

  ArrayRef<Builtin::Info> getTargetBuiltins() const override { return None; }
  const char *getClobbers() const override { return ""; }
  BuiltinVaListKind getBuiltinVaListKind() const override {
    return TargetInfo::VoidPtrBuiltinVaList;
  }
  ArrayRef<const char *> getGCCRegNames() const override { return None; }
  bool validateAsmConstraint(const char *&Name,
                             TargetInfo::ConstraintInfo &info) const override {
    return true;
  }
  ArrayRef<TargetInfo::GCCRegAlias> getGCCRegAliases() const override {
    return None;
  }
};

class TCELETargetInfo : public TCETargetInfo {
public:
  TCELETargetInfo(const llvm::Triple &Triple, const TargetOptions &Opts)
      : TCETargetInfo(Triple, Opts) {
    BigEndian = false;

    resetDataLayout("e-p:32:32:32-i1:8:8-i8:8:32-"
                    "i16:16:32-i32:32:32-i64:32:32-"
                    "f32:32:32-f64:32:32-v64:32:32-"
                    "v128:32:32-v256:32:32-v512:32:32-"
                    "v1024:32:32-a0:0:32-n32");

  }

  virtual void getTargetDefines(const LangOptions &Opts,
                                MacroBuilder &Builder) const {
    DefineStd(Builder, "tcele", Opts);
    Builder.defineMacro("__TCE__");
    Builder.defineMacro("__TCE_V1__");
    Builder.defineMacro("__TCELE__");
    Builder.defineMacro("__TCELE_V1__");
  }

};

class BPFTargetInfo : public TargetInfo {
public:
  BPFTargetInfo(const llvm::Triple &Triple, const TargetOptions &)
      : TargetInfo(Triple) {
    LongWidth = LongAlign = PointerWidth = PointerAlign = 64;
    SizeType    = UnsignedLong;
    PtrDiffType = SignedLong;
    IntPtrType  = SignedLong;
    IntMaxType  = SignedLong;
    Int64Type   = SignedLong;
    RegParmMax = 5;
    if (Triple.getArch() == llvm::Triple::bpfeb) {
      resetDataLayout("E-m:e-p:64:64-i64:64-n32:64-S128");
    } else {
      resetDataLayout("e-m:e-p:64:64-i64:64-n32:64-S128");
    }
    MaxAtomicPromoteWidth = 64;
    MaxAtomicInlineWidth = 64;
    TLSSupported = false;
  }
  void getTargetDefines(const LangOptions &Opts,
                        MacroBuilder &Builder) const override {
    DefineStd(Builder, "bpf", Opts);
    Builder.defineMacro("__BPF__");
  }
  bool hasFeature(StringRef Feature) const override {
    return Feature == "bpf";
  }

  ArrayRef<Builtin::Info> getTargetBuiltins() const override { return None; }
  const char *getClobbers() const override {
    return "";
  }
  BuiltinVaListKind getBuiltinVaListKind() const override {
    return TargetInfo::VoidPtrBuiltinVaList;
  }
  ArrayRef<const char *> getGCCRegNames() const override {
    return None;
  }
  bool validateAsmConstraint(const char *&Name,
                             TargetInfo::ConstraintInfo &info) const override {
    return true;
  }
  ArrayRef<TargetInfo::GCCRegAlias> getGCCRegAliases() const override {
    return None;
  }
};

class MipsTargetInfo : public TargetInfo {
  void setDataLayout() {
    StringRef Layout;

    if (ABI == "o32")
      Layout = "m:m-p:32:32-i8:8:32-i16:16:32-i64:64-n32-S64";
    else if (ABI == "n32")
      Layout = "m:e-p:32:32-i8:8:32-i16:16:32-i64:64-n32:64-S128";
    else if (ABI == "n64")
      Layout = "m:e-i8:8:32-i16:16:32-i64:64-n32:64-S128";
    else
      llvm_unreachable("Invalid ABI");

    if (BigEndian)
      resetDataLayout(("E-" + Layout).str());
    else
      resetDataLayout(("e-" + Layout).str());
  }


  static const Builtin::Info BuiltinInfo[];
  std::string CPU;
  bool IsMips16;
  bool IsMicromips;
  bool IsNan2008;
  bool IsSingleFloat;
  bool IsNoABICalls;
  bool CanUseBSDABICalls;
  enum MipsFloatABI {
    HardFloat, SoftFloat
  } FloatABI;
  enum DspRevEnum {
    NoDSP, DSP1, DSP2
  } DspRev;
  bool HasMSA;

protected:
  bool HasFP64;
  std::string ABI;

public:
  MipsTargetInfo(const llvm::Triple &Triple, const TargetOptions &)
      : TargetInfo(Triple), IsMips16(false), IsMicromips(false),
        IsNan2008(false), IsSingleFloat(false), IsNoABICalls(false),
        CanUseBSDABICalls(false), FloatABI(HardFloat), DspRev(NoDSP),
        HasMSA(false), HasFP64(false) {
    TheCXXABI.set(TargetCXXABI::GenericMIPS);

    setABI((getTriple().getArch() == llvm::Triple::mips ||
            getTriple().getArch() == llvm::Triple::mipsel)
               ? "o32"
               : "n64");

    CPU = ABI == "o32" ? "mips32r2" : "mips64r2";

    CanUseBSDABICalls = Triple.getOS() == llvm::Triple::FreeBSD ||
                        Triple.getOS() == llvm::Triple::OpenBSD;
  }

  bool isNaN2008Default() const {
    return CPU == "mips32r6" || CPU == "mips64r6";
  }

  bool isFP64Default() const {
    return CPU == "mips32r6" || ABI == "n32" || ABI == "n64" || ABI == "64";
  }

  bool isNan2008() const override {
    return IsNan2008;
  }

  bool processorSupportsGPR64() const {
    return llvm::StringSwitch<bool>(CPU)
        .Case("mips3", true)
        .Case("mips4", true)
        .Case("mips5", true)
        .Case("mips64", true)
        .Case("mips64r2", true)
        .Case("mips64r3", true)
        .Case("mips64r5", true)
        .Case("mips64r6", true)
        .Case("octeon", true)
        .Default(false);
    return false;
  }

  StringRef getABI() const override { return ABI; }
  bool setABI(const std::string &Name) override {
    if (Name == "o32") {
      setO32ABITypes();
      ABI = Name;
      return true;
    }

    if (Name == "n32") {
      setN32ABITypes();
      ABI = Name;
      return true;
    }
    if (Name == "n64") {
      setN64ABITypes();
      ABI = Name;
      return true;
    }
    return false;
  }

  void setO32ABITypes() {
    Int64Type = SignedLongLong;
    IntMaxType = Int64Type;
    LongDoubleFormat = &llvm::APFloat::IEEEdouble();
    LongDoubleWidth = LongDoubleAlign = 64;
    LongWidth = LongAlign = 32;
    MaxAtomicPromoteWidth = MaxAtomicInlineWidth = 32;
    PointerWidth = PointerAlign = 32;
    PtrDiffType = SignedInt;
    SizeType = UnsignedInt;
    SuitableAlign = 64;
  }

  void setN32N64ABITypes() {
    LongDoubleWidth = LongDoubleAlign = 128;
    LongDoubleFormat = &llvm::APFloat::IEEEquad();
    if (getTriple().getOS() == llvm::Triple::FreeBSD) {
      LongDoubleWidth = LongDoubleAlign = 64;
      LongDoubleFormat = &llvm::APFloat::IEEEdouble();
    }
    MaxAtomicPromoteWidth = MaxAtomicInlineWidth = 64;
    SuitableAlign = 128;
  }

  void setN64ABITypes() {
    setN32N64ABITypes();
    Int64Type = SignedLong;
    IntMaxType = Int64Type;
    LongWidth = LongAlign = 64;
    PointerWidth = PointerAlign = 64;
    PtrDiffType = SignedLong;
    SizeType = UnsignedLong;
  }

  void setN32ABITypes() {
    setN32N64ABITypes();
    Int64Type = SignedLongLong;
    IntMaxType = Int64Type;
    LongWidth = LongAlign = 32;
    PointerWidth = PointerAlign = 32;
    PtrDiffType = SignedInt;
    SizeType = UnsignedInt;
  }

  bool setCPU(const std::string &Name) override {
    CPU = Name;
    return llvm::StringSwitch<bool>(Name)
        .Case("mips1", true)
        .Case("mips2", true)
        .Case("mips3", true)
        .Case("mips4", true)
        .Case("mips5", true)
        .Case("mips32", true)
        .Case("mips32r2", true)
        .Case("mips32r3", true)
        .Case("mips32r5", true)
        .Case("mips32r6", true)
        .Case("mips64", true)
        .Case("mips64r2", true)
        .Case("mips64r3", true)
        .Case("mips64r5", true)
        .Case("mips64r6", true)
        .Case("octeon", true)
        .Case("p5600", true)
        .Default(false);
  }
  const std::string& getCPU() const { return CPU; }
  bool
  initFeatureMap(llvm::StringMap<bool> &Features, DiagnosticsEngine &Diags,
                 StringRef CPU,
                 const std::vector<std::string> &FeaturesVec) const override {
    if (CPU.empty())
      CPU = getCPU();
    if (CPU == "octeon")
      Features["mips64r2"] = Features["cnmips"] = true;
    else
      Features[CPU] = true;
    return TargetInfo::initFeatureMap(Features, Diags, CPU, FeaturesVec);
  }

  void getTargetDefines(const LangOptions &Opts,
                        MacroBuilder &Builder) const override {
    if (BigEndian) {
      DefineStd(Builder, "MIPSEB", Opts);
      Builder.defineMacro("_MIPSEB");
    } else {
      DefineStd(Builder, "MIPSEL", Opts);
      Builder.defineMacro("_MIPSEL");
    }

    Builder.defineMacro("__mips__");
    Builder.defineMacro("_mips");
    if (Opts.GNUMode)
      Builder.defineMacro("mips");

    if (ABI == "o32") {
      Builder.defineMacro("__mips", "32");
      Builder.defineMacro("_MIPS_ISA", "_MIPS_ISA_MIPS32");
    } else {
      Builder.defineMacro("__mips", "64");
      Builder.defineMacro("__mips64");
      Builder.defineMacro("__mips64__");
      Builder.defineMacro("_MIPS_ISA", "_MIPS_ISA_MIPS64");
    }

    const std::string ISARev = llvm::StringSwitch<std::string>(getCPU())
                                   .Cases("mips32", "mips64", "1")
                                   .Cases("mips32r2", "mips64r2", "2")
                                   .Cases("mips32r3", "mips64r3", "3")
                                   .Cases("mips32r5", "mips64r5", "5")
                                   .Cases("mips32r6", "mips64r6", "6")
                                   .Default("");
    if (!ISARev.empty())
      Builder.defineMacro("__mips_isa_rev", ISARev);

    if (ABI == "o32") {
      Builder.defineMacro("__mips_o32");
      Builder.defineMacro("_ABIO32", "1");
      Builder.defineMacro("_MIPS_SIM", "_ABIO32");
    } else if (ABI == "n32") {
      Builder.defineMacro("__mips_n32");
      Builder.defineMacro("_ABIN32", "2");
      Builder.defineMacro("_MIPS_SIM", "_ABIN32");
    } else if (ABI == "n64") {
      Builder.defineMacro("__mips_n64");
      Builder.defineMacro("_ABI64", "3");
      Builder.defineMacro("_MIPS_SIM", "_ABI64");
    } else
      llvm_unreachable("Invalid ABI.");

    if (!IsNoABICalls) {
      Builder.defineMacro("__mips_abicalls");
      if (CanUseBSDABICalls)
        Builder.defineMacro("__ABICALLS__");
    }

    Builder.defineMacro("__REGISTER_PREFIX__", "");

    switch (FloatABI) {
    case HardFloat:
      Builder.defineMacro("__mips_hard_float", Twine(1));
      break;
    case SoftFloat:
      Builder.defineMacro("__mips_soft_float", Twine(1));
      break;
    }

    if (IsSingleFloat)
      Builder.defineMacro("__mips_single_float", Twine(1));

    Builder.defineMacro("__mips_fpr", HasFP64 ? Twine(64) : Twine(32));
    Builder.defineMacro("_MIPS_FPSET",
                        Twine(32 / (HasFP64 || IsSingleFloat ? 1 : 2)));

    if (IsMips16)
      Builder.defineMacro("__mips16", Twine(1));

    if (IsMicromips)
      Builder.defineMacro("__mips_micromips", Twine(1));

    if (IsNan2008)
      Builder.defineMacro("__mips_nan2008", Twine(1));

    switch (DspRev) {
    default:
      break;
    case DSP1:
      Builder.defineMacro("__mips_dsp_rev", Twine(1));
      Builder.defineMacro("__mips_dsp", Twine(1));
      break;
    case DSP2:
      Builder.defineMacro("__mips_dsp_rev", Twine(2));
      Builder.defineMacro("__mips_dspr2", Twine(1));
      Builder.defineMacro("__mips_dsp", Twine(1));
      break;
    }

    if (HasMSA)
      Builder.defineMacro("__mips_msa", Twine(1));

    Builder.defineMacro("_MIPS_SZPTR", Twine(getPointerWidth(0)));
    Builder.defineMacro("_MIPS_SZINT", Twine(getIntWidth()));
    Builder.defineMacro("_MIPS_SZLONG", Twine(getLongWidth()));

    Builder.defineMacro("_MIPS_ARCH", "\"" + CPU + "\"");
    Builder.defineMacro("_MIPS_ARCH_" + StringRef(CPU).upper());

    // These shouldn't be defined for MIPS-I but there's no need to check
    // for that since MIPS-I isn't supported.
    Builder.defineMacro("__GCC_HAVE_SYNC_COMPARE_AND_SWAP_1");
    Builder.defineMacro("__GCC_HAVE_SYNC_COMPARE_AND_SWAP_2");
    Builder.defineMacro("__GCC_HAVE_SYNC_COMPARE_AND_SWAP_4");

    // 32-bit MIPS processors don't have the necessary lld/scd instructions
    // found in 64-bit processors. In the case of O32 on a 64-bit processor,
    // the instructions exist but using them violates the ABI since they
    // require 64-bit GPRs and O32 only supports 32-bit GPRs.
    if (ABI == "n32" || ABI == "n64")
      Builder.defineMacro("__GCC_HAVE_SYNC_COMPARE_AND_SWAP_8");
  }

  ArrayRef<Builtin::Info> getTargetBuiltins() const override {
    return llvm::makeArrayRef(BuiltinInfo,
                          clang::Mips::LastTSBuiltin - Builtin::FirstTSBuiltin);
  }
  bool hasFeature(StringRef Feature) const override {
    return llvm::StringSwitch<bool>(Feature)
      .Case("mips", true)
      .Case("fp64", HasFP64)
      .Default(false);
  }
  BuiltinVaListKind getBuiltinVaListKind() const override {
    return TargetInfo::VoidPtrBuiltinVaList;
  }
  ArrayRef<const char *> getGCCRegNames() const override {
    static const char *const GCCRegNames[] = {
      // CPU register names
      // Must match second column of GCCRegAliases
      "$0",   "$1",   "$2",   "$3",   "$4",   "$5",   "$6",   "$7",
      "$8",   "$9",   "$10",  "$11",  "$12",  "$13",  "$14",  "$15",
      "$16",  "$17",  "$18",  "$19",  "$20",  "$21",  "$22",  "$23",
      "$24",  "$25",  "$26",  "$27",  "$28",  "$29",  "$30",  "$31",
      // Floating point register names
      "$f0",  "$f1",  "$f2",  "$f3",  "$f4",  "$f5",  "$f6",  "$f7",
      "$f8",  "$f9",  "$f10", "$f11", "$f12", "$f13", "$f14", "$f15",
      "$f16", "$f17", "$f18", "$f19", "$f20", "$f21", "$f22", "$f23",
      "$f24", "$f25", "$f26", "$f27", "$f28", "$f29", "$f30", "$f31",
      // Hi/lo and condition register names
      "hi",   "lo",   "",     "$fcc0","$fcc1","$fcc2","$fcc3","$fcc4",
      "$fcc5","$fcc6","$fcc7","$ac1hi","$ac1lo","$ac2hi","$ac2lo",
      "$ac3hi","$ac3lo",
      // MSA register names
      "$w0",  "$w1",  "$w2",  "$w3",  "$w4",  "$w5",  "$w6",  "$w7",
      "$w8",  "$w9",  "$w10", "$w11", "$w12", "$w13", "$w14", "$w15",
      "$w16", "$w17", "$w18", "$w19", "$w20", "$w21", "$w22", "$w23",
      "$w24", "$w25", "$w26", "$w27", "$w28", "$w29", "$w30", "$w31",
      // MSA control register names
      "$msair",      "$msacsr", "$msaaccess", "$msasave", "$msamodify",
      "$msarequest", "$msamap", "$msaunmap"
    };
    return llvm::makeArrayRef(GCCRegNames);
  }
  bool validateAsmConstraint(const char *&Name,
                             TargetInfo::ConstraintInfo &Info) const override {
    switch (*Name) {
    default:
      return false;
    case 'r': // CPU registers.
    case 'd': // Equivalent to "r" unless generating MIPS16 code.
    case 'y': // Equivalent to "r", backward compatibility only.
    case 'f': // floating-point registers.
    case 'c': // $25 for indirect jumps
    case 'l': // lo register
    case 'x': // hilo register pair
      Info.setAllowsRegister();
      return true;
    case 'I': // Signed 16-bit constant
    case 'J': // Integer 0
    case 'K': // Unsigned 16-bit constant
    case 'L': // Signed 32-bit constant, lower 16-bit zeros (for lui)
    case 'M': // Constants not loadable via lui, addiu, or ori
    case 'N': // Constant -1 to -65535
    case 'O': // A signed 15-bit constant
    case 'P': // A constant between 1 go 65535
      return true;
    case 'R': // An address that can be used in a non-macro load or store
      Info.setAllowsMemory();
      return true;
    case 'Z':
      if (Name[1] == 'C') { // An address usable by ll, and sc.
        Info.setAllowsMemory();
        Name++; // Skip over 'Z'.
        return true;
      }
      return false;
    }
  }

  std::string convertConstraint(const char *&Constraint) const override {
    std::string R;
    switch (*Constraint) {
    case 'Z': // Two-character constraint; add "^" hint for later parsing.
      if (Constraint[1] == 'C') {
        R = std::string("^") + std::string(Constraint, 2);
        Constraint++;
        return R;
      }
      break;
    }
    return TargetInfo::convertConstraint(Constraint);
  }

  const char *getClobbers() const override {
    // In GCC, $1 is not widely used in generated code (it's used only in a few
    // specific situations), so there is no real need for users to add it to
    // the clobbers list if they want to use it in their inline assembly code.
    //
    // In LLVM, $1 is treated as a normal GPR and is always allocatable during
    // code generation, so using it in inline assembly without adding it to the
    // clobbers list can cause conflicts between the inline assembly code and
    // the surrounding generated code.
    //
    // Another problem is that LLVM is allowed to choose $1 for inline assembly
    // operands, which will conflict with the ".set at" assembler option (which
    // we use only for inline assembly, in order to maintain compatibility with
    // GCC) and will also conflict with the user's usage of $1.
    //
    // The easiest way to avoid these conflicts and keep $1 as an allocatable
    // register for generated code is to automatically clobber $1 for all inline
    // assembly code.
    //
    // FIXME: We should automatically clobber $1 only for inline assembly code
    // which actually uses it. This would allow LLVM to use $1 for inline
    // assembly operands if the user's assembly code doesn't use it.
    return "~{$1}";
  }

  bool handleTargetFeatures(std::vector<std::string> &Features,
                            DiagnosticsEngine &Diags) override {
    IsMips16 = false;
    IsMicromips = false;
    IsNan2008 = isNaN2008Default();
    IsSingleFloat = false;
    FloatABI = HardFloat;
    DspRev = NoDSP;
    HasFP64 = isFP64Default();

    for (const auto &Feature : Features) {
      if (Feature == "+single-float")
        IsSingleFloat = true;
      else if (Feature == "+soft-float")
        FloatABI = SoftFloat;
      else if (Feature == "+mips16")
        IsMips16 = true;
      else if (Feature == "+micromips")
        IsMicromips = true;
      else if (Feature == "+dsp")
        DspRev = std::max(DspRev, DSP1);
      else if (Feature == "+dspr2")
        DspRev = std::max(DspRev, DSP2);
      else if (Feature == "+msa")
        HasMSA = true;
      else if (Feature == "+fp64")
        HasFP64 = true;
      else if (Feature == "-fp64")
        HasFP64 = false;
      else if (Feature == "+nan2008")
        IsNan2008 = true;
      else if (Feature == "-nan2008")
        IsNan2008 = false;
      else if (Feature == "+noabicalls")
        IsNoABICalls = true;
    }

    setDataLayout();

    return true;
  }

  int getEHDataRegisterNumber(unsigned RegNo) const override {
    if (RegNo == 0) return 4;
    if (RegNo == 1) return 5;
    return -1;
  }

  bool isCLZForZeroUndef() const override { return false; }

  ArrayRef<TargetInfo::GCCRegAlias> getGCCRegAliases() const override {
    static const TargetInfo::GCCRegAlias O32RegAliases[] = {
        {{"at"}, "$1"},  {{"v0"}, "$2"},         {{"v1"}, "$3"},
        {{"a0"}, "$4"},  {{"a1"}, "$5"},         {{"a2"}, "$6"},
        {{"a3"}, "$7"},  {{"t0"}, "$8"},         {{"t1"}, "$9"},
        {{"t2"}, "$10"}, {{"t3"}, "$11"},        {{"t4"}, "$12"},
        {{"t5"}, "$13"}, {{"t6"}, "$14"},        {{"t7"}, "$15"},
        {{"s0"}, "$16"}, {{"s1"}, "$17"},        {{"s2"}, "$18"},
        {{"s3"}, "$19"}, {{"s4"}, "$20"},        {{"s5"}, "$21"},
        {{"s6"}, "$22"}, {{"s7"}, "$23"},        {{"t8"}, "$24"},
        {{"t9"}, "$25"}, {{"k0"}, "$26"},        {{"k1"}, "$27"},
        {{"gp"}, "$28"}, {{"sp", "$sp"}, "$29"}, {{"fp", "$fp"}, "$30"},
        {{"ra"}, "$31"}};
    static const TargetInfo::GCCRegAlias NewABIRegAliases[] = {
        {{"at"}, "$1"},  {{"v0"}, "$2"},         {{"v1"}, "$3"},
        {{"a0"}, "$4"},  {{"a1"}, "$5"},         {{"a2"}, "$6"},
        {{"a3"}, "$7"},  {{"a4"}, "$8"},         {{"a5"}, "$9"},
        {{"a6"}, "$10"}, {{"a7"}, "$11"},        {{"t0"}, "$12"},
        {{"t1"}, "$13"}, {{"t2"}, "$14"},        {{"t3"}, "$15"},
        {{"s0"}, "$16"}, {{"s1"}, "$17"},        {{"s2"}, "$18"},
        {{"s3"}, "$19"}, {{"s4"}, "$20"},        {{"s5"}, "$21"},
        {{"s6"}, "$22"}, {{"s7"}, "$23"},        {{"t8"}, "$24"},
        {{"t9"}, "$25"}, {{"k0"}, "$26"},        {{"k1"}, "$27"},
        {{"gp"}, "$28"}, {{"sp", "$sp"}, "$29"}, {{"fp", "$fp"}, "$30"},
        {{"ra"}, "$31"}};
    if (ABI == "o32")
      return llvm::makeArrayRef(O32RegAliases);
    return llvm::makeArrayRef(NewABIRegAliases);
  }

  bool hasInt128Type() const override {
    return ABI == "n32" || ABI == "n64";
  }

  bool validateTarget(DiagnosticsEngine &Diags) const override {
    // FIXME: It's valid to use O32 on a 64-bit CPU but the backend can't handle
    //        this yet. It's better to fail here than on the backend assertion.
    if (processorSupportsGPR64() && ABI == "o32") {
      Diags.Report(diag::err_target_unsupported_abi) << ABI << CPU;
      return false;
    }

    // 64-bit ABI's require 64-bit CPU's.
    if (!processorSupportsGPR64() && (ABI == "n32" || ABI == "n64")) {
      Diags.Report(diag::err_target_unsupported_abi) << ABI << CPU;
      return false;
    }

    // FIXME: It's valid to use O32 on a mips64/mips64el triple but the backend
    //        can't handle this yet. It's better to fail here than on the
    //        backend assertion.
    if ((getTriple().getArch() == llvm::Triple::mips64 ||
         getTriple().getArch() == llvm::Triple::mips64el) &&
        ABI == "o32") {
      Diags.Report(diag::err_target_unsupported_abi_for_triple)
          << ABI << getTriple().str();
      return false;
    }

    // FIXME: It's valid to use N32/N64 on a mips/mipsel triple but the backend
    //        can't handle this yet. It's better to fail here than on the
    //        backend assertion.
    if ((getTriple().getArch() == llvm::Triple::mips ||
         getTriple().getArch() == llvm::Triple::mipsel) &&
        (ABI == "n32" || ABI == "n64")) {
      Diags.Report(diag::err_target_unsupported_abi_for_triple)
          << ABI << getTriple().str();
      return false;
    }

    return true;
  }
};

const Builtin::Info MipsTargetInfo::BuiltinInfo[] = {
#define BUILTIN(ID, TYPE, ATTRS) \
  { #ID, TYPE, ATTRS, nullptr, ALL_LANGUAGES, nullptr },
#define LIBBUILTIN(ID, TYPE, ATTRS, HEADER) \
  { #ID, TYPE, ATTRS, HEADER, ALL_LANGUAGES, nullptr },
#include "clang/Basic/BuiltinsMips.def"
};

class PNaClTargetInfo : public TargetInfo {
public:
  PNaClTargetInfo(const llvm::Triple &Triple, const TargetOptions &Opts)
      : TargetInfo(Triple) {
    this->LongAlign = 32;
    this->LongWidth = 32;
    this->PointerAlign = 32;
    this->PointerWidth = 32;
    this->IntMaxType = TargetInfo::SignedLongLong;
    this->Int64Type = TargetInfo::SignedLongLong;
    this->DoubleAlign = 64;
    this->LongDoubleWidth = 64;
    this->LongDoubleAlign = 64;
    this->SizeType = TargetInfo::UnsignedInt;
    this->PtrDiffType = TargetInfo::SignedInt;
    this->IntPtrType = TargetInfo::SignedInt;
    this->RegParmMax = 0; // Disallow regparm
  }

  void getArchDefines(const LangOptions &Opts, MacroBuilder &Builder) const {
    Builder.defineMacro("__le32__");
    Builder.defineMacro("__pnacl__");
  }
  void getTargetDefines(const LangOptions &Opts,
                        MacroBuilder &Builder) const override {
    getArchDefines(Opts, Builder);
  }
  bool hasFeature(StringRef Feature) const override {
    return Feature == "pnacl";
  }
  ArrayRef<Builtin::Info> getTargetBuiltins() const override { return None; }
  BuiltinVaListKind getBuiltinVaListKind() const override {
    return TargetInfo::PNaClABIBuiltinVaList;
  }
  ArrayRef<const char *> getGCCRegNames() const override;
  ArrayRef<TargetInfo::GCCRegAlias> getGCCRegAliases() const override;
  bool validateAsmConstraint(const char *&Name,
                             TargetInfo::ConstraintInfo &Info) const override {
    return false;
  }

  const char *getClobbers() const override {
    return "";
  }
};

ArrayRef<const char *> PNaClTargetInfo::getGCCRegNames() const {
  return None;
}

ArrayRef<TargetInfo::GCCRegAlias> PNaClTargetInfo::getGCCRegAliases() const {
  return None;
}

// We attempt to use PNaCl (le32) frontend and Mips32EL backend.
class NaClMips32TargetInfo : public MipsTargetInfo {
public:
  NaClMips32TargetInfo(const llvm::Triple &Triple, const TargetOptions &Opts)
      : MipsTargetInfo(Triple, Opts) {}

  BuiltinVaListKind getBuiltinVaListKind() const override {
    return TargetInfo::PNaClABIBuiltinVaList;
  }
};

class Le64TargetInfo : public TargetInfo {
  static const Builtin::Info BuiltinInfo[];

public:
  Le64TargetInfo(const llvm::Triple &Triple, const TargetOptions &)
      : TargetInfo(Triple) {
    NoAsmVariants = true;
    LongWidth = LongAlign = PointerWidth = PointerAlign = 64;
    MaxAtomicPromoteWidth = MaxAtomicInlineWidth = 64;
    resetDataLayout("e-m:e-v128:32-v16:16-v32:32-v96:32-n8:16:32:64-S128");
  }

  void getTargetDefines(const LangOptions &Opts,
                        MacroBuilder &Builder) const override {
    DefineStd(Builder, "unix", Opts);
    defineCPUMacros(Builder, "le64", /*Tuning=*/false);
    Builder.defineMacro("__ELF__");
  }
  ArrayRef<Builtin::Info> getTargetBuiltins() const override {
    return llvm::makeArrayRef(BuiltinInfo,
                          clang::Le64::LastTSBuiltin - Builtin::FirstTSBuiltin);
  }
  BuiltinVaListKind getBuiltinVaListKind() const override {
    return TargetInfo::PNaClABIBuiltinVaList;
  }
  const char *getClobbers() const override { return ""; }
  ArrayRef<const char *> getGCCRegNames() const override {
    return None;
  }
  ArrayRef<TargetInfo::GCCRegAlias> getGCCRegAliases() const override {
    return None;
  }
  bool validateAsmConstraint(const char *&Name,
                             TargetInfo::ConstraintInfo &Info) const override {
    return false;
  }

  bool hasProtectedVisibility() const override { return false; }
};

class WebAssemblyTargetInfo : public TargetInfo {
  static const Builtin::Info BuiltinInfo[];

  enum SIMDEnum {
    NoSIMD,
    SIMD128,
  } SIMDLevel;

public:
  explicit WebAssemblyTargetInfo(const llvm::Triple &T, const TargetOptions &)
      : TargetInfo(T), SIMDLevel(NoSIMD) {
    NoAsmVariants = true;
    SuitableAlign = 128;
    LargeArrayMinWidth = 128;
    LargeArrayAlign = 128;
    SimdDefaultAlign = 128;
    SigAtomicType = SignedLong;
    LongDoubleWidth = LongDoubleAlign = 128;
    LongDoubleFormat = &llvm::APFloat::IEEEquad();
    SizeType = UnsignedInt;
    PtrDiffType = SignedInt;
    IntPtrType = SignedInt;
  }

protected:
  void getTargetDefines(const LangOptions &Opts,
                        MacroBuilder &Builder) const override {
    defineCPUMacros(Builder, "wasm", /*Tuning=*/false);
    if (SIMDLevel >= SIMD128)
      Builder.defineMacro("__wasm_simd128__");
  }

private:
  bool
  initFeatureMap(llvm::StringMap<bool> &Features, DiagnosticsEngine &Diags,
                 StringRef CPU,
                 const std::vector<std::string> &FeaturesVec) const override {
    if (CPU == "bleeding-edge")
      Features["simd128"] = true;
    return TargetInfo::initFeatureMap(Features, Diags, CPU, FeaturesVec);
  }
  bool hasFeature(StringRef Feature) const final {
    return llvm::StringSwitch<bool>(Feature)
        .Case("simd128", SIMDLevel >= SIMD128)
        .Default(false);
  }
  bool handleTargetFeatures(std::vector<std::string> &Features,
                            DiagnosticsEngine &Diags) final {
    for (const auto &Feature : Features) {
      if (Feature == "+simd128") {
        SIMDLevel = std::max(SIMDLevel, SIMD128);
        continue;
      }
      if (Feature == "-simd128") {
        SIMDLevel = std::min(SIMDLevel, SIMDEnum(SIMD128 - 1));
        continue;
      }

      Diags.Report(diag::err_opt_not_valid_with_opt) << Feature
                                                     << "-target-feature";
      return false;
    }
    return true;
  }
  bool setCPU(const std::string &Name) final {
    return llvm::StringSwitch<bool>(Name)
              .Case("mvp",           true)
              .Case("bleeding-edge", true)
              .Case("generic",       true)
              .Default(false);
  }
  ArrayRef<Builtin::Info> getTargetBuiltins() const final {
    return llvm::makeArrayRef(BuiltinInfo,
                   clang::WebAssembly::LastTSBuiltin - Builtin::FirstTSBuiltin);
  }
  BuiltinVaListKind getBuiltinVaListKind() const final {
    return VoidPtrBuiltinVaList;
  }
  ArrayRef<const char *> getGCCRegNames() const final {
    return None;
  }
  ArrayRef<TargetInfo::GCCRegAlias> getGCCRegAliases() const final {
    return None;
  }
  bool
  validateAsmConstraint(const char *&Name,
                        TargetInfo::ConstraintInfo &Info) const final {
    return false;
  }
  const char *getClobbers() const final { return ""; }
  bool isCLZForZeroUndef() const final { return false; }
  bool hasInt128Type() const final { return true; }
  IntType getIntTypeByWidth(unsigned BitWidth,
                            bool IsSigned) const final {
    // WebAssembly prefers long long for explicitly 64-bit integers.
    return BitWidth == 64 ? (IsSigned ? SignedLongLong : UnsignedLongLong)
                          : TargetInfo::getIntTypeByWidth(BitWidth, IsSigned);
  }
  IntType getLeastIntTypeByWidth(unsigned BitWidth,
                                 bool IsSigned) const final {
    // WebAssembly uses long long for int_least64_t and int_fast64_t.
    return BitWidth == 64
               ? (IsSigned ? SignedLongLong : UnsignedLongLong)
               : TargetInfo::getLeastIntTypeByWidth(BitWidth, IsSigned);
  }
};

const Builtin::Info WebAssemblyTargetInfo::BuiltinInfo[] = {
#define BUILTIN(ID, TYPE, ATTRS) \
  { #ID, TYPE, ATTRS, nullptr, ALL_LANGUAGES, nullptr },
#define LIBBUILTIN(ID, TYPE, ATTRS, HEADER) \
  { #ID, TYPE, ATTRS, HEADER, ALL_LANGUAGES, nullptr },
#include "clang/Basic/BuiltinsWebAssembly.def"
};

class WebAssembly32TargetInfo : public WebAssemblyTargetInfo {
public:
  explicit WebAssembly32TargetInfo(const llvm::Triple &T,
                                   const TargetOptions &Opts)
      : WebAssemblyTargetInfo(T, Opts) {
    MaxAtomicPromoteWidth = MaxAtomicInlineWidth = 32;
    resetDataLayout("e-m:e-p:32:32-i64:64-n32:64-S128");
  }

protected:
  void getTargetDefines(const LangOptions &Opts,
                        MacroBuilder &Builder) const override {
    WebAssemblyTargetInfo::getTargetDefines(Opts, Builder);
    defineCPUMacros(Builder, "wasm32", /*Tuning=*/false);
  }
};

class WebAssembly64TargetInfo : public WebAssemblyTargetInfo {
public:
  explicit WebAssembly64TargetInfo(const llvm::Triple &T,
                                   const TargetOptions &Opts)
      : WebAssemblyTargetInfo(T, Opts) {
    LongAlign = LongWidth = 64;
    PointerAlign = PointerWidth = 64;
    MaxAtomicPromoteWidth = MaxAtomicInlineWidth = 64;
    SizeType = UnsignedLong;
    PtrDiffType = SignedLong;
    IntPtrType = SignedLong;
    resetDataLayout("e-m:e-p:64:64-i64:64-n32:64-S128");
  }

protected:
  void getTargetDefines(const LangOptions &Opts,
                        MacroBuilder &Builder) const override {
    WebAssemblyTargetInfo::getTargetDefines(Opts, Builder);
    defineCPUMacros(Builder, "wasm64", /*Tuning=*/false);
  }
};

const Builtin::Info Le64TargetInfo::BuiltinInfo[] = {
#define BUILTIN(ID, TYPE, ATTRS)                                               \
  { #ID, TYPE, ATTRS, nullptr, ALL_LANGUAGES, nullptr },
#include "clang/Basic/BuiltinsLe64.def"
};

static const unsigned SPIRAddrSpaceMap[] = {
    1, // opencl_global
    3, // opencl_local
    2, // opencl_constant
    4, // opencl_generic
    0, // cuda_device
    0, // cuda_constant
    0, // cuda_shared
    3, // hcc_tilestatic
    4, // hcc_generic
    1, // hcc_global
};
class SPIRTargetInfo : public TargetInfo {
public:
  SPIRTargetInfo(const llvm::Triple &Triple, const TargetOptions &)
      : TargetInfo(Triple) {
    assert(getTriple().getOS() == llvm::Triple::UnknownOS &&
           "SPIR target must use unknown OS");
    assert(getTriple().getEnvironment() == llvm::Triple::UnknownEnvironment &&
           "SPIR target must use unknown environment type");
    TLSSupported = false;
    LongWidth = LongAlign = 64;
    AddrSpaceMap = &SPIRAddrSpaceMap;
    UseAddrSpaceMapMangling = true;
    // Define available target features
    // These must be defined in sorted order!
    NoAsmVariants = true;
  }
  void getTargetDefines(const LangOptions &Opts,
                        MacroBuilder &Builder) const override {
    DefineStd(Builder, "SPIR", Opts);
  }
  bool hasFeature(StringRef Feature) const override {
    return Feature == "spir";
  }

  ArrayRef<Builtin::Info> getTargetBuiltins() const override { return None; }
  const char *getClobbers() const override { return ""; }
  ArrayRef<const char *> getGCCRegNames() const override { return None; }
  bool validateAsmConstraint(const char *&Name,
                             TargetInfo::ConstraintInfo &info) const override {
    return true;
  }
  ArrayRef<TargetInfo::GCCRegAlias> getGCCRegAliases() const override {
    return None;
  }
  BuiltinVaListKind getBuiltinVaListKind() const override {
    return TargetInfo::VoidPtrBuiltinVaList;
  }

  CallingConvCheckResult checkCallingConvention(CallingConv CC) const override {
    return (CC == CC_SpirFunction || CC == CC_OpenCLKernel) ? CCCR_OK
                                                            : CCCR_Warning;
  }

  CallingConv getDefaultCallingConv(CallingConvMethodType MT) const override {
    return CC_SpirFunction;
  }

  void setSupportedOpenCLOpts() override {
    // Assume all OpenCL extensions and optional core features are supported
    // for SPIR since it is a generic target.
    getSupportedOpenCLOpts().supportAll();
  }
};

class SPIR32TargetInfo : public SPIRTargetInfo {
public:
  SPIR32TargetInfo(const llvm::Triple &Triple, const TargetOptions &Opts)
      : SPIRTargetInfo(Triple, Opts) {
    PointerWidth = PointerAlign = 32;
    SizeType = TargetInfo::UnsignedInt;
    PtrDiffType = IntPtrType = TargetInfo::SignedInt;
    resetDataLayout("e-p:32:32-i64:64-v16:16-v24:32-v32:32-v48:64-"
                    "v96:128-v192:256-v256:256-v512:512-v1024:1024");
  }
  void getTargetDefines(const LangOptions &Opts,
                        MacroBuilder &Builder) const override {
    DefineStd(Builder, "SPIR32", Opts);
  }
};

class SPIR64TargetInfo : public SPIRTargetInfo {
public:
  SPIR64TargetInfo(const llvm::Triple &Triple, const TargetOptions &Opts)
      : SPIRTargetInfo(Triple, Opts) {
    PointerWidth = PointerAlign = 64;
    SizeType = TargetInfo::UnsignedLong;
    PtrDiffType = IntPtrType = TargetInfo::SignedLong;
    resetDataLayout("e-i64:64-v16:16-v24:32-v32:32-v48:64-"
                    "v96:128-v192:256-v256:256-v512:512-v1024:1024");
  }
  void getTargetDefines(const LangOptions &Opts,
                        MacroBuilder &Builder) const override {
    DefineStd(Builder, "SPIR64", Opts);
  }
};

class XCoreTargetInfo : public TargetInfo {
  static const Builtin::Info BuiltinInfo[];
public:
  XCoreTargetInfo(const llvm::Triple &Triple, const TargetOptions &)
      : TargetInfo(Triple) {
    NoAsmVariants = true;
    LongLongAlign = 32;
    SuitableAlign = 32;
    DoubleAlign = LongDoubleAlign = 32;
    SizeType = UnsignedInt;
    PtrDiffType = SignedInt;
    IntPtrType = SignedInt;
    WCharType = UnsignedChar;
    WIntType = UnsignedInt;
    UseZeroLengthBitfieldAlignment = true;
    resetDataLayout("e-m:e-p:32:32-i1:8:32-i8:8:32-i16:16:32-i64:32"
                    "-f64:32-a:0:32-n32");
  }
  void getTargetDefines(const LangOptions &Opts,
                        MacroBuilder &Builder) const override {
    Builder.defineMacro("__XS1B__");
  }
  ArrayRef<Builtin::Info> getTargetBuiltins() const override {
    return llvm::makeArrayRef(BuiltinInfo,
                           clang::XCore::LastTSBuiltin-Builtin::FirstTSBuiltin);
  }
  BuiltinVaListKind getBuiltinVaListKind() const override {
    return TargetInfo::VoidPtrBuiltinVaList;
  }
  const char *getClobbers() const override {
    return "";
  }
  ArrayRef<const char *> getGCCRegNames() const override {
    static const char * const GCCRegNames[] = {
      "r0",   "r1",   "r2",   "r3",   "r4",   "r5",   "r6",   "r7",
      "r8",   "r9",   "r10",  "r11",  "cp",   "dp",   "sp",   "lr"
    };
    return llvm::makeArrayRef(GCCRegNames);
  }
  ArrayRef<TargetInfo::GCCRegAlias> getGCCRegAliases() const override {
    return None;
  }
  bool validateAsmConstraint(const char *&Name,
                             TargetInfo::ConstraintInfo &Info) const override {
    return false;
  }
  int getEHDataRegisterNumber(unsigned RegNo) const override {
    // R0=ExceptionPointerRegister R1=ExceptionSelectorRegister
    return (RegNo < 2)? RegNo : -1;
  }
  bool allowsLargerPreferedTypeAlignment() const override {
    return false;
  }
};

const Builtin::Info XCoreTargetInfo::BuiltinInfo[] = {
#define BUILTIN(ID, TYPE, ATTRS) \
  { #ID, TYPE, ATTRS, nullptr, ALL_LANGUAGES, nullptr },
#define LIBBUILTIN(ID, TYPE, ATTRS, HEADER) \
  { #ID, TYPE, ATTRS, HEADER, ALL_LANGUAGES, nullptr },
#include "clang/Basic/BuiltinsXCore.def"
};

// x86_32 Android target
class AndroidX86_32TargetInfo : public LinuxTargetInfo<X86_32TargetInfo> {
public:
  AndroidX86_32TargetInfo(const llvm::Triple &Triple, const TargetOptions &Opts)
      : LinuxTargetInfo<X86_32TargetInfo>(Triple, Opts) {
    SuitableAlign = 32;
    LongDoubleWidth = 64;
    LongDoubleFormat = &llvm::APFloat::IEEEdouble();
  }
};

// x86_64 Android target
class AndroidX86_64TargetInfo : public LinuxTargetInfo<X86_64TargetInfo> {
public:
  AndroidX86_64TargetInfo(const llvm::Triple &Triple, const TargetOptions &Opts)
      : LinuxTargetInfo<X86_64TargetInfo>(Triple, Opts) {
    LongDoubleFormat = &llvm::APFloat::IEEEquad();
  }

  bool useFloat128ManglingForLongDouble() const override {
    return true;
  }
};

// 32-bit RenderScript is armv7 with width and align of 'long' set to 8-bytes
class RenderScript32TargetInfo : public ARMleTargetInfo {
public:
  RenderScript32TargetInfo(const llvm::Triple &Triple,
                           const TargetOptions &Opts)
      : ARMleTargetInfo(llvm::Triple("armv7", Triple.getVendorName(),
                                     Triple.getOSName(),
                                     Triple.getEnvironmentName()),
                        Opts) {
    IsRenderScriptTarget = true;
    LongWidth = LongAlign = 64;
  }
  void getTargetDefines(const LangOptions &Opts,
                        MacroBuilder &Builder) const override {
    Builder.defineMacro("__RENDERSCRIPT__");
    ARMleTargetInfo::getTargetDefines(Opts, Builder);
  }
};

// 64-bit RenderScript is aarch64
class RenderScript64TargetInfo : public AArch64leTargetInfo {
public:
  RenderScript64TargetInfo(const llvm::Triple &Triple,
                           const TargetOptions &Opts)
      : AArch64leTargetInfo(llvm::Triple("aarch64", Triple.getVendorName(),
                                         Triple.getOSName(),
                                         Triple.getEnvironmentName()),
                            Opts) {
    IsRenderScriptTarget = true;
  }

  void getTargetDefines(const LangOptions &Opts,
                        MacroBuilder &Builder) const override {
    Builder.defineMacro("__RENDERSCRIPT__");
    AArch64leTargetInfo::getTargetDefines(Opts, Builder);
  }
};

/// Information about a specific microcontroller.
struct MCUInfo {
  const char *Name;
  const char *DefineName;
};

// This list should be kept up-to-date with AVRDevices.td in LLVM.
static ArrayRef<MCUInfo> AVRMcus = {
  { "at90s1200", "__AVR_AT90S1200__" },
  { "attiny11", "__AVR_ATtiny11__" },
  { "attiny12", "__AVR_ATtiny12__" },
  { "attiny15", "__AVR_ATtiny15__" },
  { "attiny28", "__AVR_ATtiny28__" },
  { "at90s2313", "__AVR_AT90S2313__" },
  { "at90s2323", "__AVR_AT90S2323__" },
  { "at90s2333", "__AVR_AT90S2333__" },
  { "at90s2343", "__AVR_AT90S2343__" },
  { "attiny22", "__AVR_ATtiny22__" },
  { "attiny26", "__AVR_ATtiny26__" },
  { "at86rf401", "__AVR_AT86RF401__" },
  { "at90s4414", "__AVR_AT90S4414__" },
  { "at90s4433", "__AVR_AT90S4433__" },
  { "at90s4434", "__AVR_AT90S4434__" },
  { "at90s8515", "__AVR_AT90S8515__" },
  { "at90c8534", "__AVR_AT90c8534__" },
  { "at90s8535", "__AVR_AT90S8535__" },
  { "ata5272", "__AVR_ATA5272__" },
  { "attiny13", "__AVR_ATtiny13__" },
  { "attiny13a", "__AVR_ATtiny13A__" },
  { "attiny2313", "__AVR_ATtiny2313__" },
  { "attiny2313a", "__AVR_ATtiny2313A__" },
  { "attiny24", "__AVR_ATtiny24__" },
  { "attiny24a", "__AVR_ATtiny24A__" },
  { "attiny4313", "__AVR_ATtiny4313__" },
  { "attiny44", "__AVR_ATtiny44__" },
  { "attiny44a", "__AVR_ATtiny44A__" },
  { "attiny84", "__AVR_ATtiny84__" },
  { "attiny84a", "__AVR_ATtiny84A__" },
  { "attiny25", "__AVR_ATtiny25__" },
  { "attiny45", "__AVR_ATtiny45__" },
  { "attiny85", "__AVR_ATtiny85__" },
  { "attiny261", "__AVR_ATtiny261__" },
  { "attiny261a", "__AVR_ATtiny261A__" },
  { "attiny461", "__AVR_ATtiny461__" },
  { "attiny461a", "__AVR_ATtiny461A__" },
  { "attiny861", "__AVR_ATtiny861__" },
  { "attiny861a", "__AVR_ATtiny861A__" },
  { "attiny87", "__AVR_ATtiny87__" },
  { "attiny43u", "__AVR_ATtiny43U__" },
  { "attiny48", "__AVR_ATtiny48__" },
  { "attiny88", "__AVR_ATtiny88__" },
  { "attiny828", "__AVR_ATtiny828__" },
  { "at43usb355", "__AVR_AT43USB355__" },
  { "at76c711", "__AVR_AT76C711__" },
  { "atmega103", "__AVR_ATmega103__" },
  { "at43usb320", "__AVR_AT43USB320__" },
  { "attiny167", "__AVR_ATtiny167__" },
  { "at90usb82", "__AVR_AT90USB82__" },
  { "at90usb162", "__AVR_AT90USB162__" },
  { "ata5505", "__AVR_ATA5505__" },
  { "atmega8u2", "__AVR_ATmega8U2__" },
  { "atmega16u2", "__AVR_ATmega16U2__" },
  { "atmega32u2", "__AVR_ATmega32U2__" },
  { "attiny1634", "__AVR_ATtiny1634__" },
  { "atmega8", "__AVR_ATmega8__" },
  { "ata6289", "__AVR_ATA6289__" },
  { "atmega8a", "__AVR_ATmega8A__" },
  { "ata6285", "__AVR_ATA6285__" },
  { "ata6286", "__AVR_ATA6286__" },
  { "atmega48", "__AVR_ATmega48__" },
  { "atmega48a", "__AVR_ATmega48A__" },
  { "atmega48pa", "__AVR_ATmega48PA__" },
  { "atmega48p", "__AVR_ATmega48P__" },
  { "atmega88", "__AVR_ATmega88__" },
  { "atmega88a", "__AVR_ATmega88A__" },
  { "atmega88p", "__AVR_ATmega88P__" },
  { "atmega88pa", "__AVR_ATmega88PA__" },
  { "atmega8515", "__AVR_ATmega8515__" },
  { "atmega8535", "__AVR_ATmega8535__" },
  { "atmega8hva", "__AVR_ATmega8HVA__" },
  { "at90pwm1", "__AVR_AT90PWM1__" },
  { "at90pwm2", "__AVR_AT90PWM2__" },
  { "at90pwm2b", "__AVR_AT90PWM2B__" },
  { "at90pwm3", "__AVR_AT90PWM3__" },
  { "at90pwm3b", "__AVR_AT90PWM3B__" },
  { "at90pwm81", "__AVR_AT90PWM81__" },
  { "ata5790", "__AVR_ATA5790__" },
  { "ata5795", "__AVR_ATA5795__" },
  { "atmega16", "__AVR_ATmega16__" },
  { "atmega16a", "__AVR_ATmega16A__" },
  { "atmega161", "__AVR_ATmega161__" },
  { "atmega162", "__AVR_ATmega162__" },
  { "atmega163", "__AVR_ATmega163__" },
  { "atmega164a", "__AVR_ATmega164A__" },
  { "atmega164p", "__AVR_ATmega164P__" },
  { "atmega164pa", "__AVR_ATmega164PA__" },
  { "atmega165", "__AVR_ATmega165__" },
  { "atmega165a", "__AVR_ATmega165A__" },
  { "atmega165p", "__AVR_ATmega165P__" },
  { "atmega165pa", "__AVR_ATmega165PA__" },
  { "atmega168", "__AVR_ATmega168__" },
  { "atmega168a", "__AVR_ATmega168A__" },
  { "atmega168p", "__AVR_ATmega168P__" },
  { "atmega168pa", "__AVR_ATmega168PA__" },
  { "atmega169", "__AVR_ATmega169__" },
  { "atmega169a", "__AVR_ATmega169A__" },
  { "atmega169p", "__AVR_ATmega169P__" },
  { "atmega169pa", "__AVR_ATmega169PA__" },
  { "atmega32", "__AVR_ATmega32__" },
  { "atmega32a", "__AVR_ATmega32A__" },
  { "atmega323", "__AVR_ATmega323__" },
  { "atmega324a", "__AVR_ATmega324A__" },
  { "atmega324p", "__AVR_ATmega324P__" },
  { "atmega324pa", "__AVR_ATmega324PA__" },
  { "atmega325", "__AVR_ATmega325__" },
  { "atmega325a", "__AVR_ATmega325A__" },
  { "atmega325p", "__AVR_ATmega325P__" },
  { "atmega325pa", "__AVR_ATmega325PA__" },
  { "atmega3250", "__AVR_ATmega3250__" },
  { "atmega3250a", "__AVR_ATmega3250A__" },
  { "atmega3250p", "__AVR_ATmega3250P__" },
  { "atmega3250pa", "__AVR_ATmega3250PA__" },
  { "atmega328", "__AVR_ATmega328__" },
  { "atmega328p", "__AVR_ATmega328P__" },
  { "atmega329", "__AVR_ATmega329__" },
  { "atmega329a", "__AVR_ATmega329A__" },
  { "atmega329p", "__AVR_ATmega329P__" },
  { "atmega329pa", "__AVR_ATmega329PA__" },
  { "atmega3290", "__AVR_ATmega3290__" },
  { "atmega3290a", "__AVR_ATmega3290A__" },
  { "atmega3290p", "__AVR_ATmega3290P__" },
  { "atmega3290pa", "__AVR_ATmega3290PA__" },
  { "atmega406", "__AVR_ATmega406__" },
  { "atmega64", "__AVR_ATmega64__" },
  { "atmega64a", "__AVR_ATmega64A__" },
  { "atmega640", "__AVR_ATmega640__" },
  { "atmega644", "__AVR_ATmega644__" },
  { "atmega644a", "__AVR_ATmega644A__" },
  { "atmega644p", "__AVR_ATmega644P__" },
  { "atmega644pa", "__AVR_ATmega644PA__" },
  { "atmega645", "__AVR_ATmega645__" },
  { "atmega645a", "__AVR_ATmega645A__" },
  { "atmega645p", "__AVR_ATmega645P__" },
  { "atmega649", "__AVR_ATmega649__" },
  { "atmega649a", "__AVR_ATmega649A__" },
  { "atmega649p", "__AVR_ATmega649P__" },
  { "atmega6450", "__AVR_ATmega6450__" },
  { "atmega6450a", "__AVR_ATmega6450A__" },
  { "atmega6450p", "__AVR_ATmega6450P__" },
  { "atmega6490", "__AVR_ATmega6490__" },
  { "atmega6490a", "__AVR_ATmega6490A__" },
  { "atmega6490p", "__AVR_ATmega6490P__" },
  { "atmega64rfr2", "__AVR_ATmega64RFR2__" },
  { "atmega644rfr2", "__AVR_ATmega644RFR2__" },
  { "atmega16hva", "__AVR_ATmega16HVA__" },
  { "atmega16hva2", "__AVR_ATmega16HVA2__" },
  { "atmega16hvb", "__AVR_ATmega16HVB__" },
  { "atmega16hvbrevb", "__AVR_ATmega16HVBREVB__" },
  { "atmega32hvb", "__AVR_ATmega32HVB__" },
  { "atmega32hvbrevb", "__AVR_ATmega32HVBREVB__" },
  { "atmega64hve", "__AVR_ATmega64HVE__" },
  { "at90can32", "__AVR_AT90CAN32__" },
  { "at90can64", "__AVR_AT90CAN64__" },
  { "at90pwm161", "__AVR_AT90PWM161__" },
  { "at90pwm216", "__AVR_AT90PWM216__" },
  { "at90pwm316", "__AVR_AT90PWM316__" },
  { "atmega32c1", "__AVR_ATmega32C1__" },
  { "atmega64c1", "__AVR_ATmega64C1__" },
  { "atmega16m1", "__AVR_ATmega16M1__" },
  { "atmega32m1", "__AVR_ATmega32M1__" },
  { "atmega64m1", "__AVR_ATmega64M1__" },
  { "atmega16u4", "__AVR_ATmega16U4__" },
  { "atmega32u4", "__AVR_ATmega32U4__" },
  { "atmega32u6", "__AVR_ATmega32U6__" },
  { "at90usb646", "__AVR_AT90USB646__" },
  { "at90usb647", "__AVR_AT90USB647__" },
  { "at90scr100", "__AVR_AT90SCR100__" },
  { "at94k", "__AVR_AT94K__" },
  { "m3000", "__AVR_AT000__" },
  { "atmega128", "__AVR_ATmega128__" },
  { "atmega128a", "__AVR_ATmega128A__" },
  { "atmega1280", "__AVR_ATmega1280__" },
  { "atmega1281", "__AVR_ATmega1281__" },
  { "atmega1284", "__AVR_ATmega1284__" },
  { "atmega1284p", "__AVR_ATmega1284P__" },
  { "atmega128rfa1", "__AVR_ATmega128RFA1__" },
  { "atmega128rfr2", "__AVR_ATmega128RFR2__" },
  { "atmega1284rfr2", "__AVR_ATmega1284RFR2__" },
  { "at90can128", "__AVR_AT90CAN128__" },
  { "at90usb1286", "__AVR_AT90USB1286__" },
  { "at90usb1287", "__AVR_AT90USB1287__" },
  { "atmega2560", "__AVR_ATmega2560__" },
  { "atmega2561", "__AVR_ATmega2561__" },
  { "atmega256rfr2", "__AVR_ATmega256RFR2__" },
  { "atmega2564rfr2", "__AVR_ATmega2564RFR2__" },
  { "atxmega16a4", "__AVR_ATxmega16A4__" },
  { "atxmega16a4u", "__AVR_ATxmega16a4U__" },
  { "atxmega16c4", "__AVR_ATxmega16C4__" },
  { "atxmega16d4", "__AVR_ATxmega16D4__" },
  { "atxmega32a4", "__AVR_ATxmega32A4__" },
  { "atxmega32a4u", "__AVR_ATxmega32A4U__" },
  { "atxmega32c4", "__AVR_ATxmega32C4__" },
  { "atxmega32d4", "__AVR_ATxmega32D4__" },
  { "atxmega32e5", "__AVR_ATxmega32E5__" },
  { "atxmega16e5", "__AVR_ATxmega16E5__" },
  { "atxmega8e5", "__AVR_ATxmega8E5__" },
  { "atxmega32x1", "__AVR_ATxmega32X1__" },
  { "atxmega64a3", "__AVR_ATxmega64A3__" },
  { "atxmega64a3u", "__AVR_ATxmega64A3U__" },
  { "atxmega64a4u", "__AVR_ATxmega64A4U__" },
  { "atxmega64b1", "__AVR_ATxmega64B1__" },
  { "atxmega64b3", "__AVR_ATxmega64B3__" },
  { "atxmega64c3", "__AVR_ATxmega64C3__" },
  { "atxmega64d3", "__AVR_ATxmega64D3__" },
  { "atxmega64d4", "__AVR_ATxmega64D4__" },
  { "atxmega64a1", "__AVR_ATxmega64A1__" },
  { "atxmega64a1u", "__AVR_ATxmega64A1U__" },
  { "atxmega128a3", "__AVR_ATxmega128A3__" },
  { "atxmega128a3u", "__AVR_ATxmega128A3U__" },
  { "atxmega128b1", "__AVR_ATxmega128B1__" },
  { "atxmega128b3", "__AVR_ATxmega128B3__" },
  { "atxmega128c3", "__AVR_ATxmega128C3__" },
  { "atxmega128d3", "__AVR_ATxmega128D3__" },
  { "atxmega128d4", "__AVR_ATxmega128D4__" },
  { "atxmega192a3", "__AVR_ATxmega192A3__" },
  { "atxmega192a3u", "__AVR_ATxmega192A3U__" },
  { "atxmega192c3", "__AVR_ATxmega192C3__" },
  { "atxmega192d3", "__AVR_ATxmega192D3__" },
  { "atxmega256a3", "__AVR_ATxmega256A3__" },
  { "atxmega256a3u", "__AVR_ATxmega256A3U__" },
  { "atxmega256a3b", "__AVR_ATxmega256A3B__" },
  { "atxmega256a3bu", "__AVR_ATxmega256A3BU__" },
  { "atxmega256c3", "__AVR_ATxmega256C3__" },
  { "atxmega256d3", "__AVR_ATxmega256D3__" },
  { "atxmega384c3", "__AVR_ATxmega384C3__" },
  { "atxmega384d3", "__AVR_ATxmega384D3__" },
  { "atxmega128a1", "__AVR_ATxmega128A1__" },
  { "atxmega128a1u", "__AVR_ATxmega128A1U__" },
  { "atxmega128a4u", "__AVR_ATxmega128a4U__" },
  { "attiny4", "__AVR_ATtiny4__" },
  { "attiny5", "__AVR_ATtiny5__" },
  { "attiny9", "__AVR_ATtiny9__" },
  { "attiny10", "__AVR_ATtiny10__" },
  { "attiny20", "__AVR_ATtiny20__" },
  { "attiny40", "__AVR_ATtiny40__" },
  { "attiny102", "__AVR_ATtiny102__" },
  { "attiny104", "__AVR_ATtiny104__" },
};

// AVR Target
class AVRTargetInfo : public TargetInfo {
public:
  AVRTargetInfo(const llvm::Triple &Triple, const TargetOptions &)
      : TargetInfo(Triple) {
    TLSSupported = false;
    PointerWidth = 16;
    PointerAlign = 8;
    IntWidth = 16;
    IntAlign = 8;
    LongWidth = 32;
    LongAlign = 8;
    LongLongWidth = 64;
    LongLongAlign = 8;
    SuitableAlign = 8;
    DefaultAlignForAttributeAligned = 8;
    HalfWidth = 16;
    HalfAlign = 8;
    FloatWidth = 32;
    FloatAlign = 8;
    DoubleWidth = 32;
    DoubleAlign = 8;
    DoubleFormat = &llvm::APFloat::IEEEsingle();
    LongDoubleWidth = 32;
    LongDoubleAlign = 8;
    LongDoubleFormat = &llvm::APFloat::IEEEsingle();
    SizeType = UnsignedInt;
    PtrDiffType = SignedInt;
    IntPtrType = SignedInt;
    Char16Type = UnsignedInt;
    WCharType = SignedInt;
    WIntType = SignedInt;
    Char32Type = UnsignedLong;
    SigAtomicType = SignedChar;
    resetDataLayout("e-p:16:16:16-i8:8:8-i16:16:16-i32:32:32-i64:64:64"
		    "-f32:32:32-f64:64:64-n8");
  }

  void getTargetDefines(const LangOptions &Opts,
                        MacroBuilder &Builder) const override {
    Builder.defineMacro("AVR");
    Builder.defineMacro("__AVR");
    Builder.defineMacro("__AVR__");

    if (!this->CPU.empty()) {
      auto It = std::find_if(AVRMcus.begin(), AVRMcus.end(),
        [&](const MCUInfo &Info) { return Info.Name == this->CPU; });

      if (It != AVRMcus.end())
        Builder.defineMacro(It->DefineName);
    }
  }

  ArrayRef<Builtin::Info> getTargetBuiltins() const override {
    return None;
  }

  BuiltinVaListKind getBuiltinVaListKind() const override {
    return TargetInfo::VoidPtrBuiltinVaList;
  }

  const char *getClobbers() const override {
    return "";
  }

  ArrayRef<const char *> getGCCRegNames() const override {
    static const char * const GCCRegNames[] = {
      "r0",   "r1",   "r2",   "r3",   "r4",   "r5",   "r6",   "r7",
      "r8",   "r9",   "r10",  "r11",  "r12",  "r13",  "r14",  "r15",
      "r16",  "r17",  "r18",  "r19",  "r20",  "r21",  "r22",  "r23",
      "r24",  "r25",  "X",    "Y",    "Z",    "SP"
    };
    return llvm::makeArrayRef(GCCRegNames);
  }

  ArrayRef<TargetInfo::GCCRegAlias> getGCCRegAliases() const override {
    return None;
  }

  ArrayRef<TargetInfo::AddlRegName> getGCCAddlRegNames() const override {
    static const TargetInfo::AddlRegName AddlRegNames[] = {
      { { "r26", "r27"}, 26 },
      { { "r28", "r29"}, 27 },
      { { "r30", "r31"}, 28 },
      { { "SPL", "SPH"}, 29 },
    };
    return llvm::makeArrayRef(AddlRegNames);
  }

  bool validateAsmConstraint(const char *&Name,
                             TargetInfo::ConstraintInfo &Info) const override {
    // There aren't any multi-character AVR specific constraints.
    if (StringRef(Name).size() > 1) return false;

    switch (*Name) {
      default: return false;
      case 'a': // Simple upper registers
      case 'b': // Base pointer registers pairs
      case 'd': // Upper register
      case 'l': // Lower registers
      case 'e': // Pointer register pairs
      case 'q': // Stack pointer register
      case 'r': // Any register
      case 'w': // Special upper register pairs
      case 't': // Temporary register
      case 'x': case 'X': // Pointer register pair X
      case 'y': case 'Y': // Pointer register pair Y
      case 'z': case 'Z': // Pointer register pair Z
        Info.setAllowsRegister();
        return true;
      case 'I': // 6-bit positive integer constant
        Info.setRequiresImmediate(0, 63);
        return true;
      case 'J': // 6-bit negative integer constant
        Info.setRequiresImmediate(-63, 0);
        return true;
      case 'K': // Integer constant (Range: 2)
        Info.setRequiresImmediate(2);
        return true;
      case 'L': // Integer constant (Range: 0)
        Info.setRequiresImmediate(0);
        return true;
      case 'M': // 8-bit integer constant
        Info.setRequiresImmediate(0, 0xff);
        return true;
      case 'N': // Integer constant (Range: -1)
        Info.setRequiresImmediate(-1);
        return true;
      case 'O': // Integer constant (Range: 8, 16, 24)
        Info.setRequiresImmediate({8, 16, 24});
        return true;
      case 'P': // Integer constant (Range: 1)
        Info.setRequiresImmediate(1);
        return true;
      case 'R': // Integer constant (Range: -6 to 5)
        Info.setRequiresImmediate(-6, 5);
        return true;
      case 'G': // Floating point constant
      case 'Q': // A memory address based on Y or Z pointer with displacement.
        return true;
    }

    return false;
  }

  IntType getIntTypeByWidth(unsigned BitWidth,
                            bool IsSigned) const final {
    // AVR prefers int for 16-bit integers.
    return BitWidth == 16 ? (IsSigned ? SignedInt : UnsignedInt)
                          : TargetInfo::getIntTypeByWidth(BitWidth, IsSigned);
  }

  IntType getLeastIntTypeByWidth(unsigned BitWidth,
                                 bool IsSigned) const final {
    // AVR uses int for int_least16_t and int_fast16_t.
    return BitWidth == 16
               ? (IsSigned ? SignedInt : UnsignedInt)
               : TargetInfo::getLeastIntTypeByWidth(BitWidth, IsSigned);
  }

  bool setCPU(const std::string &Name) override {
    bool IsFamily = llvm::StringSwitch<bool>(Name)
      .Case("avr1", true)
      .Case("avr2", true)
      .Case("avr25", true)
      .Case("avr3", true)
      .Case("avr31", true)
      .Case("avr35", true)
      .Case("avr4", true)
      .Case("avr5", true)
      .Case("avr51", true)
      .Case("avr6", true)
      .Case("avrxmega1", true)
      .Case("avrxmega2", true)
      .Case("avrxmega3", true)
      .Case("avrxmega4", true)
      .Case("avrxmega5", true)
      .Case("avrxmega6", true)
      .Case("avrxmega7", true)
      .Case("avrtiny", true)
      .Default(false);

    if (IsFamily) this->CPU = Name;

    bool IsMCU = std::find_if(AVRMcus.begin(), AVRMcus.end(),
      [&](const MCUInfo &Info) { return Info.Name == Name; }) != AVRMcus.end();

    if (IsMCU) this->CPU = Name;

    return IsFamily || IsMCU;
  }

protected:
  std::string CPU;
};

} // end anonymous namespace

//===----------------------------------------------------------------------===//
// Driver code
//===----------------------------------------------------------------------===//

static TargetInfo *AllocateTarget(const llvm::Triple &Triple,
                                  const TargetOptions &Opts) {
  llvm::Triple::OSType os = Triple.getOS();

  switch (Triple.getArch()) {
  default:
    return nullptr;

  case llvm::Triple::xcore:
    return new XCoreTargetInfo(Triple, Opts);

  case llvm::Triple::hexagon:
    return new HexagonTargetInfo(Triple, Opts);

  case llvm::Triple::lanai:
    return new LanaiTargetInfo(Triple, Opts);

  case llvm::Triple::aarch64:
    if (Triple.isOSDarwin())
      return new DarwinAArch64TargetInfo(Triple, Opts);

    switch (os) {
    case llvm::Triple::CloudABI:
      return new CloudABITargetInfo<AArch64leTargetInfo>(Triple, Opts);
    case llvm::Triple::FreeBSD:
      return new FreeBSDTargetInfo<AArch64leTargetInfo>(Triple, Opts);
    case llvm::Triple::Fuchsia:
      return new FuchsiaTargetInfo<AArch64leTargetInfo>(Triple, Opts);
    case llvm::Triple::Linux:
      return new LinuxTargetInfo<AArch64leTargetInfo>(Triple, Opts);
    case llvm::Triple::NetBSD:
      return new NetBSDTargetInfo<AArch64leTargetInfo>(Triple, Opts);
    case llvm::Triple::OpenBSD:
      return new OpenBSDTargetInfo<AArch64leTargetInfo>(Triple, Opts);
    default:
      return new AArch64leTargetInfo(Triple, Opts);
    }

  case llvm::Triple::aarch64_be:
    switch (os) {
    case llvm::Triple::FreeBSD:
      return new FreeBSDTargetInfo<AArch64beTargetInfo>(Triple, Opts);
    case llvm::Triple::Fuchsia:
      return new FuchsiaTargetInfo<AArch64beTargetInfo>(Triple, Opts);
    case llvm::Triple::Linux:
      return new LinuxTargetInfo<AArch64beTargetInfo>(Triple, Opts);
    case llvm::Triple::NetBSD:
      return new NetBSDTargetInfo<AArch64beTargetInfo>(Triple, Opts);
    default:
      return new AArch64beTargetInfo(Triple, Opts);
    }

  case llvm::Triple::arm:
  case llvm::Triple::thumb:
    if (Triple.isOSBinFormatMachO())
      return new DarwinARMTargetInfo(Triple, Opts);

    switch (os) {
    case llvm::Triple::CloudABI:
      return new CloudABITargetInfo<ARMleTargetInfo>(Triple, Opts);
    case llvm::Triple::Linux:
      return new LinuxTargetInfo<ARMleTargetInfo>(Triple, Opts);
    case llvm::Triple::FreeBSD:
      return new FreeBSDTargetInfo<ARMleTargetInfo>(Triple, Opts);
    case llvm::Triple::NetBSD:
      return new NetBSDTargetInfo<ARMleTargetInfo>(Triple, Opts);
    case llvm::Triple::OpenBSD:
      return new OpenBSDTargetInfo<ARMleTargetInfo>(Triple, Opts);
    case llvm::Triple::Bitrig:
      return new BitrigTargetInfo<ARMleTargetInfo>(Triple, Opts);
    case llvm::Triple::RTEMS:
      return new RTEMSTargetInfo<ARMleTargetInfo>(Triple, Opts);
    case llvm::Triple::NaCl:
      return new NaClTargetInfo<ARMleTargetInfo>(Triple, Opts);
    case llvm::Triple::Win32:
      switch (Triple.getEnvironment()) {
      case llvm::Triple::Cygnus:
        return new CygwinARMTargetInfo(Triple, Opts);
      case llvm::Triple::GNU:
        return new MinGWARMTargetInfo(Triple, Opts);
      case llvm::Triple::Itanium:
        return new ItaniumWindowsARMleTargetInfo(Triple, Opts);
      case llvm::Triple::MSVC:
      default: // Assume MSVC for unknown environments
        return new MicrosoftARMleTargetInfo(Triple, Opts);
      }
    default:
      return new ARMleTargetInfo(Triple, Opts);
    }

  case llvm::Triple::armeb:
  case llvm::Triple::thumbeb:
    if (Triple.isOSDarwin())
      return new DarwinARMTargetInfo(Triple, Opts);

    switch (os) {
    case llvm::Triple::Linux:
      return new LinuxTargetInfo<ARMbeTargetInfo>(Triple, Opts);
    case llvm::Triple::FreeBSD:
      return new FreeBSDTargetInfo<ARMbeTargetInfo>(Triple, Opts);
    case llvm::Triple::NetBSD:
      return new NetBSDTargetInfo<ARMbeTargetInfo>(Triple, Opts);
    case llvm::Triple::OpenBSD:
      return new OpenBSDTargetInfo<ARMbeTargetInfo>(Triple, Opts);
    case llvm::Triple::Bitrig:
      return new BitrigTargetInfo<ARMbeTargetInfo>(Triple, Opts);
    case llvm::Triple::RTEMS:
      return new RTEMSTargetInfo<ARMbeTargetInfo>(Triple, Opts);
    case llvm::Triple::NaCl:
      return new NaClTargetInfo<ARMbeTargetInfo>(Triple, Opts);
    default:
      return new ARMbeTargetInfo(Triple, Opts);
    }

  case llvm::Triple::avr:
    return new AVRTargetInfo(Triple, Opts);
  case llvm::Triple::bpfeb:
  case llvm::Triple::bpfel:
    return new BPFTargetInfo(Triple, Opts);

  case llvm::Triple::msp430:
    return new MSP430TargetInfo(Triple, Opts);

  case llvm::Triple::mips:
    switch (os) {
    case llvm::Triple::Linux:
      return new LinuxTargetInfo<MipsTargetInfo>(Triple, Opts);
    case llvm::Triple::RTEMS:
      return new RTEMSTargetInfo<MipsTargetInfo>(Triple, Opts);
    case llvm::Triple::FreeBSD:
      return new FreeBSDTargetInfo<MipsTargetInfo>(Triple, Opts);
    case llvm::Triple::NetBSD:
      return new NetBSDTargetInfo<MipsTargetInfo>(Triple, Opts);
    default:
      return new MipsTargetInfo(Triple, Opts);
    }

  case llvm::Triple::mipsel:
    switch (os) {
    case llvm::Triple::Linux:
      return new LinuxTargetInfo<MipsTargetInfo>(Triple, Opts);
    case llvm::Triple::RTEMS:
      return new RTEMSTargetInfo<MipsTargetInfo>(Triple, Opts);
    case llvm::Triple::FreeBSD:
      return new FreeBSDTargetInfo<MipsTargetInfo>(Triple, Opts);
    case llvm::Triple::NetBSD:
      return new NetBSDTargetInfo<MipsTargetInfo>(Triple, Opts);
    case llvm::Triple::NaCl:
      return new NaClTargetInfo<NaClMips32TargetInfo>(Triple, Opts);
    default:
      return new MipsTargetInfo(Triple, Opts);
    }

  case llvm::Triple::mips64:
    switch (os) {
    case llvm::Triple::Linux:
      return new LinuxTargetInfo<MipsTargetInfo>(Triple, Opts);
    case llvm::Triple::RTEMS:
      return new RTEMSTargetInfo<MipsTargetInfo>(Triple, Opts);
    case llvm::Triple::FreeBSD:
      return new FreeBSDTargetInfo<MipsTargetInfo>(Triple, Opts);
    case llvm::Triple::NetBSD:
      return new NetBSDTargetInfo<MipsTargetInfo>(Triple, Opts);
    case llvm::Triple::OpenBSD:
      return new OpenBSDTargetInfo<MipsTargetInfo>(Triple, Opts);
    default:
      return new MipsTargetInfo(Triple, Opts);
    }

  case llvm::Triple::mips64el:
    switch (os) {
    case llvm::Triple::Linux:
      return new LinuxTargetInfo<MipsTargetInfo>(Triple, Opts);
    case llvm::Triple::RTEMS:
      return new RTEMSTargetInfo<MipsTargetInfo>(Triple, Opts);
    case llvm::Triple::FreeBSD:
      return new FreeBSDTargetInfo<MipsTargetInfo>(Triple, Opts);
    case llvm::Triple::NetBSD:
      return new NetBSDTargetInfo<MipsTargetInfo>(Triple, Opts);
    case llvm::Triple::OpenBSD:
      return new OpenBSDTargetInfo<MipsTargetInfo>(Triple, Opts);
    default:
      return new MipsTargetInfo(Triple, Opts);
    }

  case llvm::Triple::le32:
    switch (os) {
    case llvm::Triple::NaCl:
      return new NaClTargetInfo<PNaClTargetInfo>(Triple, Opts);
    default:
      return nullptr;
    }

  case llvm::Triple::le64:
    return new Le64TargetInfo(Triple, Opts);

  case llvm::Triple::ppc:
    if (Triple.isOSDarwin())
      return new DarwinPPC32TargetInfo(Triple, Opts);
    switch (os) {
    case llvm::Triple::Linux:
      return new LinuxTargetInfo<PPC32TargetInfo>(Triple, Opts);
    case llvm::Triple::FreeBSD:
      return new FreeBSDTargetInfo<PPC32TargetInfo>(Triple, Opts);
    case llvm::Triple::NetBSD:
      return new NetBSDTargetInfo<PPC32TargetInfo>(Triple, Opts);
    case llvm::Triple::OpenBSD:
      return new OpenBSDTargetInfo<PPC32TargetInfo>(Triple, Opts);
    case llvm::Triple::RTEMS:
      return new RTEMSTargetInfo<PPC32TargetInfo>(Triple, Opts);
    default:
      return new PPC32TargetInfo(Triple, Opts);
    }

  case llvm::Triple::ppc64:
    if (Triple.isOSDarwin())
      return new DarwinPPC64TargetInfo(Triple, Opts);
    switch (os) {
    case llvm::Triple::Linux:
      return new LinuxTargetInfo<PPC64TargetInfo>(Triple, Opts);
    case llvm::Triple::Lv2:
      return new PS3PPUTargetInfo<PPC64TargetInfo>(Triple, Opts);
    case llvm::Triple::FreeBSD:
      return new FreeBSDTargetInfo<PPC64TargetInfo>(Triple, Opts);
    case llvm::Triple::NetBSD:
      return new NetBSDTargetInfo<PPC64TargetInfo>(Triple, Opts);
    default:
      return new PPC64TargetInfo(Triple, Opts);
    }

  case llvm::Triple::ppc64le:
    switch (os) {
    case llvm::Triple::Linux:
      return new LinuxTargetInfo<PPC64TargetInfo>(Triple, Opts);
    case llvm::Triple::NetBSD:
      return new NetBSDTargetInfo<PPC64TargetInfo>(Triple, Opts);
    default:
      return new PPC64TargetInfo(Triple, Opts);
    }

  case llvm::Triple::nvptx:
    return new NVPTXTargetInfo(Triple, Opts, /*TargetPointerWidth=*/32);
  case llvm::Triple::nvptx64:
    return new NVPTXTargetInfo(Triple, Opts, /*TargetPointerWidth=*/64);

  case llvm::Triple::amdgcn:
  case llvm::Triple::r600:
    return new AMDGPUTargetInfo(Triple, Opts);

  case llvm::Triple::sparc:
    switch (os) {
    case llvm::Triple::Linux:
      return new LinuxTargetInfo<SparcV8TargetInfo>(Triple, Opts);
    case llvm::Triple::Solaris:
      return new SolarisTargetInfo<SparcV8TargetInfo>(Triple, Opts);
    case llvm::Triple::NetBSD:
      return new NetBSDTargetInfo<SparcV8TargetInfo>(Triple, Opts);
    case llvm::Triple::OpenBSD:
      return new OpenBSDTargetInfo<SparcV8TargetInfo>(Triple, Opts);
    case llvm::Triple::RTEMS:
      return new RTEMSTargetInfo<SparcV8TargetInfo>(Triple, Opts);
    default:
      return new SparcV8TargetInfo(Triple, Opts);
    }

  // The 'sparcel' architecture copies all the above cases except for Solaris.
  case llvm::Triple::sparcel:
    switch (os) {
    case llvm::Triple::Linux:
      return new LinuxTargetInfo<SparcV8elTargetInfo>(Triple, Opts);
    case llvm::Triple::NetBSD:
      return new NetBSDTargetInfo<SparcV8elTargetInfo>(Triple, Opts);
    case llvm::Triple::OpenBSD:
      return new OpenBSDTargetInfo<SparcV8elTargetInfo>(Triple, Opts);
    case llvm::Triple::RTEMS:
      return new RTEMSTargetInfo<SparcV8elTargetInfo>(Triple, Opts);
    default:
      return new SparcV8elTargetInfo(Triple, Opts);
    }

  case llvm::Triple::sparcv9:
    switch (os) {
    case llvm::Triple::Linux:
      return new LinuxTargetInfo<SparcV9TargetInfo>(Triple, Opts);
    case llvm::Triple::Solaris:
      return new SolarisTargetInfo<SparcV9TargetInfo>(Triple, Opts);
    case llvm::Triple::NetBSD:
      return new NetBSDTargetInfo<SparcV9TargetInfo>(Triple, Opts);
    case llvm::Triple::OpenBSD:
      return new OpenBSDTargetInfo<SparcV9TargetInfo>(Triple, Opts);
    case llvm::Triple::FreeBSD:
      return new FreeBSDTargetInfo<SparcV9TargetInfo>(Triple, Opts);
    default:
      return new SparcV9TargetInfo(Triple, Opts);
    }

  case llvm::Triple::systemz:
    switch (os) {
    case llvm::Triple::Linux:
      return new LinuxTargetInfo<SystemZTargetInfo>(Triple, Opts);
    default:
      return new SystemZTargetInfo(Triple, Opts);
    }

  case llvm::Triple::tce:
    return new TCETargetInfo(Triple, Opts);

  case llvm::Triple::tcele:
    return new TCELETargetInfo(Triple, Opts);

  case llvm::Triple::x86:
    if (Triple.isOSDarwin())
      return new DarwinI386TargetInfo(Triple, Opts);

    switch (os) {
    case llvm::Triple::CloudABI:
      return new CloudABITargetInfo<X86_32TargetInfo>(Triple, Opts);
    case llvm::Triple::Linux: {
      switch (Triple.getEnvironment()) {
      default:
        return new LinuxTargetInfo<X86_32TargetInfo>(Triple, Opts);
      case llvm::Triple::Android:
        return new AndroidX86_32TargetInfo(Triple, Opts);
      }
    }
    case llvm::Triple::DragonFly:
      return new DragonFlyBSDTargetInfo<X86_32TargetInfo>(Triple, Opts);
    case llvm::Triple::NetBSD:
      return new NetBSDI386TargetInfo(Triple, Opts);
    case llvm::Triple::OpenBSD:
      return new OpenBSDI386TargetInfo(Triple, Opts);
    case llvm::Triple::Bitrig:
      return new BitrigI386TargetInfo(Triple, Opts);
    case llvm::Triple::FreeBSD:
      return new FreeBSDTargetInfo<X86_32TargetInfo>(Triple, Opts);
    case llvm::Triple::KFreeBSD:
      return new KFreeBSDTargetInfo<X86_32TargetInfo>(Triple, Opts);
    case llvm::Triple::Minix:
      return new MinixTargetInfo<X86_32TargetInfo>(Triple, Opts);
    case llvm::Triple::Solaris:
      return new SolarisTargetInfo<X86_32TargetInfo>(Triple, Opts);
    case llvm::Triple::Win32: {
      switch (Triple.getEnvironment()) {
      case llvm::Triple::Cygnus:
        return new CygwinX86_32TargetInfo(Triple, Opts);
      case llvm::Triple::GNU:
        return new MinGWX86_32TargetInfo(Triple, Opts);
      case llvm::Triple::Itanium:
      case llvm::Triple::MSVC:
      default: // Assume MSVC for unknown environments
        return new MicrosoftX86_32TargetInfo(Triple, Opts);
      }
    }
    case llvm::Triple::Haiku:
      return new HaikuX86_32TargetInfo(Triple, Opts);
    case llvm::Triple::RTEMS:
      return new RTEMSX86_32TargetInfo(Triple, Opts);
    case llvm::Triple::NaCl:
      return new NaClTargetInfo<X86_32TargetInfo>(Triple, Opts);
    case llvm::Triple::ELFIAMCU:
      return new MCUX86_32TargetInfo(Triple, Opts);
    default:
      return new X86_32TargetInfo(Triple, Opts);
    }

  case llvm::Triple::x86_64:
    if (Triple.isOSDarwin() || Triple.isOSBinFormatMachO())
      return new DarwinX86_64TargetInfo(Triple, Opts);

    switch (os) {
    case llvm::Triple::CloudABI:
      return new CloudABITargetInfo<X86_64TargetInfo>(Triple, Opts);
    case llvm::Triple::Linux: {
      switch (Triple.getEnvironment()) {
      default:
        return new LinuxTargetInfo<X86_64TargetInfo>(Triple, Opts);
      case llvm::Triple::Android:
        return new AndroidX86_64TargetInfo(Triple, Opts);
      }
    }
    case llvm::Triple::DragonFly:
      return new DragonFlyBSDTargetInfo<X86_64TargetInfo>(Triple, Opts);
    case llvm::Triple::NetBSD:
      return new NetBSDTargetInfo<X86_64TargetInfo>(Triple, Opts);
    case llvm::Triple::OpenBSD:
      return new OpenBSDX86_64TargetInfo(Triple, Opts);
    case llvm::Triple::Bitrig:
      return new BitrigX86_64TargetInfo(Triple, Opts);
    case llvm::Triple::FreeBSD:
      return new FreeBSDTargetInfo<X86_64TargetInfo>(Triple, Opts);
    case llvm::Triple::Fuchsia:
      return new FuchsiaTargetInfo<X86_64TargetInfo>(Triple, Opts);
    case llvm::Triple::KFreeBSD:
      return new KFreeBSDTargetInfo<X86_64TargetInfo>(Triple, Opts);
    case llvm::Triple::Solaris:
      return new SolarisTargetInfo<X86_64TargetInfo>(Triple, Opts);
    case llvm::Triple::Win32: {
      switch (Triple.getEnvironment()) {
      case llvm::Triple::Cygnus:
        return new CygwinX86_64TargetInfo(Triple, Opts);
      case llvm::Triple::GNU:
        return new MinGWX86_64TargetInfo(Triple, Opts);
      case llvm::Triple::MSVC:
      default: // Assume MSVC for unknown environments
        return new MicrosoftX86_64TargetInfo(Triple, Opts);
      }
    }
    case llvm::Triple::Haiku:
      return new HaikuTargetInfo<X86_64TargetInfo>(Triple, Opts);
    case llvm::Triple::NaCl:
      return new NaClTargetInfo<X86_64TargetInfo>(Triple, Opts);
    case llvm::Triple::PS4:
      return new PS4OSTargetInfo<X86_64TargetInfo>(Triple, Opts);
    default:
      return new X86_64TargetInfo(Triple, Opts);
    }

  case llvm::Triple::spir: {
    if (Triple.getOS() != llvm::Triple::UnknownOS ||
        Triple.getEnvironment() != llvm::Triple::UnknownEnvironment)
      return nullptr;
    return new SPIR32TargetInfo(Triple, Opts);
  }
  case llvm::Triple::spir64: {
    if (Triple.getOS() != llvm::Triple::UnknownOS ||
        Triple.getEnvironment() != llvm::Triple::UnknownEnvironment)
      return nullptr;
    return new SPIR64TargetInfo(Triple, Opts);
  }
  case llvm::Triple::wasm32:
    if (Triple.getSubArch() != llvm::Triple::NoSubArch ||
        Triple.getVendor() != llvm::Triple::UnknownVendor ||
        Triple.getOS() != llvm::Triple::UnknownOS ||
        Triple.getEnvironment() != llvm::Triple::UnknownEnvironment ||
        !(Triple.isOSBinFormatELF() || Triple.isOSBinFormatWasm()))
      return nullptr;
    return new WebAssemblyOSTargetInfo<WebAssembly32TargetInfo>(Triple, Opts);
  case llvm::Triple::wasm64:
    if (Triple.getSubArch() != llvm::Triple::NoSubArch ||
        Triple.getVendor() != llvm::Triple::UnknownVendor ||
        Triple.getOS() != llvm::Triple::UnknownOS ||
        Triple.getEnvironment() != llvm::Triple::UnknownEnvironment ||
        !(Triple.isOSBinFormatELF() || Triple.isOSBinFormatWasm()))
      return nullptr;
    return new WebAssemblyOSTargetInfo<WebAssembly64TargetInfo>(Triple, Opts);

  case llvm::Triple::renderscript32:
    return new LinuxTargetInfo<RenderScript32TargetInfo>(Triple, Opts);
  case llvm::Triple::renderscript64:
    return new LinuxTargetInfo<RenderScript64TargetInfo>(Triple, Opts);
  }
}

/// CreateTargetInfo - Return the target info object for the specified target
/// options.
TargetInfo *
TargetInfo::CreateTargetInfo(DiagnosticsEngine &Diags,
                             const std::shared_ptr<TargetOptions> &Opts) {
  llvm::Triple Triple(Opts->Triple);

  // Construct the target
  std::unique_ptr<TargetInfo> Target(AllocateTarget(Triple, *Opts));
  if (!Target) {
    Diags.Report(diag::err_target_unknown_triple) << Triple.str();
    return nullptr;
  }
  Target->TargetOpts = Opts;

  // Set the target CPU if specified.
  if (!Opts->CPU.empty() && !Target->setCPU(Opts->CPU)) {
    Diags.Report(diag::err_target_unknown_cpu) << Opts->CPU;
    return nullptr;
  }

  // Set the target ABI if specified.
  if (!Opts->ABI.empty() && !Target->setABI(Opts->ABI)) {
    Diags.Report(diag::err_target_unknown_abi) << Opts->ABI;
    return nullptr;
  }

  // Set the fp math unit.
  if (!Opts->FPMath.empty() && !Target->setFPMath(Opts->FPMath)) {
    Diags.Report(diag::err_target_unknown_fpmath) << Opts->FPMath;
    return nullptr;
  }

  // Compute the default target features, we need the target to handle this
  // because features may have dependencies on one another.
  llvm::StringMap<bool> Features;
  if (!Target->initFeatureMap(Features, Diags, Opts->CPU,
                              Opts->FeaturesAsWritten))
      return nullptr;

  // Add the features to the compile options.
  Opts->Features.clear();
  for (const auto &F : Features)
    Opts->Features.push_back((F.getValue() ? "+" : "-") + F.getKey().str());

  if (!Target->handleTargetFeatures(Opts->Features, Diags))
    return nullptr;

  Target->setSupportedOpenCLOpts();
  Target->setOpenCLExtensionOpts();

  if (!Target->validateTarget(Diags))
    return nullptr;

  return Target.release();
}<|MERGE_RESOLUTION|>--- conflicted
+++ resolved
@@ -2000,31 +2000,6 @@
   return llvm::makeArrayRef(GCCRegNames);
 }
 
-<<<<<<< HEAD
-class NVPTX32TargetInfo : public NVPTXTargetInfo {
-public:
-  NVPTX32TargetInfo(const llvm::Triple &Triple, const TargetOptions &Opts)
-      : NVPTXTargetInfo(Triple, Opts) {
-    LongWidth = LongAlign = 32;
-    PointerWidth = PointerAlign = 32;
-    SizeType = TargetInfo::UnsignedInt;
-    PtrDiffType = TargetInfo::SignedInt;
-    IntPtrType = TargetInfo::SignedInt;
-    resetDataLayout("e-p:32:32-i64:64-v16:16-v32:32-n16:32:64");
-  }
-};
-
-class NVPTX64TargetInfo : public NVPTXTargetInfo {
-public:
-  NVPTX64TargetInfo(const llvm::Triple &Triple, const TargetOptions &Opts)
-      : NVPTXTargetInfo(Triple, Opts) {
-    PointerWidth = PointerAlign = 64;
-    SizeType = TargetInfo::UnsignedLong;
-    PtrDiffType = TargetInfo::SignedLong;
-    IntPtrType = TargetInfo::SignedLong;
-    resetDataLayout("e-i64:64-v16:16-v32:32-n16:32:64");
-  }
-=======
 static const unsigned AMDGPUAddrSpaceMap[] = {
   1,    // opencl_global
   3,    // opencl_local
@@ -2033,7 +2008,6 @@
   1,    // cuda_device
   2,    // cuda_constant
   3     // cuda_shared
->>>>>>> 945c0e03
 };
 
 // If you edit the description strings, make sure you update
