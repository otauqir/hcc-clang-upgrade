//===--- ASTContext.h - Context to hold long-lived AST nodes ----*- C++ -*-===//
//
//                     The LLVM Compiler Infrastructure
//
// This file is distributed under the University of Illinois Open Source
// License. See LICENSE.TXT for details.
//
//===----------------------------------------------------------------------===//
///
/// \file
/// \brief Defines the clang::ASTContext interface.
///
//===----------------------------------------------------------------------===//

#ifndef LLVM_CLANG_AST_ASTCONTEXT_H
#define LLVM_CLANG_AST_ASTCONTEXT_H

#include "clang/AST/ASTTypeTraits.h"
#include "clang/AST/CanonicalType.h"
#include "clang/AST/CommentCommandTraits.h"
#include "clang/AST/Decl.h"
#include "clang/AST/DeclarationName.h"
#include "clang/AST/DeclBase.h"
#include "clang/AST/ExternalASTSource.h"
#include "clang/AST/NestedNameSpecifier.h"
#include "clang/AST/PrettyPrinter.h"
#include "clang/AST/RawCommentList.h"
#include "clang/AST/TemplateBase.h"
#include "clang/AST/TemplateName.h"
#include "clang/AST/Type.h"
#include "clang/Basic/AddressSpaces.h"
#include "clang/Basic/IdentifierTable.h"
#include "clang/Basic/LangOptions.h"
#include "clang/Basic/Linkage.h"
#include "clang/Basic/LLVM.h"
#include "clang/Basic/Module.h"
#include "clang/Basic/OperatorKinds.h"
#include "clang/Basic/PartialDiagnostic.h"
#include "clang/Basic/SanitizerBlacklist.h"
#include "clang/Basic/SourceLocation.h"
#include "clang/Basic/Specifiers.h"
#include "clang/Basic/XRayLists.h"
#include "llvm/ADT/APSInt.h"
#include "llvm/ADT/ArrayRef.h"
#include "llvm/ADT/DenseMap.h"
#include "llvm/ADT/FoldingSet.h"
#include "llvm/ADT/IntrusiveRefCntPtr.h"
#include "llvm/ADT/iterator_range.h"
#include "llvm/ADT/MapVector.h"
#include "llvm/ADT/None.h"
#include "llvm/ADT/Optional.h"
#include "llvm/ADT/PointerIntPair.h"
#include "llvm/ADT/PointerUnion.h"
#include "llvm/ADT/SmallPtrSet.h"
#include "llvm/ADT/SmallVector.h"
#include "llvm/ADT/TinyPtrVector.h"
#include "llvm/ADT/StringMap.h"
#include "llvm/ADT/StringRef.h"
#include "llvm/Support/AlignOf.h"
#include "llvm/Support/Allocator.h"
#include "llvm/Support/Casting.h"
#include "llvm/Support/Compiler.h"
#include <cassert>
#include <cstddef>
#include <cstdint>
#include <iterator>
#include <memory>
#include <new>
#include <string>
#include <type_traits>
#include <utility>
#include <vector>

namespace llvm {

struct fltSemantics;

} // end namespace llvm

namespace clang {

class ASTMutationListener;
class ASTRecordLayout;
class AtomicExpr;
class BlockExpr;
class CharUnits;
class CXXABI;
class DiagnosticsEngine;
class Expr;
class MangleNumberingContext;
class MaterializeTemporaryExpr;
class TargetInfo;
// Decls
class MangleContext;
class ObjCIvarDecl;
class ObjCPropertyDecl;
class UnresolvedSetIterator;
class UsingDecl;
class UsingShadowDecl;
class VTableContextBase;

namespace Builtin {

  class Context;

} // end namespace Builtin

enum BuiltinTemplateKind : int;

namespace comments {

  class FullComment;

} // end namespace comments

struct TypeInfo {
  uint64_t Width;
  unsigned Align;
  bool AlignIsRequired : 1;

  TypeInfo() : Width(0), Align(0), AlignIsRequired(false) {}
  TypeInfo(uint64_t Width, unsigned Align, bool AlignIsRequired)
      : Width(Width), Align(Align), AlignIsRequired(AlignIsRequired) {}
};

/// \brief Holds long-lived AST nodes (such as types and decls) that can be
/// referred to throughout the semantic analysis of a file.
class ASTContext : public RefCountedBase<ASTContext> {
  ASTContext &this_() { return *this; }

  mutable SmallVector<Type *, 0> Types;
  mutable llvm::FoldingSet<ExtQuals> ExtQualNodes;
  mutable llvm::FoldingSet<ComplexType> ComplexTypes;
  mutable llvm::FoldingSet<PointerType> PointerTypes;
  mutable llvm::FoldingSet<AdjustedType> AdjustedTypes;
  mutable llvm::FoldingSet<BlockPointerType> BlockPointerTypes;
  mutable llvm::FoldingSet<LValueReferenceType> LValueReferenceTypes;
  mutable llvm::FoldingSet<RValueReferenceType> RValueReferenceTypes;
  mutable llvm::FoldingSet<MemberPointerType> MemberPointerTypes;
  mutable llvm::FoldingSet<ConstantArrayType> ConstantArrayTypes;
  mutable llvm::FoldingSet<IncompleteArrayType> IncompleteArrayTypes;
  mutable std::vector<VariableArrayType*> VariableArrayTypes;
  mutable llvm::FoldingSet<DependentSizedArrayType> DependentSizedArrayTypes;
  mutable llvm::FoldingSet<DependentSizedExtVectorType>
    DependentSizedExtVectorTypes;
  mutable llvm::FoldingSet<VectorType> VectorTypes;
  mutable llvm::FoldingSet<FunctionNoProtoType> FunctionNoProtoTypes;
  mutable llvm::ContextualFoldingSet<FunctionProtoType, ASTContext&>
    FunctionProtoTypes;
  mutable llvm::FoldingSet<DependentTypeOfExprType> DependentTypeOfExprTypes;
  mutable llvm::FoldingSet<DependentDecltypeType> DependentDecltypeTypes;
  mutable llvm::FoldingSet<TemplateTypeParmType> TemplateTypeParmTypes;
  mutable llvm::FoldingSet<ObjCTypeParamType> ObjCTypeParamTypes;
  mutable llvm::FoldingSet<SubstTemplateTypeParmType>
    SubstTemplateTypeParmTypes;
  mutable llvm::FoldingSet<SubstTemplateTypeParmPackType>
    SubstTemplateTypeParmPackTypes;
  mutable llvm::ContextualFoldingSet<TemplateSpecializationType, ASTContext&>
    TemplateSpecializationTypes;
  mutable llvm::FoldingSet<ParenType> ParenTypes;
  mutable llvm::FoldingSet<ElaboratedType> ElaboratedTypes;
  mutable llvm::FoldingSet<DependentNameType> DependentNameTypes;
  mutable llvm::ContextualFoldingSet<DependentTemplateSpecializationType,
                                     ASTContext&>
    DependentTemplateSpecializationTypes;
  llvm::FoldingSet<PackExpansionType> PackExpansionTypes;
  mutable llvm::FoldingSet<ObjCObjectTypeImpl> ObjCObjectTypes;
  mutable llvm::FoldingSet<ObjCObjectPointerType> ObjCObjectPointerTypes;
  mutable llvm::FoldingSet<DependentUnaryTransformType>
    DependentUnaryTransformTypes;
  mutable llvm::FoldingSet<AutoType> AutoTypes;
  mutable llvm::FoldingSet<DeducedTemplateSpecializationType>
    DeducedTemplateSpecializationTypes;
  mutable llvm::FoldingSet<AtomicType> AtomicTypes;
  llvm::FoldingSet<AttributedType> AttributedTypes;
  mutable llvm::FoldingSet<PipeType> PipeTypes;

  mutable llvm::FoldingSet<QualifiedTemplateName> QualifiedTemplateNames;
  mutable llvm::FoldingSet<DependentTemplateName> DependentTemplateNames;
  mutable llvm::FoldingSet<SubstTemplateTemplateParmStorage>
    SubstTemplateTemplateParms;
  mutable llvm::ContextualFoldingSet<SubstTemplateTemplateParmPackStorage,
                                     ASTContext&>
    SubstTemplateTemplateParmPacks;

  /// \brief The set of nested name specifiers.
  ///
  /// This set is managed by the NestedNameSpecifier class.
  mutable llvm::FoldingSet<NestedNameSpecifier> NestedNameSpecifiers;
  mutable NestedNameSpecifier *GlobalNestedNameSpecifier;
  friend class NestedNameSpecifier;

  /// \brief A cache mapping from RecordDecls to ASTRecordLayouts.
  ///
  /// This is lazily created.  This is intentionally not serialized.
  mutable llvm::DenseMap<const RecordDecl*, const ASTRecordLayout*>
    ASTRecordLayouts;
  mutable llvm::DenseMap<const ObjCContainerDecl*, const ASTRecordLayout*>
    ObjCLayouts;

  /// \brief A cache from types to size and alignment information.
  typedef llvm::DenseMap<const Type *, struct TypeInfo> TypeInfoMap;
  mutable TypeInfoMap MemoizedTypeInfo;

  /// \brief A cache mapping from CXXRecordDecls to key functions.
  llvm::DenseMap<const CXXRecordDecl*, LazyDeclPtr> KeyFunctions;

  /// \brief Mapping from ObjCContainers to their ObjCImplementations.
  llvm::DenseMap<ObjCContainerDecl*, ObjCImplDecl*> ObjCImpls;

  /// \brief Mapping from ObjCMethod to its duplicate declaration in the same
  /// interface.
  llvm::DenseMap<const ObjCMethodDecl*,const ObjCMethodDecl*> ObjCMethodRedecls;

  /// \brief Mapping from __block VarDecls to their copy initialization expr.
  llvm::DenseMap<const VarDecl*, Expr*> BlockVarCopyInits;

  /// \brief Mapping from class scope functions specialization to their
  /// template patterns.
  llvm::DenseMap<const FunctionDecl*, FunctionDecl*>
    ClassScopeSpecializationPattern;

  /// \brief Mapping from materialized temporaries with static storage duration
  /// that appear in constant initializers to their evaluated values.  These are
  /// allocated in a std::map because their address must be stable.
  llvm::DenseMap<const MaterializeTemporaryExpr *, APValue *>
    MaterializedTemporaryValues;

  /// \brief Representation of a "canonical" template template parameter that
  /// is used in canonical template names.
  class CanonicalTemplateTemplateParm : public llvm::FoldingSetNode {
    TemplateTemplateParmDecl *Parm;

  public:
    CanonicalTemplateTemplateParm(TemplateTemplateParmDecl *Parm)
      : Parm(Parm) { }

    TemplateTemplateParmDecl *getParam() const { return Parm; }

    void Profile(llvm::FoldingSetNodeID &ID) { Profile(ID, Parm); }

    static void Profile(llvm::FoldingSetNodeID &ID,
                        TemplateTemplateParmDecl *Parm);
  };
  mutable llvm::FoldingSet<CanonicalTemplateTemplateParm>
    CanonTemplateTemplateParms;

  TemplateTemplateParmDecl *
    getCanonicalTemplateTemplateParmDecl(TemplateTemplateParmDecl *TTP) const;

  /// \brief The typedef for the __int128_t type.
  mutable TypedefDecl *Int128Decl;

  /// \brief The typedef for the __uint128_t type.
  mutable TypedefDecl *UInt128Decl;

  /// \brief The typedef for the target specific predefined
  /// __builtin_va_list type.
  mutable TypedefDecl *BuiltinVaListDecl;

  /// The typedef for the predefined \c __builtin_ms_va_list type.
  mutable TypedefDecl *BuiltinMSVaListDecl;

  /// \brief The typedef for the predefined \c id type.
  mutable TypedefDecl *ObjCIdDecl;

  /// \brief The typedef for the predefined \c SEL type.
  mutable TypedefDecl *ObjCSelDecl;

  /// \brief The typedef for the predefined \c Class type.
  mutable TypedefDecl *ObjCClassDecl;

  /// \brief The typedef for the predefined \c Protocol class in Objective-C.
  mutable ObjCInterfaceDecl *ObjCProtocolClassDecl;

  /// \brief The typedef for the predefined 'BOOL' type.
  mutable TypedefDecl *BOOLDecl;

  // Typedefs which may be provided defining the structure of Objective-C
  // pseudo-builtins
  QualType ObjCIdRedefinitionType;
  QualType ObjCClassRedefinitionType;
  QualType ObjCSelRedefinitionType;

  /// The identifier 'bool'.
  mutable IdentifierInfo *BoolName = nullptr;

  /// The identifier 'NSObject'.
  IdentifierInfo *NSObjectName = nullptr;

  /// The identifier 'NSCopying'.
  IdentifierInfo *NSCopyingName = nullptr;

  /// The identifier '__make_integer_seq'.
  mutable IdentifierInfo *MakeIntegerSeqName = nullptr;

  /// The identifier '__type_pack_element'.
  mutable IdentifierInfo *TypePackElementName = nullptr;

  QualType ObjCConstantStringType;
  mutable RecordDecl *CFConstantStringTagDecl;
  mutable TypedefDecl *CFConstantStringTypeDecl;

  mutable QualType ObjCSuperType;

  QualType ObjCNSStringType;

  /// \brief The typedef declaration for the Objective-C "instancetype" type.
  TypedefDecl *ObjCInstanceTypeDecl;

  /// \brief The type for the C FILE type.
  TypeDecl *FILEDecl;

  /// \brief The type for the C jmp_buf type.
  TypeDecl *jmp_bufDecl;

  /// \brief The type for the C sigjmp_buf type.
  TypeDecl *sigjmp_bufDecl;

  /// \brief The type for the C ucontext_t type.
  TypeDecl *ucontext_tDecl;

  /// \brief Type for the Block descriptor for Blocks CodeGen.
  ///
  /// Since this is only used for generation of debug info, it is not
  /// serialized.
  mutable RecordDecl *BlockDescriptorType;

  /// \brief Type for the Block descriptor for Blocks CodeGen.
  ///
  /// Since this is only used for generation of debug info, it is not
  /// serialized.
  mutable RecordDecl *BlockDescriptorExtendedType;

  /// \brief Declaration for the CUDA cudaConfigureCall function.
  FunctionDecl *cudaConfigureCallDecl;

  /// \brief Keeps track of all declaration attributes.
  ///
  /// Since so few decls have attrs, we keep them in a hash map instead of
  /// wasting space in the Decl class.
  llvm::DenseMap<const Decl*, AttrVec*> DeclAttrs;

  /// \brief A mapping from non-redeclarable declarations in modules that were
  /// merged with other declarations to the canonical declaration that they were
  /// merged into.
  llvm::DenseMap<Decl*, Decl*> MergedDecls;

  /// \brief A mapping from a defining declaration to a list of modules (other
  /// than the owning module of the declaration) that contain merged
  /// definitions of that entity.
  llvm::DenseMap<NamedDecl*, llvm::TinyPtrVector<Module*>> MergedDefModules;

  /// \brief Initializers for a module, in order. Each Decl will be either
  /// something that has a semantic effect on startup (such as a variable with
  /// a non-constant initializer), or an ImportDecl (which recursively triggers
  /// initialization of another module).
  struct PerModuleInitializers {
    llvm::SmallVector<Decl*, 4> Initializers;
    llvm::SmallVector<uint32_t, 4> LazyInitializers;

    void resolve(ASTContext &Ctx);
  };
  llvm::DenseMap<Module*, PerModuleInitializers*> ModuleInitializers;

public:
  /// \brief A type synonym for the TemplateOrInstantiation mapping.
  typedef llvm::PointerUnion<VarTemplateDecl *, MemberSpecializationInfo *>
  TemplateOrSpecializationInfo;

private:
  /// \brief A mapping to contain the template or declaration that
  /// a variable declaration describes or was instantiated from,
  /// respectively.
  ///
  /// For non-templates, this value will be NULL. For variable
  /// declarations that describe a variable template, this will be a
  /// pointer to a VarTemplateDecl. For static data members
  /// of class template specializations, this will be the
  /// MemberSpecializationInfo referring to the member variable that was
  /// instantiated or specialized. Thus, the mapping will keep track of
  /// the static data member templates from which static data members of
  /// class template specializations were instantiated.
  ///
  /// Given the following example:
  ///
  /// \code
  /// template<typename T>
  /// struct X {
  ///   static T value;
  /// };
  ///
  /// template<typename T>
  ///   T X<T>::value = T(17);
  ///
  /// int *x = &X<int>::value;
  /// \endcode
  ///
  /// This mapping will contain an entry that maps from the VarDecl for
  /// X<int>::value to the corresponding VarDecl for X<T>::value (within the
  /// class template X) and will be marked TSK_ImplicitInstantiation.
  llvm::DenseMap<const VarDecl *, TemplateOrSpecializationInfo>
  TemplateOrInstantiation;

  /// \brief Keeps track of the declaration from which a using declaration was
  /// created during instantiation.
  ///
  /// The source and target declarations are always a UsingDecl, an
  /// UnresolvedUsingValueDecl, or an UnresolvedUsingTypenameDecl.
  ///
  /// For example:
  /// \code
  /// template<typename T>
  /// struct A {
  ///   void f();
  /// };
  ///
  /// template<typename T>
  /// struct B : A<T> {
  ///   using A<T>::f;
  /// };
  ///
  /// template struct B<int>;
  /// \endcode
  ///
  /// This mapping will contain an entry that maps from the UsingDecl in
  /// B<int> to the UnresolvedUsingDecl in B<T>.
  llvm::DenseMap<NamedDecl *, NamedDecl *> InstantiatedFromUsingDecl;

  llvm::DenseMap<UsingShadowDecl*, UsingShadowDecl*>
    InstantiatedFromUsingShadowDecl;

  llvm::DenseMap<FieldDecl *, FieldDecl *> InstantiatedFromUnnamedFieldDecl;

  /// \brief Mapping that stores the methods overridden by a given C++
  /// member function.
  ///
  /// Since most C++ member functions aren't virtual and therefore
  /// don't override anything, we store the overridden functions in
  /// this map on the side rather than within the CXXMethodDecl structure.
  typedef llvm::TinyPtrVector<const CXXMethodDecl*> CXXMethodVector;
  llvm::DenseMap<const CXXMethodDecl *, CXXMethodVector> OverriddenMethods;

  /// \brief Mapping from each declaration context to its corresponding
  /// mangling numbering context (used for constructs like lambdas which
  /// need to be consistently numbered for the mangler).
  llvm::DenseMap<const DeclContext *, std::unique_ptr<MangleNumberingContext>>
      MangleNumberingContexts;

  /// \brief Side-table of mangling numbers for declarations which rarely
  /// need them (like static local vars).
  llvm::MapVector<const NamedDecl *, unsigned> MangleNumbers;
  llvm::MapVector<const VarDecl *, unsigned> StaticLocalNumbers;

  /// \brief Mapping that stores parameterIndex values for ParmVarDecls when
  /// that value exceeds the bitfield size of ParmVarDeclBits.ParameterIndex.
  typedef llvm::DenseMap<const VarDecl *, unsigned> ParameterIndexTable;
  ParameterIndexTable ParamIndices;

  ImportDecl *FirstLocalImport;
  ImportDecl *LastLocalImport;

  TranslationUnitDecl *TUDecl;
  mutable ExternCContextDecl *ExternCContext;
  mutable BuiltinTemplateDecl *MakeIntegerSeqDecl;
  mutable BuiltinTemplateDecl *TypePackElementDecl;

  /// \brief The associated SourceManager object.a
  SourceManager &SourceMgr;

  /// \brief The language options used to create the AST associated with
  ///  this ASTContext object.
  LangOptions &LangOpts;

  /// \brief Blacklist object that is used by sanitizers to decide which
  /// entities should not be instrumented.
  std::unique_ptr<SanitizerBlacklist> SanitizerBL;

  /// \brief Function filtering mechanism to determine whether a given function
  /// should be imbued with the XRay "always" or "never" attributes.
  std::unique_ptr<XRayFunctionFilter> XRayFilter;

  /// \brief The allocator used to create AST objects.
  ///
  /// AST objects are never destructed; rather, all memory associated with the
  /// AST objects will be released when the ASTContext itself is destroyed.
  mutable llvm::BumpPtrAllocator BumpAlloc;

  /// \brief Allocator for partial diagnostics.
  PartialDiagnostic::StorageAllocator DiagAllocator;

  /// \brief The current C++ ABI.
  std::unique_ptr<CXXABI> ABI;
  CXXABI *createCXXABI(const TargetInfo &T);

  /// \brief The logical -> physical address space map.
  const LangAS::Map *AddrSpaceMap;

  /// \brief Address space map mangling must be used with language specific
  /// address spaces (e.g. OpenCL/CUDA)
  bool AddrSpaceMapMangling;

  friend class ASTDeclReader;
  friend class ASTReader;
  friend class ASTWriter;
  friend class CXXRecordDecl;

  const TargetInfo *Target;
  const TargetInfo *AuxTarget;
  clang::PrintingPolicy PrintingPolicy;

public:
  IdentifierTable &Idents;
  SelectorTable &Selectors;
  Builtin::Context &BuiltinInfo;
  mutable DeclarationNameTable DeclarationNames;
  IntrusiveRefCntPtr<ExternalASTSource> ExternalSource;
  ASTMutationListener *Listener;

  /// \brief Contains parents of a node.
  typedef llvm::SmallVector<ast_type_traits::DynTypedNode, 2> ParentVector;

  /// \brief Maps from a node to its parents. This is used for nodes that have
  /// pointer identity only, which are more common and we can save space by
  /// only storing a unique pointer to them.
  typedef llvm::DenseMap<const void *,
                         llvm::PointerUnion4<const Decl *, const Stmt *,
                                             ast_type_traits::DynTypedNode *,
                                             ParentVector *>> ParentMapPointers;

  /// Parent map for nodes without pointer identity. We store a full
  /// DynTypedNode for all keys.
  typedef llvm::DenseMap<
      ast_type_traits::DynTypedNode,
      llvm::PointerUnion4<const Decl *, const Stmt *,
                          ast_type_traits::DynTypedNode *, ParentVector *>>
      ParentMapOtherNodes;

  /// Container for either a single DynTypedNode or for an ArrayRef to
  /// DynTypedNode. For use with ParentMap.
  class DynTypedNodeList {
    typedef ast_type_traits::DynTypedNode DynTypedNode;
    llvm::AlignedCharArrayUnion<ast_type_traits::DynTypedNode,
                                ArrayRef<DynTypedNode>> Storage;
    bool IsSingleNode;

  public:
    DynTypedNodeList(const DynTypedNode &N) : IsSingleNode(true) {
      new (Storage.buffer) DynTypedNode(N);
    }
    DynTypedNodeList(ArrayRef<DynTypedNode> A) : IsSingleNode(false) {
      new (Storage.buffer) ArrayRef<DynTypedNode>(A);
    }

    const ast_type_traits::DynTypedNode *begin() const {
      if (!IsSingleNode)
        return reinterpret_cast<const ArrayRef<DynTypedNode> *>(Storage.buffer)
            ->begin();
      return reinterpret_cast<const DynTypedNode *>(Storage.buffer);
    }

    const ast_type_traits::DynTypedNode *end() const {
      if (!IsSingleNode)
        return reinterpret_cast<const ArrayRef<DynTypedNode> *>(Storage.buffer)
            ->end();
      return reinterpret_cast<const DynTypedNode *>(Storage.buffer) + 1;
    }

    size_t size() const { return end() - begin(); }
    bool empty() const { return begin() == end(); }

    const DynTypedNode &operator[](size_t N) const {
      assert(N < size() && "Out of bounds!");
      return *(begin() + N);
    }
  };

  /// \brief Returns the parents of the given node.
  ///
  /// Note that this will lazily compute the parents of all nodes
  /// and store them for later retrieval. Thus, the first call is O(n)
  /// in the number of AST nodes.
  ///
  /// Caveats and FIXMEs:
  /// Calculating the parent map over all AST nodes will need to load the
  /// full AST. This can be undesirable in the case where the full AST is
  /// expensive to create (for example, when using precompiled header
  /// preambles). Thus, there are good opportunities for optimization here.
  /// One idea is to walk the given node downwards, looking for references
  /// to declaration contexts - once a declaration context is found, compute
  /// the parent map for the declaration context; if that can satisfy the
  /// request, loading the whole AST can be avoided. Note that this is made
  /// more complex by statements in templates having multiple parents - those
  /// problems can be solved by building closure over the templated parts of
  /// the AST, which also avoids touching large parts of the AST.
  /// Additionally, we will want to add an interface to already give a hint
  /// where to search for the parents, for example when looking at a statement
  /// inside a certain function.
  ///
  /// 'NodeT' can be one of Decl, Stmt, Type, TypeLoc,
  /// NestedNameSpecifier or NestedNameSpecifierLoc.
  template <typename NodeT> DynTypedNodeList getParents(const NodeT &Node) {
    return getParents(ast_type_traits::DynTypedNode::create(Node));
  }

  DynTypedNodeList getParents(const ast_type_traits::DynTypedNode &Node);

  const clang::PrintingPolicy &getPrintingPolicy() const {
    return PrintingPolicy;
  }

  void setPrintingPolicy(const clang::PrintingPolicy &Policy) {
    PrintingPolicy = Policy;
  }

  SourceManager& getSourceManager() { return SourceMgr; }
  const SourceManager& getSourceManager() const { return SourceMgr; }

  llvm::BumpPtrAllocator &getAllocator() const {
    return BumpAlloc;
  }

  void *Allocate(size_t Size, unsigned Align = 8) const {
    return BumpAlloc.Allocate(Size, Align);
  }
  template <typename T> T *Allocate(size_t Num = 1) const {
    return static_cast<T *>(Allocate(Num * sizeof(T), alignof(T)));
  }
  void Deallocate(void *Ptr) const { }

  /// Return the total amount of physical memory allocated for representing
  /// AST nodes and type information.
  size_t getASTAllocatedMemory() const {
    return BumpAlloc.getTotalMemory();
  }
  /// Return the total memory used for various side tables.
  size_t getSideTableAllocatedMemory() const;

  PartialDiagnostic::StorageAllocator &getDiagAllocator() {
    return DiagAllocator;
  }

  const TargetInfo &getTargetInfo() const { return *Target; }
  const TargetInfo *getAuxTargetInfo() const { return AuxTarget; }

  /// getIntTypeForBitwidth -
  /// sets integer QualTy according to specified details:
  /// bitwidth, signed/unsigned.
  /// Returns empty type if there is no appropriate target types.
  QualType getIntTypeForBitwidth(unsigned DestWidth,
                                 unsigned Signed) const;
  /// getRealTypeForBitwidth -
  /// sets floating point QualTy according to specified bitwidth.
  /// Returns empty type if there is no appropriate target types.
  QualType getRealTypeForBitwidth(unsigned DestWidth) const;

  bool AtomicUsesUnsupportedLibcall(const AtomicExpr *E) const;

  const LangOptions& getLangOpts() const { return LangOpts; }

  const SanitizerBlacklist &getSanitizerBlacklist() const {
    return *SanitizerBL;
  }

  const XRayFunctionFilter &getXRayFilter() const {
    return *XRayFilter;
  }

  DiagnosticsEngine &getDiagnostics() const;

  FullSourceLoc getFullLoc(SourceLocation Loc) const {
    return FullSourceLoc(Loc,SourceMgr);
  }

  /// \brief All comments in this translation unit.
  RawCommentList Comments;

  /// \brief True if comments are already loaded from ExternalASTSource.
  mutable bool CommentsLoaded;

  class RawCommentAndCacheFlags {
  public:
    enum Kind {
      /// We searched for a comment attached to the particular declaration, but
      /// didn't find any.
      ///
      /// getRaw() == 0.
      NoCommentInDecl = 0,

      /// We have found a comment attached to this particular declaration.
      ///
      /// getRaw() != 0.
      FromDecl,

      /// This declaration does not have an attached comment, and we have
      /// searched the redeclaration chain.
      ///
      /// If getRaw() == 0, the whole redeclaration chain does not have any
      /// comments.
      ///
      /// If getRaw() != 0, it is a comment propagated from other
      /// redeclaration.
      FromRedecl
    };

    Kind getKind() const LLVM_READONLY {
      return Data.getInt();
    }

    void setKind(Kind K) {
      Data.setInt(K);
    }

    const RawComment *getRaw() const LLVM_READONLY {
      return Data.getPointer();
    }

    void setRaw(const RawComment *RC) {
      Data.setPointer(RC);
    }

    const Decl *getOriginalDecl() const LLVM_READONLY {
      return OriginalDecl;
    }

    void setOriginalDecl(const Decl *Orig) {
      OriginalDecl = Orig;
    }

  private:
    llvm::PointerIntPair<const RawComment *, 2, Kind> Data;
    const Decl *OriginalDecl;
  };

  /// \brief Mapping from declarations to comments attached to any
  /// redeclaration.
  ///
  /// Raw comments are owned by Comments list.  This mapping is populated
  /// lazily.
  mutable llvm::DenseMap<const Decl *, RawCommentAndCacheFlags> RedeclComments;

  /// \brief Mapping from declarations to parsed comments attached to any
  /// redeclaration.
  mutable llvm::DenseMap<const Decl *, comments::FullComment *> ParsedComments;

  /// \brief Return the documentation comment attached to a given declaration,
  /// without looking into cache.
  RawComment *getRawCommentForDeclNoCache(const Decl *D) const;

public:
  RawCommentList &getRawCommentList() {
    return Comments;
  }

  void addComment(const RawComment &RC) {
    assert(LangOpts.RetainCommentsFromSystemHeaders ||
           !SourceMgr.isInSystemHeader(RC.getSourceRange().getBegin()));
    Comments.addComment(RC, BumpAlloc);
  }

  /// \brief Return the documentation comment attached to a given declaration.
  /// Returns NULL if no comment is attached.
  ///
  /// \param OriginalDecl if not NULL, is set to declaration AST node that had
  /// the comment, if the comment we found comes from a redeclaration.
  const RawComment *
  getRawCommentForAnyRedecl(const Decl *D,
                            const Decl **OriginalDecl = nullptr) const;

  /// Return parsed documentation comment attached to a given declaration.
  /// Returns NULL if no comment is attached.
  ///
  /// \param PP the Preprocessor used with this TU.  Could be NULL if
  /// preprocessor is not available.
  comments::FullComment *getCommentForDecl(const Decl *D,
                                           const Preprocessor *PP) const;

  /// Return parsed documentation comment attached to a given declaration.
  /// Returns NULL if no comment is attached. Does not look at any
  /// redeclarations of the declaration.
  comments::FullComment *getLocalCommentForDeclUncached(const Decl *D) const;

  comments::FullComment *cloneFullComment(comments::FullComment *FC,
                                         const Decl *D) const;

private:
  mutable comments::CommandTraits CommentCommandTraits;

  /// \brief Iterator that visits import declarations.
  class import_iterator {
    ImportDecl *Import;

  public:
    typedef ImportDecl               *value_type;
    typedef ImportDecl               *reference;
    typedef ImportDecl               *pointer;
    typedef int                       difference_type;
    typedef std::forward_iterator_tag iterator_category;

    import_iterator() : Import() {}
    explicit import_iterator(ImportDecl *Import) : Import(Import) {}

    reference operator*() const { return Import; }
    pointer operator->() const { return Import; }

    import_iterator &operator++() {
      Import = ASTContext::getNextLocalImport(Import);
      return *this;
    }

    import_iterator operator++(int) {
      import_iterator Other(*this);
      ++(*this);
      return Other;
    }

    friend bool operator==(import_iterator X, import_iterator Y) {
      return X.Import == Y.Import;
    }

    friend bool operator!=(import_iterator X, import_iterator Y) {
      return X.Import != Y.Import;
    }
  };

public:
  comments::CommandTraits &getCommentCommandTraits() const {
    return CommentCommandTraits;
  }

  /// \brief Retrieve the attributes for the given declaration.
  AttrVec& getDeclAttrs(const Decl *D);

  /// \brief Erase the attributes corresponding to the given declaration.
  void eraseDeclAttrs(const Decl *D);

  /// \brief If this variable is an instantiated static data member of a
  /// class template specialization, returns the templated static data member
  /// from which it was instantiated.
  // FIXME: Remove ?
  MemberSpecializationInfo *getInstantiatedFromStaticDataMember(
                                                           const VarDecl *Var);

  TemplateOrSpecializationInfo
  getTemplateOrSpecializationInfo(const VarDecl *Var);

  FunctionDecl *getClassScopeSpecializationPattern(const FunctionDecl *FD);

  void setClassScopeSpecializationPattern(FunctionDecl *FD,
                                          FunctionDecl *Pattern);

  /// \brief Note that the static data member \p Inst is an instantiation of
  /// the static data member template \p Tmpl of a class template.
  void setInstantiatedFromStaticDataMember(VarDecl *Inst, VarDecl *Tmpl,
                                           TemplateSpecializationKind TSK,
                        SourceLocation PointOfInstantiation = SourceLocation());

  void setTemplateOrSpecializationInfo(VarDecl *Inst,
                                       TemplateOrSpecializationInfo TSI);

  /// \brief If the given using decl \p Inst is an instantiation of a
  /// (possibly unresolved) using decl from a template instantiation,
  /// return it.
  NamedDecl *getInstantiatedFromUsingDecl(NamedDecl *Inst);

  /// \brief Remember that the using decl \p Inst is an instantiation
  /// of the using decl \p Pattern of a class template.
  void setInstantiatedFromUsingDecl(NamedDecl *Inst, NamedDecl *Pattern);

  void setInstantiatedFromUsingShadowDecl(UsingShadowDecl *Inst,
                                          UsingShadowDecl *Pattern);
  UsingShadowDecl *getInstantiatedFromUsingShadowDecl(UsingShadowDecl *Inst);

  FieldDecl *getInstantiatedFromUnnamedFieldDecl(FieldDecl *Field);

  void setInstantiatedFromUnnamedFieldDecl(FieldDecl *Inst, FieldDecl *Tmpl);

  // Access to the set of methods overridden by the given C++ method.
  typedef CXXMethodVector::const_iterator overridden_cxx_method_iterator;
  overridden_cxx_method_iterator
  overridden_methods_begin(const CXXMethodDecl *Method) const;

  overridden_cxx_method_iterator
  overridden_methods_end(const CXXMethodDecl *Method) const;

  unsigned overridden_methods_size(const CXXMethodDecl *Method) const;
  typedef llvm::iterator_range<overridden_cxx_method_iterator>
      overridden_method_range;
  overridden_method_range overridden_methods(const CXXMethodDecl *Method) const;

  /// \brief Note that the given C++ \p Method overrides the given \p
  /// Overridden method.
  void addOverriddenMethod(const CXXMethodDecl *Method,
                           const CXXMethodDecl *Overridden);

  /// \brief Return C++ or ObjC overridden methods for the given \p Method.
  ///
  /// An ObjC method is considered to override any method in the class's
  /// base classes, its protocols, or its categories' protocols, that has
  /// the same selector and is of the same kind (class or instance).
  /// A method in an implementation is not considered as overriding the same
  /// method in the interface or its categories.
  void getOverriddenMethods(
                        const NamedDecl *Method,
                        SmallVectorImpl<const NamedDecl *> &Overridden) const;

  /// \brief Notify the AST context that a new import declaration has been
  /// parsed or implicitly created within this translation unit.
  void addedLocalImportDecl(ImportDecl *Import);

  static ImportDecl *getNextLocalImport(ImportDecl *Import) {
    return Import->NextLocalImport;
  }

  typedef llvm::iterator_range<import_iterator> import_range;
  import_range local_imports() const {
    return import_range(import_iterator(FirstLocalImport), import_iterator());
  }

  Decl *getPrimaryMergedDecl(Decl *D) {
    Decl *Result = MergedDecls.lookup(D);
    return Result ? Result : D;
  }
  void setPrimaryMergedDecl(Decl *D, Decl *Primary) {
    MergedDecls[D] = Primary;
  }

  /// \brief Note that the definition \p ND has been merged into module \p M,
  /// and should be visible whenever \p M is visible.
  void mergeDefinitionIntoModule(NamedDecl *ND, Module *M,
                                 bool NotifyListeners = true);
  /// \brief Clean up the merged definition list. Call this if you might have
  /// added duplicates into the list.
  void deduplicateMergedDefinitonsFor(NamedDecl *ND);

  /// \brief Get the additional modules in which the definition \p Def has
  /// been merged.
  ArrayRef<Module*> getModulesWithMergedDefinition(const NamedDecl *Def) {
    auto MergedIt = MergedDefModules.find(Def);
    if (MergedIt == MergedDefModules.end())
      return None;
    return MergedIt->second;
  }

  /// Add a declaration to the list of declarations that are initialized
  /// for a module. This will typically be a global variable (with internal
  /// linkage) that runs module initializers, such as the iostream initializer,
  /// or an ImportDecl nominating another module that has initializers.
  void addModuleInitializer(Module *M, Decl *Init);

  void addLazyModuleInitializers(Module *M, ArrayRef<uint32_t> IDs);

  /// Get the initializations to perform when importing a module, if any.
  ArrayRef<Decl*> getModuleInitializers(Module *M);

  TranslationUnitDecl *getTranslationUnitDecl() const { return TUDecl; }

  ExternCContextDecl *getExternCContextDecl() const;
  BuiltinTemplateDecl *getMakeIntegerSeqDecl() const;
  BuiltinTemplateDecl *getTypePackElementDecl() const;

  // Builtin Types.
  CanQualType VoidTy;
  CanQualType BoolTy;
  CanQualType CharTy;
  CanQualType WCharTy;  // [C++ 3.9.1p5].
  CanQualType WideCharTy; // Same as WCharTy in C++, integer type in C99.
  CanQualType WIntTy;   // [C99 7.24.1], integer type unchanged by default promotions.
  CanQualType Char16Ty; // [C++0x 3.9.1p5], integer type in C99.
  CanQualType Char32Ty; // [C++0x 3.9.1p5], integer type in C99.
  CanQualType SignedCharTy, ShortTy, IntTy, LongTy, LongLongTy, Int128Ty;
  CanQualType UnsignedCharTy, UnsignedShortTy, UnsignedIntTy, UnsignedLongTy;
  CanQualType UnsignedLongLongTy, UnsignedInt128Ty;
  CanQualType FloatTy, DoubleTy, LongDoubleTy, Float128Ty;
  CanQualType HalfTy; // [OpenCL 6.1.1.1], ARM NEON
  CanQualType FloatComplexTy, DoubleComplexTy, LongDoubleComplexTy;
  CanQualType Float128ComplexTy;
  CanQualType VoidPtrTy, NullPtrTy;
  CanQualType DependentTy, OverloadTy, BoundMemberTy, UnknownAnyTy;
  CanQualType BuiltinFnTy;
  CanQualType PseudoObjectTy, ARCUnbridgedCastTy;
  CanQualType ObjCBuiltinIdTy, ObjCBuiltinClassTy, ObjCBuiltinSelTy;
  CanQualType ObjCBuiltinBoolTy;
#define IMAGE_TYPE(ImgType, Id, SingletonId, Access, Suffix) \
  CanQualType SingletonId;
#include "clang/Basic/OpenCLImageTypes.def"
  CanQualType OCLSamplerTy, OCLEventTy, OCLClkEventTy;
  CanQualType OCLQueueTy, OCLReserveIDTy;
  CanQualType OMPArraySectionTy;

  // Types for deductions in C++0x [stmt.ranged]'s desugaring. Built on demand.
  mutable QualType AutoDeductTy;     // Deduction against 'auto'.
  mutable QualType AutoRRefDeductTy; // Deduction against 'auto &&'.

  // Decl used to help define __builtin_va_list for some targets.
  // The decl is built when constructing 'BuiltinVaListDecl'.
  mutable Decl *VaListTagDecl;

  ASTContext(LangOptions &LOpts, SourceManager &SM, IdentifierTable &idents,
             SelectorTable &sels, Builtin::Context &builtins);
  ASTContext(const ASTContext &) = delete;
  ASTContext &operator=(const ASTContext &) = delete;
  ~ASTContext();

  /// \brief Attach an external AST source to the AST context.
  ///
  /// The external AST source provides the ability to load parts of
  /// the abstract syntax tree as needed from some external storage,
  /// e.g., a precompiled header.
  void setExternalSource(IntrusiveRefCntPtr<ExternalASTSource> Source);

  /// \brief Retrieve a pointer to the external AST source associated
  /// with this AST context, if any.
  ExternalASTSource *getExternalSource() const {
    return ExternalSource.get();
  }

  /// \brief Attach an AST mutation listener to the AST context.
  ///
  /// The AST mutation listener provides the ability to track modifications to
  /// the abstract syntax tree entities committed after they were initially
  /// created.
  void setASTMutationListener(ASTMutationListener *Listener) {
    this->Listener = Listener;
  }

  /// \brief Retrieve a pointer to the AST mutation listener associated
  /// with this AST context, if any.
  ASTMutationListener *getASTMutationListener() const { return Listener; }

  void PrintStats() const;
  const SmallVectorImpl<Type *>& getTypes() const { return Types; }

  BuiltinTemplateDecl *buildBuiltinTemplateDecl(BuiltinTemplateKind BTK,
                                                const IdentifierInfo *II) const;

  /// \brief Create a new implicit TU-level CXXRecordDecl or RecordDecl
  /// declaration.
  RecordDecl *buildImplicitRecord(StringRef Name,
                                  RecordDecl::TagKind TK = TTK_Struct) const;

  /// \brief Create a new implicit TU-level typedef declaration.
  TypedefDecl *buildImplicitTypedef(QualType T, StringRef Name) const;

  /// \brief Retrieve the declaration for the 128-bit signed integer type.
  TypedefDecl *getInt128Decl() const;

  /// \brief Retrieve the declaration for the 128-bit unsigned integer type.
  TypedefDecl *getUInt128Decl() const;

  //===--------------------------------------------------------------------===//
  //                           Type Constructors
  //===--------------------------------------------------------------------===//

private:
  /// \brief Return a type with extended qualifiers.
  QualType getExtQualType(const Type *Base, Qualifiers Quals) const;

  QualType getTypeDeclTypeSlow(const TypeDecl *Decl) const;

  QualType getPipeType(QualType T, bool ReadOnly) const;

public:
  /// \brief Return the uniqued reference to the type for an address space
  /// qualified type with the specified type and address space.
  ///
  /// The resulting type has a union of the qualifiers from T and the address
  /// space. If T already has an address space specifier, it is silently
  /// replaced.
  QualType getAddrSpaceQualType(QualType T, unsigned AddressSpace) const;

  /// \brief Apply Objective-C protocol qualifiers to the given type.
  /// \param allowOnPointerType specifies if we can apply protocol
  /// qualifiers on ObjCObjectPointerType. It can be set to true when
  /// contructing the canonical type of a Objective-C type parameter.
  QualType applyObjCProtocolQualifiers(QualType type,
      ArrayRef<ObjCProtocolDecl *> protocols, bool &hasError,
      bool allowOnPointerType = false) const;

  /// \brief Return the uniqued reference to the type for an Objective-C
  /// gc-qualified type.
  ///
  /// The retulting type has a union of the qualifiers from T and the gc
  /// attribute.
  QualType getObjCGCQualType(QualType T, Qualifiers::GC gcAttr) const;

  /// \brief Return the uniqued reference to the type for a \c restrict
  /// qualified type.
  ///
  /// The resulting type has a union of the qualifiers from \p T and
  /// \c restrict.
  QualType getRestrictType(QualType T) const {
    return T.withFastQualifiers(Qualifiers::Restrict);
  }

  /// \brief Return the uniqued reference to the type for a \c volatile
  /// qualified type.
  ///
  /// The resulting type has a union of the qualifiers from \p T and
  /// \c volatile.
  QualType getVolatileType(QualType T) const {
    return T.withFastQualifiers(Qualifiers::Volatile);
  }

  /// \brief Return the uniqued reference to the type for a \c const
  /// qualified type.
  ///
  /// The resulting type has a union of the qualifiers from \p T and \c const.
  ///
  /// It can be reasonably expected that this will always be equivalent to
  /// calling T.withConst().
  QualType getConstType(QualType T) const { return T.withConst(); }

  /// \brief Change the ExtInfo on a function type.
  const FunctionType *adjustFunctionType(const FunctionType *Fn,
                                         FunctionType::ExtInfo EInfo);

  /// Adjust the given function result type.
  CanQualType getCanonicalFunctionResultType(QualType ResultType) const;

  /// \brief Change the result type of a function type once it is deduced.
  void adjustDeducedFunctionResultType(FunctionDecl *FD, QualType ResultType);

  /// \brief Determine whether two function types are the same, ignoring
  /// exception specifications in cases where they're part of the type.
  bool hasSameFunctionTypeIgnoringExceptionSpec(QualType T, QualType U);

  /// \brief Change the exception specification on a function once it is
  /// delay-parsed, instantiated, or computed.
  void adjustExceptionSpec(FunctionDecl *FD,
                           const FunctionProtoType::ExceptionSpecInfo &ESI,
                           bool AsWritten = false);

  /// \brief Return the uniqued reference to the type for a complex
  /// number with the specified element type.
  QualType getComplexType(QualType T) const;
  CanQualType getComplexType(CanQualType T) const {
    return CanQualType::CreateUnsafe(getComplexType((QualType) T));
  }

  /// \brief Return the uniqued reference to the type for a pointer to
  /// the specified type.
  QualType getPointerType(QualType T) const;
  CanQualType getPointerType(CanQualType T) const {
    return CanQualType::CreateUnsafe(getPointerType((QualType) T));
  }

  /// \brief Return the uniqued reference to a type adjusted from the original
  /// type to a new type.
  QualType getAdjustedType(QualType Orig, QualType New) const;
  CanQualType getAdjustedType(CanQualType Orig, CanQualType New) const {
    return CanQualType::CreateUnsafe(
        getAdjustedType((QualType)Orig, (QualType)New));
  }

  /// \brief Return the uniqued reference to the decayed version of the given
  /// type.  Can only be called on array and function types which decay to
  /// pointer types.
  QualType getDecayedType(QualType T) const;
  CanQualType getDecayedType(CanQualType T) const {
    return CanQualType::CreateUnsafe(getDecayedType((QualType) T));
  }

  /// \brief Return the uniqued reference to the atomic type for the specified
  /// type.
  QualType getAtomicType(QualType T) const;

  /// \brief Return the uniqued reference to the type for a block of the
  /// specified type.
  QualType getBlockPointerType(QualType T) const;

  /// Gets the struct used to keep track of the descriptor for pointer to
  /// blocks.
  QualType getBlockDescriptorType() const;

  /// \brief Return a read_only pipe type for the specified type.
  QualType getReadPipeType(QualType T) const;
  /// \brief Return a write_only pipe type for the specified type.
  QualType getWritePipeType(QualType T) const;

  /// Gets the struct used to keep track of the extended descriptor for
  /// pointer to blocks.
  QualType getBlockDescriptorExtendedType() const;

  void setcudaConfigureCallDecl(FunctionDecl *FD) {
    cudaConfigureCallDecl = FD;
  }
  FunctionDecl *getcudaConfigureCallDecl() {
    return cudaConfigureCallDecl;
  }

  /// Returns true iff we need copy/dispose helpers for the given type.
  bool BlockRequiresCopying(QualType Ty, const VarDecl *D);


  /// Returns true, if given type has a known lifetime. HasByrefExtendedLayout is set
  /// to false in this case. If HasByrefExtendedLayout returns true, byref variable
  /// has extended lifetime.
  bool getByrefLifetime(QualType Ty,
                        Qualifiers::ObjCLifetime &Lifetime,
                        bool &HasByrefExtendedLayout) const;

  /// \brief Return the uniqued reference to the type for an lvalue reference
  /// to the specified type.
  QualType getLValueReferenceType(QualType T, bool SpelledAsLValue = true)
    const;

  /// \brief Return the uniqued reference to the type for an rvalue reference
  /// to the specified type.
  QualType getRValueReferenceType(QualType T) const;

  /// \brief Return the uniqued reference to the type for a member pointer to
  /// the specified type in the specified class.
  ///
  /// The class \p Cls is a \c Type because it could be a dependent name.
  QualType getMemberPointerType(QualType T, const Type *Cls) const;

  /// \brief Return a non-unique reference to the type for a variable array of
  /// the specified element type.
  QualType getVariableArrayType(QualType EltTy, Expr *NumElts,
                                ArrayType::ArraySizeModifier ASM,
                                unsigned IndexTypeQuals,
                                SourceRange Brackets) const;

  /// \brief Return a non-unique reference to the type for a dependently-sized
  /// array of the specified element type.
  ///
  /// FIXME: We will need these to be uniqued, or at least comparable, at some
  /// point.
  QualType getDependentSizedArrayType(QualType EltTy, Expr *NumElts,
                                      ArrayType::ArraySizeModifier ASM,
                                      unsigned IndexTypeQuals,
                                      SourceRange Brackets) const;

  /// \brief Return a unique reference to the type for an incomplete array of
  /// the specified element type.
  QualType getIncompleteArrayType(QualType EltTy,
                                  ArrayType::ArraySizeModifier ASM,
                                  unsigned IndexTypeQuals) const;

  /// \brief Return the unique reference to the type for a constant array of
  /// the specified element type.
  QualType getConstantArrayType(QualType EltTy, const llvm::APInt &ArySize,
                                ArrayType::ArraySizeModifier ASM,
                                unsigned IndexTypeQuals) const;

  /// \brief Returns a vla type where known sizes are replaced with [*].
  QualType getVariableArrayDecayedType(QualType Ty) const;

  /// \brief Return the unique reference to a vector type of the specified
  /// element type and size.
  ///
  /// \pre \p VectorType must be a built-in type.
  QualType getVectorType(QualType VectorType, unsigned NumElts,
                         VectorType::VectorKind VecKind) const;

  /// \brief Return the unique reference to an extended vector type
  /// of the specified element type and size.
  ///
  /// \pre \p VectorType must be a built-in type.
  QualType getExtVectorType(QualType VectorType, unsigned NumElts) const;

  /// \pre Return a non-unique reference to the type for a dependently-sized
  /// vector of the specified element type.
  ///
  /// FIXME: We will need these to be uniqued, or at least comparable, at some
  /// point.
  QualType getDependentSizedExtVectorType(QualType VectorType,
                                          Expr *SizeExpr,
                                          SourceLocation AttrLoc) const;

  /// \brief Return a K&R style C function type like 'int()'.
  QualType getFunctionNoProtoType(QualType ResultTy,
                                  const FunctionType::ExtInfo &Info) const;

  QualType getFunctionNoProtoType(QualType ResultTy) const {
    return getFunctionNoProtoType(ResultTy, FunctionType::ExtInfo());
  }

  /// \brief Return a normal function type with a typed argument list.
  QualType getFunctionType(QualType ResultTy, ArrayRef<QualType> Args,
                           const FunctionProtoType::ExtProtoInfo &EPI) const {
    return getFunctionTypeInternal(ResultTy, Args, EPI, false);
  }

private:
  /// \brief Return a normal function type with a typed argument list.
  QualType getFunctionTypeInternal(QualType ResultTy, ArrayRef<QualType> Args,
                                   const FunctionProtoType::ExtProtoInfo &EPI,
                                   bool OnlyWantCanonical) const;

public:
  /// \brief Return the unique reference to the type for the specified type
  /// declaration.
  QualType getTypeDeclType(const TypeDecl *Decl,
                           const TypeDecl *PrevDecl = nullptr) const {
    assert(Decl && "Passed null for Decl param");
    if (Decl->TypeForDecl) return QualType(Decl->TypeForDecl, 0);

    if (PrevDecl) {
      assert(PrevDecl->TypeForDecl && "previous decl has no TypeForDecl");
      Decl->TypeForDecl = PrevDecl->TypeForDecl;
      return QualType(PrevDecl->TypeForDecl, 0);
    }

    return getTypeDeclTypeSlow(Decl);
  }

  /// \brief Return the unique reference to the type for the specified
  /// typedef-name decl.
  QualType getTypedefType(const TypedefNameDecl *Decl,
                          QualType Canon = QualType()) const;

  QualType getRecordType(const RecordDecl *Decl) const;

  QualType getEnumType(const EnumDecl *Decl) const;

  QualType getInjectedClassNameType(CXXRecordDecl *Decl, QualType TST) const;

  QualType getAttributedType(AttributedType::Kind attrKind,
                             QualType modifiedType,
                             QualType equivalentType);

  QualType getSubstTemplateTypeParmType(const TemplateTypeParmType *Replaced,
                                        QualType Replacement) const;
  QualType getSubstTemplateTypeParmPackType(
                                          const TemplateTypeParmType *Replaced,
                                            const TemplateArgument &ArgPack);

  QualType
  getTemplateTypeParmType(unsigned Depth, unsigned Index,
                          bool ParameterPack,
                          TemplateTypeParmDecl *ParmDecl = nullptr) const;

  QualType getTemplateSpecializationType(TemplateName T,
                                         ArrayRef<TemplateArgument> Args,
                                         QualType Canon = QualType()) const;

  QualType
  getCanonicalTemplateSpecializationType(TemplateName T,
                                         ArrayRef<TemplateArgument> Args) const;

  QualType getTemplateSpecializationType(TemplateName T,
                                         const TemplateArgumentListInfo &Args,
                                         QualType Canon = QualType()) const;

  TypeSourceInfo *
  getTemplateSpecializationTypeInfo(TemplateName T, SourceLocation TLoc,
                                    const TemplateArgumentListInfo &Args,
                                    QualType Canon = QualType()) const;

  QualType getParenType(QualType NamedType) const;

  QualType getElaboratedType(ElaboratedTypeKeyword Keyword,
                             NestedNameSpecifier *NNS,
                             QualType NamedType) const;
  QualType getDependentNameType(ElaboratedTypeKeyword Keyword,
                                NestedNameSpecifier *NNS,
                                const IdentifierInfo *Name,
                                QualType Canon = QualType()) const;

  QualType getDependentTemplateSpecializationType(ElaboratedTypeKeyword Keyword,
                                                  NestedNameSpecifier *NNS,
                                                  const IdentifierInfo *Name,
                                    const TemplateArgumentListInfo &Args) const;
  QualType getDependentTemplateSpecializationType(
      ElaboratedTypeKeyword Keyword, NestedNameSpecifier *NNS,
      const IdentifierInfo *Name, ArrayRef<TemplateArgument> Args) const;

  TemplateArgument getInjectedTemplateArg(NamedDecl *ParamDecl);

  /// Get a template argument list with one argument per template parameter
  /// in a template parameter list, such as for the injected class name of
  /// a class template.
  void getInjectedTemplateArgs(const TemplateParameterList *Params,
                               SmallVectorImpl<TemplateArgument> &Args);

  QualType getPackExpansionType(QualType Pattern,
                                Optional<unsigned> NumExpansions);

  QualType getObjCInterfaceType(const ObjCInterfaceDecl *Decl,
                                ObjCInterfaceDecl *PrevDecl = nullptr) const;

  /// Legacy interface: cannot provide type arguments or __kindof.
  QualType getObjCObjectType(QualType Base,
                             ObjCProtocolDecl * const *Protocols,
                             unsigned NumProtocols) const;

  QualType getObjCObjectType(QualType Base,
                             ArrayRef<QualType> typeArgs,
                             ArrayRef<ObjCProtocolDecl *> protocols,
                             bool isKindOf) const;

  QualType getObjCTypeParamType(const ObjCTypeParamDecl *Decl,
                                ArrayRef<ObjCProtocolDecl *> protocols,
                                QualType Canonical = QualType()) const;

  bool ObjCObjectAdoptsQTypeProtocols(QualType QT, ObjCInterfaceDecl *Decl);
  /// QIdProtocolsAdoptObjCObjectProtocols - Checks that protocols in
  /// QT's qualified-id protocol list adopt all protocols in IDecl's list
  /// of protocols.
  bool QIdProtocolsAdoptObjCObjectProtocols(QualType QT,
                                            ObjCInterfaceDecl *IDecl);

  /// \brief Return a ObjCObjectPointerType type for the given ObjCObjectType.
  QualType getObjCObjectPointerType(QualType OIT) const;

  /// \brief GCC extension.
  QualType getTypeOfExprType(Expr *e) const;
  QualType getTypeOfType(QualType t) const;

  /// \brief C++11 decltype.
  QualType getDecltypeType(Expr *e, QualType UnderlyingType) const;

  /// \brief Unary type transforms
  QualType getUnaryTransformType(QualType BaseType, QualType UnderlyingType,
                                 UnaryTransformType::UTTKind UKind) const;

  /// \brief C++11 deduced auto type.
  QualType getAutoType(QualType DeducedType, AutoTypeKeyword Keyword,
                       bool IsDependent) const;

  /// \brief C++11 deduction pattern for 'auto' type.
  QualType getAutoDeductType() const;

  /// \brief C++11 deduction pattern for 'auto &&' type.
  QualType getAutoRRefDeductType() const;

  /// \brief C++1z deduced class template specialization type.
  QualType getDeducedTemplateSpecializationType(TemplateName Template,
                                                QualType DeducedType,
                                                bool IsDependent) const;

  /// \brief Return the unique reference to the type for the specified TagDecl
  /// (struct/union/class/enum) decl.
  QualType getTagDeclType(const TagDecl *Decl) const;

  /// \brief Return the unique type for "size_t" (C99 7.17), defined in
  /// <stddef.h>.
  ///
  /// The sizeof operator requires this (C99 6.5.3.4p4).
  CanQualType getSizeType() const;

  /// \brief Return the unique type for "intmax_t" (C99 7.18.1.5), defined in
  /// <stdint.h>.
  CanQualType getIntMaxType() const;

  /// \brief Return the unique type for "uintmax_t" (C99 7.18.1.5), defined in
  /// <stdint.h>.
  CanQualType getUIntMaxType() const;

  /// \brief Return the unique wchar_t type available in C++ (and available as
  /// __wchar_t as a Microsoft extension).
  QualType getWCharType() const { return WCharTy; }

  /// \brief Return the type of wide characters. In C++, this returns the
  /// unique wchar_t type. In C99, this returns a type compatible with the type
  /// defined in <stddef.h> as defined by the target.
  QualType getWideCharType() const { return WideCharTy; }

  /// \brief Return the type of "signed wchar_t".
  ///
  /// Used when in C++, as a GCC extension.
  QualType getSignedWCharType() const;

  /// \brief Return the type of "unsigned wchar_t".
  ///
  /// Used when in C++, as a GCC extension.
  QualType getUnsignedWCharType() const;

  /// \brief In C99, this returns a type compatible with the type
  /// defined in <stddef.h> as defined by the target.
  QualType getWIntType() const { return WIntTy; }

  /// \brief Return a type compatible with "intptr_t" (C99 7.18.1.4),
  /// as defined by the target.
  QualType getIntPtrType() const;

  /// \brief Return a type compatible with "uintptr_t" (C99 7.18.1.4),
  /// as defined by the target.
  QualType getUIntPtrType() const;

  /// \brief Return the unique type for "ptrdiff_t" (C99 7.17) defined in
  /// <stddef.h>. Pointer - pointer requires this (C99 6.5.6p9).
  QualType getPointerDiffType() const;

  /// \brief Return the unique type for "pid_t" defined in
  /// <sys/types.h>. We need this to compute the correct type for vfork().
  QualType getProcessIDType() const;

  /// \brief Return the C structure type used to represent constant CFStrings.
  QualType getCFConstantStringType() const;

  /// \brief Returns the C struct type for objc_super
  QualType getObjCSuperType() const;
  void setObjCSuperType(QualType ST) { ObjCSuperType = ST; }

  /// Get the structure type used to representation CFStrings, or NULL
  /// if it hasn't yet been built.
  QualType getRawCFConstantStringType() const {
    if (CFConstantStringTypeDecl)
      return getTypedefType(CFConstantStringTypeDecl);
    return QualType();
  }
  void setCFConstantStringType(QualType T);
  TypedefDecl *getCFConstantStringDecl() const;
  RecordDecl *getCFConstantStringTagDecl() const;

  // This setter/getter represents the ObjC type for an NSConstantString.
  void setObjCConstantStringInterface(ObjCInterfaceDecl *Decl);
  QualType getObjCConstantStringInterface() const {
    return ObjCConstantStringType;
  }

  QualType getObjCNSStringType() const {
    return ObjCNSStringType;
  }

  void setObjCNSStringType(QualType T) {
    ObjCNSStringType = T;
  }

  /// \brief Retrieve the type that \c id has been defined to, which may be
  /// different from the built-in \c id if \c id has been typedef'd.
  QualType getObjCIdRedefinitionType() const {
    if (ObjCIdRedefinitionType.isNull())
      return getObjCIdType();
    return ObjCIdRedefinitionType;
  }

  /// \brief Set the user-written type that redefines \c id.
  void setObjCIdRedefinitionType(QualType RedefType) {
    ObjCIdRedefinitionType = RedefType;
  }

  /// \brief Retrieve the type that \c Class has been defined to, which may be
  /// different from the built-in \c Class if \c Class has been typedef'd.
  QualType getObjCClassRedefinitionType() const {
    if (ObjCClassRedefinitionType.isNull())
      return getObjCClassType();
    return ObjCClassRedefinitionType;
  }

  /// \brief Set the user-written type that redefines 'SEL'.
  void setObjCClassRedefinitionType(QualType RedefType) {
    ObjCClassRedefinitionType = RedefType;
  }

  /// \brief Retrieve the type that 'SEL' has been defined to, which may be
  /// different from the built-in 'SEL' if 'SEL' has been typedef'd.
  QualType getObjCSelRedefinitionType() const {
    if (ObjCSelRedefinitionType.isNull())
      return getObjCSelType();
    return ObjCSelRedefinitionType;
  }

  /// \brief Set the user-written type that redefines 'SEL'.
  void setObjCSelRedefinitionType(QualType RedefType) {
    ObjCSelRedefinitionType = RedefType;
  }

  /// Retrieve the identifier 'NSObject'.
  IdentifierInfo *getNSObjectName() {
    if (!NSObjectName) {
      NSObjectName = &Idents.get("NSObject");
    }

    return NSObjectName;
  }

  /// Retrieve the identifier 'NSCopying'.
  IdentifierInfo *getNSCopyingName() {
    if (!NSCopyingName) {
      NSCopyingName = &Idents.get("NSCopying");
    }

    return NSCopyingName;
  }

  /// Retrieve the identifier 'bool'.
  IdentifierInfo *getBoolName() const {
    if (!BoolName)
      BoolName = &Idents.get("bool");
    return BoolName;
  }

  IdentifierInfo *getMakeIntegerSeqName() const {
    if (!MakeIntegerSeqName)
      MakeIntegerSeqName = &Idents.get("__make_integer_seq");
    return MakeIntegerSeqName;
  }

  IdentifierInfo *getTypePackElementName() const {
    if (!TypePackElementName)
      TypePackElementName = &Idents.get("__type_pack_element");
    return TypePackElementName;
  }

  /// \brief Retrieve the Objective-C "instancetype" type, if already known;
  /// otherwise, returns a NULL type;
  QualType getObjCInstanceType() {
    return getTypeDeclType(getObjCInstanceTypeDecl());
  }

  /// \brief Retrieve the typedef declaration corresponding to the Objective-C
  /// "instancetype" type.
  TypedefDecl *getObjCInstanceTypeDecl();

  /// \brief Set the type for the C FILE type.
  void setFILEDecl(TypeDecl *FILEDecl) { this->FILEDecl = FILEDecl; }

  /// \brief Retrieve the C FILE type.
  QualType getFILEType() const {
    if (FILEDecl)
      return getTypeDeclType(FILEDecl);
    return QualType();
  }

  /// \brief Set the type for the C jmp_buf type.
  void setjmp_bufDecl(TypeDecl *jmp_bufDecl) {
    this->jmp_bufDecl = jmp_bufDecl;
  }

  /// \brief Retrieve the C jmp_buf type.
  QualType getjmp_bufType() const {
    if (jmp_bufDecl)
      return getTypeDeclType(jmp_bufDecl);
    return QualType();
  }

  /// \brief Set the type for the C sigjmp_buf type.
  void setsigjmp_bufDecl(TypeDecl *sigjmp_bufDecl) {
    this->sigjmp_bufDecl = sigjmp_bufDecl;
  }

  /// \brief Retrieve the C sigjmp_buf type.
  QualType getsigjmp_bufType() const {
    if (sigjmp_bufDecl)
      return getTypeDeclType(sigjmp_bufDecl);
    return QualType();
  }

  /// \brief Set the type for the C ucontext_t type.
  void setucontext_tDecl(TypeDecl *ucontext_tDecl) {
    this->ucontext_tDecl = ucontext_tDecl;
  }

  /// \brief Retrieve the C ucontext_t type.
  QualType getucontext_tType() const {
    if (ucontext_tDecl)
      return getTypeDeclType(ucontext_tDecl);
    return QualType();
  }

  /// \brief The result type of logical operations, '<', '>', '!=', etc.
  QualType getLogicalOperationType() const {
    return getLangOpts().CPlusPlus ? BoolTy : IntTy;
  }

  /// \brief Emit the Objective-CC type encoding for the given type \p T into
  /// \p S.
  ///
  /// If \p Field is specified then record field names are also encoded.
  void getObjCEncodingForType(QualType T, std::string &S,
                              const FieldDecl *Field=nullptr,
                              QualType *NotEncodedT=nullptr) const;

  /// \brief Emit the Objective-C property type encoding for the given
  /// type \p T into \p S.
  void getObjCEncodingForPropertyType(QualType T, std::string &S) const;

  void getLegacyIntegralTypeEncoding(QualType &t) const;

  /// \brief Put the string version of the type qualifiers \p QT into \p S.
  void getObjCEncodingForTypeQualifier(Decl::ObjCDeclQualifier QT,
                                       std::string &S) const;

  /// \brief Emit the encoded type for the function \p Decl into \p S.
  ///
  /// This is in the same format as Objective-C method encodings.
  ///
  /// \returns true if an error occurred (e.g., because one of the parameter
  /// types is incomplete), false otherwise.
  std::string getObjCEncodingForFunctionDecl(const FunctionDecl *Decl) const;

  /// \brief Emit the encoded type for the method declaration \p Decl into
  /// \p S.
  std::string getObjCEncodingForMethodDecl(const ObjCMethodDecl *Decl,
                                           bool Extended = false) const;

  /// \brief Return the encoded type for this block declaration.
  std::string getObjCEncodingForBlock(const BlockExpr *blockExpr) const;

  /// getObjCEncodingForPropertyDecl - Return the encoded type for
  /// this method declaration. If non-NULL, Container must be either
  /// an ObjCCategoryImplDecl or ObjCImplementationDecl; it should
  /// only be NULL when getting encodings for protocol properties.
  std::string getObjCEncodingForPropertyDecl(const ObjCPropertyDecl *PD,
                                             const Decl *Container) const;

  bool ProtocolCompatibleWithProtocol(ObjCProtocolDecl *lProto,
                                      ObjCProtocolDecl *rProto) const;

  ObjCPropertyImplDecl *getObjCPropertyImplDeclForPropertyDecl(
                                                  const ObjCPropertyDecl *PD,
                                                  const Decl *Container) const;

  /// \brief Return the size of type \p T for Objective-C encoding purpose,
  /// in characters.
  CharUnits getObjCEncodingTypeSize(QualType T) const;

  /// \brief Retrieve the typedef corresponding to the predefined \c id type
  /// in Objective-C.
  TypedefDecl *getObjCIdDecl() const;

  /// \brief Represents the Objective-CC \c id type.
  ///
  /// This is set up lazily, by Sema.  \c id is always a (typedef for a)
  /// pointer type, a pointer to a struct.
  QualType getObjCIdType() const {
    return getTypeDeclType(getObjCIdDecl());
  }

  /// \brief Retrieve the typedef corresponding to the predefined 'SEL' type
  /// in Objective-C.
  TypedefDecl *getObjCSelDecl() const;

  /// \brief Retrieve the type that corresponds to the predefined Objective-C
  /// 'SEL' type.
  QualType getObjCSelType() const {
    return getTypeDeclType(getObjCSelDecl());
  }

  /// \brief Retrieve the typedef declaration corresponding to the predefined
  /// Objective-C 'Class' type.
  TypedefDecl *getObjCClassDecl() const;

  /// \brief Represents the Objective-C \c Class type.
  ///
  /// This is set up lazily, by Sema.  \c Class is always a (typedef for a)
  /// pointer type, a pointer to a struct.
  QualType getObjCClassType() const {
    return getTypeDeclType(getObjCClassDecl());
  }

  /// \brief Retrieve the Objective-C class declaration corresponding to
  /// the predefined \c Protocol class.
  ObjCInterfaceDecl *getObjCProtocolDecl() const;

  /// \brief Retrieve declaration of 'BOOL' typedef
  TypedefDecl *getBOOLDecl() const {
    return BOOLDecl;
  }

  /// \brief Save declaration of 'BOOL' typedef
  void setBOOLDecl(TypedefDecl *TD) {
    BOOLDecl = TD;
  }

  /// \brief type of 'BOOL' type.
  QualType getBOOLType() const {
    return getTypeDeclType(getBOOLDecl());
  }

  /// \brief Retrieve the type of the Objective-C \c Protocol class.
  QualType getObjCProtoType() const {
    return getObjCInterfaceType(getObjCProtocolDecl());
  }

  /// \brief Retrieve the C type declaration corresponding to the predefined
  /// \c __builtin_va_list type.
  TypedefDecl *getBuiltinVaListDecl() const;

  /// \brief Retrieve the type of the \c __builtin_va_list type.
  QualType getBuiltinVaListType() const {
    return getTypeDeclType(getBuiltinVaListDecl());
  }

  /// \brief Retrieve the C type declaration corresponding to the predefined
  /// \c __va_list_tag type used to help define the \c __builtin_va_list type
  /// for some targets.
  Decl *getVaListTagDecl() const;

  /// Retrieve the C type declaration corresponding to the predefined
  /// \c __builtin_ms_va_list type.
  TypedefDecl *getBuiltinMSVaListDecl() const;

  /// Retrieve the type of the \c __builtin_ms_va_list type.
  QualType getBuiltinMSVaListType() const {
    return getTypeDeclType(getBuiltinMSVaListDecl());
  }

  /// \brief Return a type with additional \c const, \c volatile, or
  /// \c restrict qualifiers.
  QualType getCVRQualifiedType(QualType T, unsigned CVR) const {
    return getQualifiedType(T, Qualifiers::fromCVRMask(CVR));
  }

  /// \brief Un-split a SplitQualType.
  QualType getQualifiedType(SplitQualType split) const {
    return getQualifiedType(split.Ty, split.Quals);
  }

  /// \brief Return a type with additional qualifiers.
  QualType getQualifiedType(QualType T, Qualifiers Qs) const {
    if (!Qs.hasNonFastQualifiers())
      return T.withFastQualifiers(Qs.getFastQualifiers());
    QualifierCollector Qc(Qs);
    const Type *Ptr = Qc.strip(T);
    return getExtQualType(Ptr, Qc);
  }

  /// \brief Return a type with additional qualifiers.
  QualType getQualifiedType(const Type *T, Qualifiers Qs) const {
    if (!Qs.hasNonFastQualifiers())
      return QualType(T, Qs.getFastQualifiers());
    return getExtQualType(T, Qs);
  }

  /// \brief Return a type with the given lifetime qualifier.
  ///
  /// \pre Neither type.ObjCLifetime() nor \p lifetime may be \c OCL_None.
  QualType getLifetimeQualifiedType(QualType type,
                                    Qualifiers::ObjCLifetime lifetime) {
    assert(type.getObjCLifetime() == Qualifiers::OCL_None);
    assert(lifetime != Qualifiers::OCL_None);

    Qualifiers qs;
    qs.addObjCLifetime(lifetime);
    return getQualifiedType(type, qs);
  }

  /// getUnqualifiedObjCPointerType - Returns version of
  /// Objective-C pointer type with lifetime qualifier removed.
  QualType getUnqualifiedObjCPointerType(QualType type) const {
    if (!type.getTypePtr()->isObjCObjectPointerType() ||
        !type.getQualifiers().hasObjCLifetime())
      return type;
    Qualifiers Qs = type.getQualifiers();
    Qs.removeObjCLifetime();
    return getQualifiedType(type.getUnqualifiedType(), Qs);
  }

  DeclarationNameInfo getNameForTemplate(TemplateName Name,
                                         SourceLocation NameLoc) const;

  TemplateName getOverloadedTemplateName(UnresolvedSetIterator Begin,
                                         UnresolvedSetIterator End) const;

  TemplateName getQualifiedTemplateName(NestedNameSpecifier *NNS,
                                        bool TemplateKeyword,
                                        TemplateDecl *Template) const;

  TemplateName getDependentTemplateName(NestedNameSpecifier *NNS,
                                        const IdentifierInfo *Name) const;
  TemplateName getDependentTemplateName(NestedNameSpecifier *NNS,
                                        OverloadedOperatorKind Operator) const;
  TemplateName getSubstTemplateTemplateParm(TemplateTemplateParmDecl *param,
                                            TemplateName replacement) const;
  TemplateName getSubstTemplateTemplateParmPack(TemplateTemplateParmDecl *Param,
                                        const TemplateArgument &ArgPack) const;

  enum GetBuiltinTypeError {
    GE_None,              ///< No error
    GE_Missing_stdio,     ///< Missing a type from <stdio.h>
    GE_Missing_setjmp,    ///< Missing a type from <setjmp.h>
    GE_Missing_ucontext   ///< Missing a type from <ucontext.h>
  };

  /// \brief Return the type for the specified builtin.
  ///
  /// If \p IntegerConstantArgs is non-null, it is filled in with a bitmask of
  /// arguments to the builtin that are required to be integer constant
  /// expressions.
  QualType GetBuiltinType(unsigned ID, GetBuiltinTypeError &Error,
                          unsigned *IntegerConstantArgs = nullptr) const;

private:
  CanQualType getFromTargetType(unsigned Type) const;
  TypeInfo getTypeInfoImpl(const Type *T) const;

  //===--------------------------------------------------------------------===//
  //                         Type Predicates.
  //===--------------------------------------------------------------------===//

public:
  /// \brief Return one of the GCNone, Weak or Strong Objective-C garbage
  /// collection attributes.
  Qualifiers::GC getObjCGCAttrKind(QualType Ty) const;

  /// \brief Return true if the given vector types are of the same unqualified
  /// type or if they are equivalent to the same GCC vector type.
  ///
  /// \note This ignores whether they are target-specific (AltiVec or Neon)
  /// types.
  bool areCompatibleVectorTypes(QualType FirstVec, QualType SecondVec);

  /// \brief Return true if this is an \c NSObject object with its \c NSObject
  /// attribute set.
  static bool isObjCNSObjectType(QualType Ty) {
    return Ty->isObjCNSObjectType();
  }

  //===--------------------------------------------------------------------===//
  //                         Type Sizing and Analysis
  //===--------------------------------------------------------------------===//

  /// \brief Return the APFloat 'semantics' for the specified scalar floating
  /// point type.
  const llvm::fltSemantics &getFloatTypeSemantics(QualType T) const;

  /// \brief Get the size and alignment of the specified complete type in bits.
  TypeInfo getTypeInfo(const Type *T) const;
  TypeInfo getTypeInfo(QualType T) const { return getTypeInfo(T.getTypePtr()); }

  /// \brief Get default simd alignment of the specified complete type in bits.
  unsigned getOpenMPDefaultSimdAlign(QualType T) const;

  /// \brief Return the size of the specified (complete) type \p T, in bits.
  uint64_t getTypeSize(QualType T) const { return getTypeInfo(T).Width; }
  uint64_t getTypeSize(const Type *T) const { return getTypeInfo(T).Width; }

  /// \brief Return the size of the character type, in bits.
  uint64_t getCharWidth() const {
    return getTypeSize(CharTy);
  }

  /// \brief Convert a size in bits to a size in characters.
  CharUnits toCharUnitsFromBits(int64_t BitSize) const;

  /// \brief Convert a size in characters to a size in bits.
  int64_t toBits(CharUnits CharSize) const;

  /// \brief Return the size of the specified (complete) type \p T, in
  /// characters.
  CharUnits getTypeSizeInChars(QualType T) const;
  CharUnits getTypeSizeInChars(const Type *T) const;

  /// \brief Return the ABI-specified alignment of a (complete) type \p T, in
  /// bits.
  unsigned getTypeAlign(QualType T) const { return getTypeInfo(T).Align; }
  unsigned getTypeAlign(const Type *T) const { return getTypeInfo(T).Align; }

  /// \brief Return the ABI-specified alignment of a type, in bits, or 0 if
  /// the type is incomplete and we cannot determine the alignment (for
  /// example, from alignment attributes).
  unsigned getTypeAlignIfKnown(QualType T) const;

  /// \brief Return the ABI-specified alignment of a (complete) type \p T, in
  /// characters.
  CharUnits getTypeAlignInChars(QualType T) const;
  CharUnits getTypeAlignInChars(const Type *T) const;

  // getTypeInfoDataSizeInChars - Return the size of a type, in chars. If the
  // type is a record, its data size is returned.
  std::pair<CharUnits, CharUnits> getTypeInfoDataSizeInChars(QualType T) const;

  std::pair<CharUnits, CharUnits> getTypeInfoInChars(const Type *T) const;
  std::pair<CharUnits, CharUnits> getTypeInfoInChars(QualType T) const;

  /// \brief Determine if the alignment the type has was required using an
  /// alignment attribute.
  bool isAlignmentRequired(const Type *T) const;
  bool isAlignmentRequired(QualType T) const;

  /// \brief Return the "preferred" alignment of the specified type \p T for
  /// the current target, in bits.
  ///
  /// This can be different than the ABI alignment in cases where it is
  /// beneficial for performance to overalign a data type.
  unsigned getPreferredTypeAlign(const Type *T) const;

  /// \brief Return the default alignment for __attribute__((aligned)) on
  /// this target, to be used if no alignment value is specified.
  unsigned getTargetDefaultAlignForAttributeAligned() const;

  /// \brief Return the alignment in bits that should be given to a
  /// global variable with type \p T.
  unsigned getAlignOfGlobalVar(QualType T) const;

  /// \brief Return the alignment in characters that should be given to a
  /// global variable with type \p T.
  CharUnits getAlignOfGlobalVarInChars(QualType T) const;

  /// \brief Return a conservative estimate of the alignment of the specified
  /// decl \p D.
  ///
  /// \pre \p D must not be a bitfield type, as bitfields do not have a valid
  /// alignment.
  ///
  /// If \p ForAlignof, references are treated like their underlying type
  /// and  large arrays don't get any special treatment. If not \p ForAlignof
  /// it computes the value expected by CodeGen: references are treated like
  /// pointers and large arrays get extra alignment.
  CharUnits getDeclAlign(const Decl *D, bool ForAlignof = false) const;

  /// \brief Get or compute information about the layout of the specified
  /// record (struct/union/class) \p D, which indicates its size and field
  /// position information.
  const ASTRecordLayout &getASTRecordLayout(const RecordDecl *D) const;

  /// \brief Get or compute information about the layout of the specified
  /// Objective-C interface.
  const ASTRecordLayout &getASTObjCInterfaceLayout(const ObjCInterfaceDecl *D)
    const;

  void DumpRecordLayout(const RecordDecl *RD, raw_ostream &OS,
                        bool Simple = false) const;

  /// \brief Get or compute information about the layout of the specified
  /// Objective-C implementation.
  ///
  /// This may differ from the interface if synthesized ivars are present.
  const ASTRecordLayout &
  getASTObjCImplementationLayout(const ObjCImplementationDecl *D) const;

  /// \brief Get our current best idea for the key function of the
  /// given record decl, or NULL if there isn't one.
  ///
  /// The key function is, according to the Itanium C++ ABI section 5.2.3:
  ///   ...the first non-pure virtual function that is not inline at the
  ///   point of class definition.
  ///
  /// Other ABIs use the same idea.  However, the ARM C++ ABI ignores
  /// virtual functions that are defined 'inline', which means that
  /// the result of this computation can change.
  const CXXMethodDecl *getCurrentKeyFunction(const CXXRecordDecl *RD);

  /// \brief Observe that the given method cannot be a key function.
  /// Checks the key-function cache for the method's class and clears it
  /// if matches the given declaration.
  ///
  /// This is used in ABIs where out-of-line definitions marked
  /// inline are not considered to be key functions.
  ///
  /// \param method should be the declaration from the class definition
  void setNonKeyFunction(const CXXMethodDecl *method);

  /// Loading virtual member pointers using the virtual inheritance model
  /// always results in an adjustment using the vbtable even if the index is
  /// zero.
  ///
  /// This is usually OK because the first slot in the vbtable points
  /// backwards to the top of the MDC.  However, the MDC might be reusing a
  /// vbptr from an nv-base.  In this case, the first slot in the vbtable
  /// points to the start of the nv-base which introduced the vbptr and *not*
  /// the MDC.  Modify the NonVirtualBaseAdjustment to account for this.
  CharUnits getOffsetOfBaseWithVBPtr(const CXXRecordDecl *RD) const;

  /// Get the offset of a FieldDecl or IndirectFieldDecl, in bits.
  uint64_t getFieldOffset(const ValueDecl *FD) const;

  bool isNearlyEmpty(const CXXRecordDecl *RD) const;

  VTableContextBase *getVTableContext();

  MangleContext *createMangleContext();

  void DeepCollectObjCIvars(const ObjCInterfaceDecl *OI, bool leafClass,
                            SmallVectorImpl<const ObjCIvarDecl*> &Ivars) const;

  unsigned CountNonClassIvars(const ObjCInterfaceDecl *OI) const;
  void CollectInheritedProtocols(const Decl *CDecl,
                          llvm::SmallPtrSet<ObjCProtocolDecl*, 8> &Protocols);

  //===--------------------------------------------------------------------===//
  //                            Type Operators
  //===--------------------------------------------------------------------===//

  /// \brief Return the canonical (structural) type corresponding to the
  /// specified potentially non-canonical type \p T.
  ///
  /// The non-canonical version of a type may have many "decorated" versions of
  /// types.  Decorators can include typedefs, 'typeof' operators, etc. The
  /// returned type is guaranteed to be free of any of these, allowing two
  /// canonical types to be compared for exact equality with a simple pointer
  /// comparison.
  CanQualType getCanonicalType(QualType T) const {
    return CanQualType::CreateUnsafe(T.getCanonicalType());
  }

  const Type *getCanonicalType(const Type *T) const {
    return T->getCanonicalTypeInternal().getTypePtr();
  }

  /// \brief Return the canonical parameter type corresponding to the specific
  /// potentially non-canonical one.
  ///
  /// Qualifiers are stripped off, functions are turned into function
  /// pointers, and arrays decay one level into pointers.
  CanQualType getCanonicalParamType(QualType T) const;

  /// \brief Determine whether the given types \p T1 and \p T2 are equivalent.
  bool hasSameType(QualType T1, QualType T2) const {
    return getCanonicalType(T1) == getCanonicalType(T2);
  }

  bool hasSameType(const Type *T1, const Type *T2) const {
    return getCanonicalType(T1) == getCanonicalType(T2);
  }

  /// \brief Return this type as a completely-unqualified array type,
  /// capturing the qualifiers in \p Quals.
  ///
  /// This will remove the minimal amount of sugaring from the types, similar
  /// to the behavior of QualType::getUnqualifiedType().
  ///
  /// \param T is the qualified type, which may be an ArrayType
  ///
  /// \param Quals will receive the full set of qualifiers that were
  /// applied to the array.
  ///
  /// \returns if this is an array type, the completely unqualified array type
  /// that corresponds to it. Otherwise, returns T.getUnqualifiedType().
  QualType getUnqualifiedArrayType(QualType T, Qualifiers &Quals);

  /// \brief Determine whether the given types are equivalent after
  /// cvr-qualifiers have been removed.
  bool hasSameUnqualifiedType(QualType T1, QualType T2) const {
    return getCanonicalType(T1).getTypePtr() ==
           getCanonicalType(T2).getTypePtr();
  }

  bool hasSameNullabilityTypeQualifier(QualType SubT, QualType SuperT,
                                       bool IsParam) const {
    auto SubTnullability = SubT->getNullability(*this);
    auto SuperTnullability = SuperT->getNullability(*this);
    if (SubTnullability.hasValue() == SuperTnullability.hasValue()) {
      // Neither has nullability; return true
      if (!SubTnullability)
        return true;
      // Both have nullability qualifier.
      if (*SubTnullability == *SuperTnullability ||
          *SubTnullability == NullabilityKind::Unspecified ||
          *SuperTnullability == NullabilityKind::Unspecified)
        return true;

      if (IsParam) {
        // Ok for the superclass method parameter to be "nonnull" and the subclass
        // method parameter to be "nullable"
        return (*SuperTnullability == NullabilityKind::NonNull &&
                *SubTnullability == NullabilityKind::Nullable);
      }
      else {
        // For the return type, it's okay for the superclass method to specify
        // "nullable" and the subclass method specify "nonnull"
        return (*SuperTnullability == NullabilityKind::Nullable &&
                *SubTnullability == NullabilityKind::NonNull);
      }
    }
    return true;
  }

  bool ObjCMethodsAreEqual(const ObjCMethodDecl *MethodDecl,
                           const ObjCMethodDecl *MethodImp);

  bool UnwrapSimilarPointerTypes(QualType &T1, QualType &T2);

  /// \brief Retrieves the "canonical" nested name specifier for a
  /// given nested name specifier.
  ///
  /// The canonical nested name specifier is a nested name specifier
  /// that uniquely identifies a type or namespace within the type
  /// system. For example, given:
  ///
  /// \code
  /// namespace N {
  ///   struct S {
  ///     template<typename T> struct X { typename T* type; };
  ///   };
  /// }
  ///
  /// template<typename T> struct Y {
  ///   typename N::S::X<T>::type member;
  /// };
  /// \endcode
  ///
  /// Here, the nested-name-specifier for N::S::X<T>:: will be
  /// S::X<template-param-0-0>, since 'S' and 'X' are uniquely defined
  /// by declarations in the type system and the canonical type for
  /// the template type parameter 'T' is template-param-0-0.
  NestedNameSpecifier *
  getCanonicalNestedNameSpecifier(NestedNameSpecifier *NNS) const;

  /// \brief Retrieves the default calling convention for the current target.
  CallingConv getDefaultCallingConvention(bool isVariadic,
                                          bool IsCXXMethod) const;

  /// \brief Retrieves the "canonical" template name that refers to a
  /// given template.
  ///
  /// The canonical template name is the simplest expression that can
  /// be used to refer to a given template. For most templates, this
  /// expression is just the template declaration itself. For example,
  /// the template std::vector can be referred to via a variety of
  /// names---std::vector, \::std::vector, vector (if vector is in
  /// scope), etc.---but all of these names map down to the same
  /// TemplateDecl, which is used to form the canonical template name.
  ///
  /// Dependent template names are more interesting. Here, the
  /// template name could be something like T::template apply or
  /// std::allocator<T>::template rebind, where the nested name
  /// specifier itself is dependent. In this case, the canonical
  /// template name uses the shortest form of the dependent
  /// nested-name-specifier, which itself contains all canonical
  /// types, values, and templates.
  TemplateName getCanonicalTemplateName(TemplateName Name) const;

  /// \brief Determine whether the given template names refer to the same
  /// template.
  bool hasSameTemplateName(TemplateName X, TemplateName Y);

  /// \brief Retrieve the "canonical" template argument.
  ///
  /// The canonical template argument is the simplest template argument
  /// (which may be a type, value, expression, or declaration) that
  /// expresses the value of the argument.
  TemplateArgument getCanonicalTemplateArgument(const TemplateArgument &Arg)
    const;

  /// Type Query functions.  If the type is an instance of the specified class,
  /// return the Type pointer for the underlying maximally pretty type.  This
  /// is a member of ASTContext because this may need to do some amount of
  /// canonicalization, e.g. to move type qualifiers into the element type.
  const ArrayType *getAsArrayType(QualType T) const;
  const ConstantArrayType *getAsConstantArrayType(QualType T) const {
    return dyn_cast_or_null<ConstantArrayType>(getAsArrayType(T));
  }
  const VariableArrayType *getAsVariableArrayType(QualType T) const {
    return dyn_cast_or_null<VariableArrayType>(getAsArrayType(T));
  }
  const IncompleteArrayType *getAsIncompleteArrayType(QualType T) const {
    return dyn_cast_or_null<IncompleteArrayType>(getAsArrayType(T));
  }
  const DependentSizedArrayType *getAsDependentSizedArrayType(QualType T)
    const {
    return dyn_cast_or_null<DependentSizedArrayType>(getAsArrayType(T));
  }

  /// \brief Return the innermost element type of an array type.
  ///
  /// For example, will return "int" for int[m][n]
  QualType getBaseElementType(const ArrayType *VAT) const;

  /// \brief Return the innermost element type of a type (which needn't
  /// actually be an array type).
  QualType getBaseElementType(QualType QT) const;

  /// \brief Return number of constant array elements.
  uint64_t getConstantArrayElementCount(const ConstantArrayType *CA) const;

  /// \brief Perform adjustment on the parameter type of a function.
  ///
  /// This routine adjusts the given parameter type @p T to the actual
  /// parameter type used by semantic analysis (C99 6.7.5.3p[7,8],
  /// C++ [dcl.fct]p3). The adjusted parameter type is returned.
  QualType getAdjustedParameterType(QualType T) const;

  /// \brief Retrieve the parameter type as adjusted for use in the signature
  /// of a function, decaying array and function types and removing top-level
  /// cv-qualifiers.
  QualType getSignatureParameterType(QualType T) const;

  QualType getExceptionObjectType(QualType T) const;

  /// \brief Return the properly qualified result of decaying the specified
  /// array type to a pointer.
  ///
  /// This operation is non-trivial when handling typedefs etc.  The canonical
  /// type of \p T must be an array type, this returns a pointer to a properly
  /// qualified element of the array.
  ///
  /// See C99 6.7.5.3p7 and C99 6.3.2.1p3.
  QualType getArrayDecayedType(QualType T) const;

  /// \brief Return the type that \p PromotableType will promote to: C99
  /// 6.3.1.1p2, assuming that \p PromotableType is a promotable integer type.
  QualType getPromotedIntegerType(QualType PromotableType) const;

  /// \brief Recurses in pointer/array types until it finds an Objective-C
  /// retainable type and returns its ownership.
  Qualifiers::ObjCLifetime getInnerObjCOwnership(QualType T) const;

  /// \brief Whether this is a promotable bitfield reference according
  /// to C99 6.3.1.1p2, bullet 2 (and GCC extensions).
  ///
  /// \returns the type this bit-field will promote to, or NULL if no
  /// promotion occurs.
  QualType isPromotableBitField(Expr *E) const;

  /// \brief Return the highest ranked integer type, see C99 6.3.1.8p1.
  ///
  /// If \p LHS > \p RHS, returns 1.  If \p LHS == \p RHS, returns 0.  If
  /// \p LHS < \p RHS, return -1.
  int getIntegerTypeOrder(QualType LHS, QualType RHS) const;

  /// \brief Compare the rank of the two specified floating point types,
  /// ignoring the domain of the type (i.e. 'double' == '_Complex double').
  ///
  /// If \p LHS > \p RHS, returns 1.  If \p LHS == \p RHS, returns 0.  If
  /// \p LHS < \p RHS, return -1.
  int getFloatingTypeOrder(QualType LHS, QualType RHS) const;

  /// \brief Return a real floating point or a complex type (based on
  /// \p typeDomain/\p typeSize).
  ///
  /// \param typeDomain a real floating point or complex type.
  /// \param typeSize a real floating point or complex type.
  QualType getFloatingTypeOfSizeWithinDomain(QualType typeSize,
                                             QualType typeDomain) const;

  unsigned getTargetAddressSpace(QualType T) const;

  unsigned getTargetAddressSpace(Qualifiers Q) const;

  unsigned getTargetAddressSpace(unsigned AS) const;

  /// Get target-dependent integer value for null pointer which is used for
  /// constant folding.
  uint64_t getTargetNullPointerValue(QualType QT) const;

  /// The target address space corresponding to OpenCL constant address space
  /// CUDA constant specifier.
  unsigned getTargetConstantAddressSpace() const;

  /// The target address space corresponding to OpenCL global address space
  /// or CUDA device specifier.
  unsigned getTargetGlobalAddressSpace() const;

  bool addressSpaceMapManglingFor(unsigned AS) const {
<<<<<<< HEAD
    return AddrSpaceMapMangling ||
           AS >= LangAS::Count;
=======
    return AddrSpaceMapMangling || AS >= LangAS::FirstTargetAddressSpace;
>>>>>>> d2a16dbd
  }

private:
  // Helper for integer ordering
  unsigned getIntegerRank(const Type *T) const;

public:
  //===--------------------------------------------------------------------===//
  //                    Type Compatibility Predicates
  //===--------------------------------------------------------------------===//

  /// Compatibility predicates used to check assignment expressions.
  bool typesAreCompatible(QualType T1, QualType T2,
                          bool CompareUnqualified = false); // C99 6.2.7p1

  bool propertyTypesAreCompatible(QualType, QualType);
  bool typesAreBlockPointerCompatible(QualType, QualType);

  bool isObjCIdType(QualType T) const {
    return T == getObjCIdType();
  }
  bool isObjCClassType(QualType T) const {
    return T == getObjCClassType();
  }
  bool isObjCSelType(QualType T) const {
    return T == getObjCSelType();
  }
  bool ObjCQualifiedIdTypesAreCompatible(QualType LHS, QualType RHS,
                                         bool ForCompare);

  bool ObjCQualifiedClassTypesAreCompatible(QualType LHS, QualType RHS);

  // Check the safety of assignment from LHS to RHS
  bool canAssignObjCInterfaces(const ObjCObjectPointerType *LHSOPT,
                               const ObjCObjectPointerType *RHSOPT);
  bool canAssignObjCInterfaces(const ObjCObjectType *LHS,
                               const ObjCObjectType *RHS);
  bool canAssignObjCInterfacesInBlockPointer(
                                          const ObjCObjectPointerType *LHSOPT,
                                          const ObjCObjectPointerType *RHSOPT,
                                          bool BlockReturnType);
  bool areComparableObjCPointerTypes(QualType LHS, QualType RHS);
  QualType areCommonBaseCompatible(const ObjCObjectPointerType *LHSOPT,
                                   const ObjCObjectPointerType *RHSOPT);
  bool canBindObjCObjectType(QualType To, QualType From);

  // Functions for calculating composite types
  QualType mergeTypes(QualType, QualType, bool OfBlockPointer=false,
                      bool Unqualified = false, bool BlockReturnType = false);
  QualType mergeFunctionTypes(QualType, QualType, bool OfBlockPointer=false,
                              bool Unqualified = false);
  QualType mergeFunctionParameterTypes(QualType, QualType,
                                       bool OfBlockPointer = false,
                                       bool Unqualified = false);
  QualType mergeTransparentUnionType(QualType, QualType,
                                     bool OfBlockPointer=false,
                                     bool Unqualified = false);

  QualType mergeObjCGCQualifiers(QualType, QualType);

  bool doFunctionTypesMatchOnExtParameterInfos(
         const FunctionProtoType *FromFunctionType,
         const FunctionProtoType *ToFunctionType);

  void ResetObjCLayout(const ObjCContainerDecl *CD);

  //===--------------------------------------------------------------------===//
  //                    Integer Predicates
  //===--------------------------------------------------------------------===//

  // The width of an integer, as defined in C99 6.2.6.2. This is the number
  // of bits in an integer type excluding any padding bits.
  unsigned getIntWidth(QualType T) const;

  // Per C99 6.2.5p6, for every signed integer type, there is a corresponding
  // unsigned integer type.  This method takes a signed type, and returns the
  // corresponding unsigned integer type.
  QualType getCorrespondingUnsignedType(QualType T) const;

  //===--------------------------------------------------------------------===//
  //                    Integer Values
  //===--------------------------------------------------------------------===//

  /// \brief Make an APSInt of the appropriate width and signedness for the
  /// given \p Value and integer \p Type.
  llvm::APSInt MakeIntValue(uint64_t Value, QualType Type) const {
    // If Type is a signed integer type larger than 64 bits, we need to be sure
    // to sign extend Res appropriately.
    llvm::APSInt Res(64, !Type->isSignedIntegerOrEnumerationType());
    Res = Value;
    unsigned Width = getIntWidth(Type);
    if (Width != Res.getBitWidth())
      return Res.extOrTrunc(Width);
    return Res;
  }

  bool isSentinelNullExpr(const Expr *E);

  /// \brief Get the implementation of the ObjCInterfaceDecl \p D, or NULL if
  /// none exists.
  ObjCImplementationDecl *getObjCImplementation(ObjCInterfaceDecl *D);
  /// \brief Get the implementation of the ObjCCategoryDecl \p D, or NULL if
  /// none exists.
  ObjCCategoryImplDecl   *getObjCImplementation(ObjCCategoryDecl *D);

  /// \brief Return true if there is at least one \@implementation in the TU.
  bool AnyObjCImplementation() {
    return !ObjCImpls.empty();
  }

  /// \brief Set the implementation of ObjCInterfaceDecl.
  void setObjCImplementation(ObjCInterfaceDecl *IFaceD,
                             ObjCImplementationDecl *ImplD);
  /// \brief Set the implementation of ObjCCategoryDecl.
  void setObjCImplementation(ObjCCategoryDecl *CatD,
                             ObjCCategoryImplDecl *ImplD);

  /// \brief Get the duplicate declaration of a ObjCMethod in the same
  /// interface, or null if none exists.
  const ObjCMethodDecl *
  getObjCMethodRedeclaration(const ObjCMethodDecl *MD) const;

  void setObjCMethodRedeclaration(const ObjCMethodDecl *MD,
                                  const ObjCMethodDecl *Redecl);

  /// \brief Returns the Objective-C interface that \p ND belongs to if it is
  /// an Objective-C method/property/ivar etc. that is part of an interface,
  /// otherwise returns null.
  const ObjCInterfaceDecl *getObjContainingInterface(const NamedDecl *ND) const;

  /// \brief Set the copy inialization expression of a block var decl.
  void setBlockVarCopyInits(VarDecl*VD, Expr* Init);
  /// \brief Get the copy initialization expression of the VarDecl \p VD, or
  /// NULL if none exists.
  Expr *getBlockVarCopyInits(const VarDecl* VD);

  /// \brief Allocate an uninitialized TypeSourceInfo.
  ///
  /// The caller should initialize the memory held by TypeSourceInfo using
  /// the TypeLoc wrappers.
  ///
  /// \param T the type that will be the basis for type source info. This type
  /// should refer to how the declarator was written in source code, not to
  /// what type semantic analysis resolved the declarator to.
  ///
  /// \param Size the size of the type info to create, or 0 if the size
  /// should be calculated based on the type.
  TypeSourceInfo *CreateTypeSourceInfo(QualType T, unsigned Size = 0) const;

  /// \brief Allocate a TypeSourceInfo where all locations have been
  /// initialized to a given location, which defaults to the empty
  /// location.
  TypeSourceInfo *
  getTrivialTypeSourceInfo(QualType T,
                           SourceLocation Loc = SourceLocation()) const;

  /// \brief Add a deallocation callback that will be invoked when the
  /// ASTContext is destroyed.
  ///
  /// \param Callback A callback function that will be invoked on destruction.
  ///
  /// \param Data Pointer data that will be provided to the callback function
  /// when it is called.
  void AddDeallocation(void (*Callback)(void*), void *Data);

  /// If T isn't trivially destructible, calls AddDeallocation to register it
  /// for destruction.
  template <typename T>
  void addDestruction(T *Ptr) {
    if (!std::is_trivially_destructible<T>::value) {
      auto DestroyPtr = [](void *V) { static_cast<T *>(V)->~T(); };
      AddDeallocation(DestroyPtr, Ptr);
    }
  }

  GVALinkage GetGVALinkageForFunction(const FunctionDecl *FD) const;
  GVALinkage GetGVALinkageForVariable(const VarDecl *VD);

  /// \brief Determines if the decl can be CodeGen'ed or deserialized from PCH
  /// lazily, only when used; this is only relevant for function or file scoped
  /// var definitions.
  ///
  /// \returns true if the function/var must be CodeGen'ed/deserialized even if
  /// it is not used.
  bool DeclMustBeEmitted(const Decl *D);

  const CXXConstructorDecl *
  getCopyConstructorForExceptionObject(CXXRecordDecl *RD);

  void addCopyConstructorForExceptionObject(CXXRecordDecl *RD,
                                            CXXConstructorDecl *CD);

  void addTypedefNameForUnnamedTagDecl(TagDecl *TD, TypedefNameDecl *TND);

  TypedefNameDecl *getTypedefNameForUnnamedTagDecl(const TagDecl *TD);

  void addDeclaratorForUnnamedTagDecl(TagDecl *TD, DeclaratorDecl *DD);

  DeclaratorDecl *getDeclaratorForUnnamedTagDecl(const TagDecl *TD);

  void setManglingNumber(const NamedDecl *ND, unsigned Number);
  unsigned getManglingNumber(const NamedDecl *ND) const;

  void setStaticLocalNumber(const VarDecl *VD, unsigned Number);
  unsigned getStaticLocalNumber(const VarDecl *VD) const;

  /// \brief Retrieve the context for computing mangling numbers in the given
  /// DeclContext.
  MangleNumberingContext &getManglingNumberContext(const DeclContext *DC);

  std::unique_ptr<MangleNumberingContext> createMangleNumberingContext() const;

  /// \brief Used by ParmVarDecl to store on the side the
  /// index of the parameter when it exceeds the size of the normal bitfield.
  void setParameterIndex(const ParmVarDecl *D, unsigned index);

  /// \brief Used by ParmVarDecl to retrieve on the side the
  /// index of the parameter when it exceeds the size of the normal bitfield.
  unsigned getParameterIndex(const ParmVarDecl *D) const;

  /// \brief Get the storage for the constant value of a materialized temporary
  /// of static storage duration.
  APValue *getMaterializedTemporaryValue(const MaterializeTemporaryExpr *E,
                                         bool MayCreate);

  //===--------------------------------------------------------------------===//
  //                    Statistics
  //===--------------------------------------------------------------------===//

  /// \brief The number of implicitly-declared default constructors.
  static unsigned NumImplicitDefaultConstructors;

  /// \brief The number of implicitly-declared default constructors for
  /// which declarations were built.
  static unsigned NumImplicitDefaultConstructorsDeclared;

  /// \brief The number of implicitly-declared copy constructors.
  static unsigned NumImplicitCopyConstructors;

  /// \brief The number of implicitly-declared copy constructors for
  /// which declarations were built.
  static unsigned NumImplicitCopyConstructorsDeclared;

  /// \brief The number of implicitly-declared move constructors.
  static unsigned NumImplicitMoveConstructors;

  /// \brief The number of implicitly-declared move constructors for
  /// which declarations were built.
  static unsigned NumImplicitMoveConstructorsDeclared;

  /// \brief The number of implicitly-declared copy assignment operators.
  static unsigned NumImplicitCopyAssignmentOperators;

  /// \brief The number of implicitly-declared copy assignment operators for
  /// which declarations were built.
  static unsigned NumImplicitCopyAssignmentOperatorsDeclared;

  /// \brief The number of implicitly-declared move assignment operators.
  static unsigned NumImplicitMoveAssignmentOperators;

  /// \brief The number of implicitly-declared move assignment operators for
  /// which declarations were built.
  static unsigned NumImplicitMoveAssignmentOperatorsDeclared;

  /// \brief The number of implicitly-declared destructors.
  static unsigned NumImplicitDestructors;

  /// \brief The number of implicitly-declared destructors for which
  /// declarations were built.
  static unsigned NumImplicitDestructorsDeclared;

public:
  /// \brief Initialize built-in types.
  ///
  /// This routine may only be invoked once for a given ASTContext object.
  /// It is normally invoked after ASTContext construction.
  ///
  /// \param Target The target
  void InitBuiltinTypes(const TargetInfo &Target,
                        const TargetInfo *AuxTarget = nullptr);

private:
  void InitBuiltinType(CanQualType &R, BuiltinType::Kind K);

  // Return the Objective-C type encoding for a given type.
  void getObjCEncodingForTypeImpl(QualType t, std::string &S,
                                  bool ExpandPointedToStructures,
                                  bool ExpandStructures,
                                  const FieldDecl *Field,
                                  bool OutermostType = false,
                                  bool EncodingProperty = false,
                                  bool StructField = false,
                                  bool EncodeBlockParameters = false,
                                  bool EncodeClassNames = false,
                                  bool EncodePointerToObjCTypedef = false,
                                  QualType *NotEncodedT=nullptr) const;

  // Adds the encoding of the structure's members.
  void getObjCEncodingForStructureImpl(RecordDecl *RD, std::string &S,
                                       const FieldDecl *Field,
                                       bool includeVBases = true,
                                       QualType *NotEncodedT=nullptr) const;
public:
  // Adds the encoding of a method parameter or return type.
  void getObjCEncodingForMethodParameter(Decl::ObjCDeclQualifier QT,
                                         QualType T, std::string& S,
                                         bool Extended) const;

  /// \brief Returns true if this is an inline-initialized static data member
  /// which is treated as a definition for MSVC compatibility.
  bool isMSStaticDataMemberInlineDefinition(const VarDecl *VD) const;

  enum class InlineVariableDefinitionKind {
    None,        ///< Not an inline variable.
    Weak,        ///< Weak definition of inline variable.
    WeakUnknown, ///< Weak for now, might become strong later in this TU.
    Strong       ///< Strong definition.
  };
  /// \brief Determine whether a definition of this inline variable should
  /// be treated as a weak or strong definition. For compatibility with
  /// C++14 and before, for a constexpr static data member, if there is an
  /// out-of-line declaration of the member, we may promote it from weak to
  /// strong.
  InlineVariableDefinitionKind
  getInlineVariableDefinitionKind(const VarDecl *VD) const;

private:
  const ASTRecordLayout &
  getObjCLayout(const ObjCInterfaceDecl *D,
                const ObjCImplementationDecl *Impl) const;

  /// \brief A set of deallocations that should be performed when the
  /// ASTContext is destroyed.
  // FIXME: We really should have a better mechanism in the ASTContext to
  // manage running destructors for types which do variable sized allocation
  // within the AST. In some places we thread the AST bump pointer allocator
  // into the datastructures which avoids this mess during deallocation but is
  // wasteful of memory, and here we require a lot of error prone book keeping
  // in order to track and run destructors while we're tearing things down.
  typedef llvm::SmallVector<std::pair<void (*)(void *), void *>, 16>
      DeallocationFunctionsAndArguments;
  DeallocationFunctionsAndArguments Deallocations;

  // FIXME: This currently contains the set of StoredDeclMaps used
  // by DeclContext objects.  This probably should not be in ASTContext,
  // but we include it here so that ASTContext can quickly deallocate them.
  llvm::PointerIntPair<StoredDeclsMap*,1> LastSDM;

  friend class DeclContext;
  friend class DeclarationNameTable;

  void ReleaseDeclContextMaps();
  void ReleaseParentMapEntries();

  std::unique_ptr<ParentMapPointers> PointerParents;
  std::unique_ptr<ParentMapOtherNodes> OtherParents;

  std::unique_ptr<VTableContextBase> VTContext;

public:
  enum PragmaSectionFlag : unsigned {
    PSF_None = 0,
    PSF_Read = 0x1,
    PSF_Write = 0x2,
    PSF_Execute = 0x4,
    PSF_Implicit = 0x8,
    PSF_Invalid = 0x80000000U,
  };

  struct SectionInfo {
    DeclaratorDecl *Decl;
    SourceLocation PragmaSectionLocation;
    int SectionFlags;

    SectionInfo() = default;
    SectionInfo(DeclaratorDecl *Decl,
                SourceLocation PragmaSectionLocation,
                int SectionFlags)
      : Decl(Decl),
        PragmaSectionLocation(PragmaSectionLocation),
        SectionFlags(SectionFlags) {}
  };

  llvm::StringMap<SectionInfo> SectionInfos;
};

/// \brief Utility function for constructing a nullary selector.
static inline Selector GetNullarySelector(StringRef name, ASTContext& Ctx) {
  IdentifierInfo* II = &Ctx.Idents.get(name);
  return Ctx.Selectors.getSelector(0, &II);
}

/// \brief Utility function for constructing an unary selector.
static inline Selector GetUnarySelector(StringRef name, ASTContext& Ctx) {
  IdentifierInfo* II = &Ctx.Idents.get(name);
  return Ctx.Selectors.getSelector(1, &II);
}

}  // end namespace clang

// operator new and delete aren't allowed inside namespaces.

/// @brief Placement new for using the ASTContext's allocator.
///
/// This placement form of operator new uses the ASTContext's allocator for
/// obtaining memory.
///
/// IMPORTANT: These are also declared in clang/AST/AttrIterator.h! Any changes
/// here need to also be made there.
///
/// We intentionally avoid using a nothrow specification here so that the calls
/// to this operator will not perform a null check on the result -- the
/// underlying allocator never returns null pointers.
///
/// Usage looks like this (assuming there's an ASTContext 'Context' in scope):
/// @code
/// // Default alignment (8)
/// IntegerLiteral *Ex = new (Context) IntegerLiteral(arguments);
/// // Specific alignment
/// IntegerLiteral *Ex2 = new (Context, 4) IntegerLiteral(arguments);
/// @endcode
/// Memory allocated through this placement new operator does not need to be
/// explicitly freed, as ASTContext will free all of this memory when it gets
/// destroyed. Please note that you cannot use delete on the pointer.
///
/// @param Bytes The number of bytes to allocate. Calculated by the compiler.
/// @param C The ASTContext that provides the allocator.
/// @param Alignment The alignment of the allocated memory (if the underlying
///                  allocator supports it).
/// @return The allocated memory. Could be NULL.
inline void *operator new(size_t Bytes, const clang::ASTContext &C,
                          size_t Alignment) {
  return C.Allocate(Bytes, Alignment);
}
/// @brief Placement delete companion to the new above.
///
/// This operator is just a companion to the new above. There is no way of
/// invoking it directly; see the new operator for more details. This operator
/// is called implicitly by the compiler if a placement new expression using
/// the ASTContext throws in the object constructor.
inline void operator delete(void *Ptr, const clang::ASTContext &C, size_t) {
  C.Deallocate(Ptr);
}

/// This placement form of operator new[] uses the ASTContext's allocator for
/// obtaining memory.
///
/// We intentionally avoid using a nothrow specification here so that the calls
/// to this operator will not perform a null check on the result -- the
/// underlying allocator never returns null pointers.
///
/// Usage looks like this (assuming there's an ASTContext 'Context' in scope):
/// @code
/// // Default alignment (8)
/// char *data = new (Context) char[10];
/// // Specific alignment
/// char *data = new (Context, 4) char[10];
/// @endcode
/// Memory allocated through this placement new[] operator does not need to be
/// explicitly freed, as ASTContext will free all of this memory when it gets
/// destroyed. Please note that you cannot use delete on the pointer.
///
/// @param Bytes The number of bytes to allocate. Calculated by the compiler.
/// @param C The ASTContext that provides the allocator.
/// @param Alignment The alignment of the allocated memory (if the underlying
///                  allocator supports it).
/// @return The allocated memory. Could be NULL.
inline void *operator new[](size_t Bytes, const clang::ASTContext& C,
                            size_t Alignment = 8) {
  return C.Allocate(Bytes, Alignment);
}

/// @brief Placement delete[] companion to the new[] above.
///
/// This operator is just a companion to the new[] above. There is no way of
/// invoking it directly; see the new[] operator for more details. This operator
/// is called implicitly by the compiler if a placement new[] expression using
/// the ASTContext throws in the object constructor.
inline void operator delete[](void *Ptr, const clang::ASTContext &C, size_t) {
  C.Deallocate(Ptr);
}

/// \brief Create the representation of a LazyGenerationalUpdatePtr.
template <typename Owner, typename T,
          void (clang::ExternalASTSource::*Update)(Owner)>
typename clang::LazyGenerationalUpdatePtr<Owner, T, Update>::ValueType
    clang::LazyGenerationalUpdatePtr<Owner, T, Update>::makeValue(
        const clang::ASTContext &Ctx, T Value) {
  // Note, this is implemented here so that ExternalASTSource.h doesn't need to
  // include ASTContext.h. We explicitly instantiate it for all relevant types
  // in ASTContext.cpp.
  if (auto *Source = Ctx.getExternalSource())
    return new (Ctx) LazyData(Source, Value);
  return Value;
}

#endif // LLVM_CLANG_AST_ASTCONTEXT_H<|MERGE_RESOLUTION|>--- conflicted
+++ resolved
@@ -2328,12 +2328,7 @@
   unsigned getTargetGlobalAddressSpace() const;
 
   bool addressSpaceMapManglingFor(unsigned AS) const {
-<<<<<<< HEAD
-    return AddrSpaceMapMangling ||
-           AS >= LangAS::Count;
-=======
     return AddrSpaceMapMangling || AS >= LangAS::FirstTargetAddressSpace;
->>>>>>> d2a16dbd
   }
 
 private:
