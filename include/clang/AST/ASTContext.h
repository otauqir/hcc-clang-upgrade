--- conflicted
+++ resolved
@@ -2301,11 +2301,7 @@
 
   /// Get target-dependent integer value for null pointer which is used for
   /// constant folding.
-<<<<<<< HEAD
-  uint64_t getTargetNullPtrValue(QualType QT) const;
-=======
   uint64_t getTargetNullPointerValue(QualType QT) const;
->>>>>>> 74ecfd93
 
   bool addressSpaceMapManglingFor(unsigned AS) const {
     return AddrSpaceMapMangling || 
