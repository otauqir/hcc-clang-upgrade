//===--- APValue.h - Union class for APFloat/APSInt/Complex -----*- C++ -*-===//
//
//                     The LLVM Compiler Infrastructure
//
// This file is distributed under the University of Illinois Open Source
// License. See LICENSE.TXT for details.
//
//===----------------------------------------------------------------------===//
//
//  This file defines the APValue class.
//
//===----------------------------------------------------------------------===//

#ifndef LLVM_CLANG_AST_APVALUE_H
#define LLVM_CLANG_AST_APVALUE_H

#include "clang/Basic/LLVM.h"
#include "llvm/ADT/APFloat.h"
#include "llvm/ADT/APSInt.h"
#include "llvm/ADT/PointerIntPair.h"
#include "llvm/ADT/PointerUnion.h"

namespace clang {
  class AddrLabelExpr;
  class ASTContext;
  class CharUnits;
  class DiagnosticBuilder;
  class Expr;
  class FieldDecl;
  class Decl;
  class ValueDecl;
  class CXXRecordDecl;
  class QualType;

/// APValue - This class implements a discriminated union of [uninitialized]
/// [APSInt] [APFloat], [Complex APSInt] [Complex APFloat], [Expr + Offset],
/// [Vector: N * APValue], [Array: N * APValue]
class APValue {
  typedef llvm::APSInt APSInt;
  typedef llvm::APFloat APFloat;
public:
  enum ValueKind {
    Uninitialized,
    Int,
    Float,
    ComplexInt,
    ComplexFloat,
    LValue,
    Vector,
    Array,
    Struct,
    Union,
    MemberPointer,
    AddrLabelDiff
  };
  typedef llvm::PointerUnion<const ValueDecl *, const Expr *> LValueBase;
  typedef llvm::PointerIntPair<const Decl *, 1, bool> BaseOrMemberType;
  union LValuePathEntry {
    /// BaseOrMember - The FieldDecl or CXXRecordDecl indicating the next item
    /// in the path. An opaque value of type BaseOrMemberType.
    void *BaseOrMember;
    /// ArrayIndex - The array index of the next item in the path.
    uint64_t ArrayIndex;
  };
  struct NoLValuePath {};
  struct UninitArray {};
  struct UninitStruct {};
private:
  ValueKind Kind;

  struct ComplexAPSInt {
    APSInt Real, Imag;
    ComplexAPSInt() : Real(1), Imag(1) {}
  };
  struct ComplexAPFloat {
    APFloat Real, Imag;
    ComplexAPFloat() : Real(0.0), Imag(0.0) {}
  };
  struct LV;
  struct Vec {
    APValue *Elts;
    unsigned NumElts;
    Vec() : Elts(nullptr), NumElts(0) {}
    ~Vec() { delete[] Elts; }
  };
  struct Arr {
    APValue *Elts;
    unsigned NumElts, ArrSize;
    Arr(unsigned NumElts, unsigned ArrSize);
    ~Arr();
  };
  struct StructData {
    APValue *Elts;
    unsigned NumBases;
    unsigned NumFields;
    StructData(unsigned NumBases, unsigned NumFields);
    ~StructData();
  };
  struct UnionData {
    const FieldDecl *Field;
    APValue *Value;
    UnionData();
    ~UnionData();
  };
  struct AddrLabelDiffData {
    const AddrLabelExpr* LHSExpr;
    const AddrLabelExpr* RHSExpr;
  };
  struct MemberPointerData;

  // We ensure elsewhere that Data is big enough for LV and MemberPointerData.
  typedef llvm::AlignedCharArrayUnion<void *, APSInt, APFloat, ComplexAPSInt,
                                      ComplexAPFloat, Vec, Arr, StructData,
                                      UnionData, AddrLabelDiffData> DataType;
  static const size_t DataSize = sizeof(DataType);

  DataType Data;

public:
  APValue() : Kind(Uninitialized) {}
  explicit APValue(APSInt I) : Kind(Uninitialized) {
    MakeInt(); setInt(std::move(I));
  }
  explicit APValue(APFloat F) : Kind(Uninitialized) {
    MakeFloat(); setFloat(std::move(F));
  }
  explicit APValue(const APValue *E, unsigned N) : Kind(Uninitialized) {
    MakeVector(); setVector(E, N);
  }
  APValue(APSInt R, APSInt I) : Kind(Uninitialized) {
    MakeComplexInt(); setComplexInt(std::move(R), std::move(I));
  }
  APValue(APFloat R, APFloat I) : Kind(Uninitialized) {
    MakeComplexFloat(); setComplexFloat(std::move(R), std::move(I));
  }
  APValue(const APValue &RHS);
  APValue(APValue &&RHS) : Kind(Uninitialized) { swap(RHS); }
  APValue(LValueBase B, const CharUnits &O, NoLValuePath N, unsigned CallIndex,
          bool IsNullPtr = false)
      : Kind(Uninitialized) {
    MakeLValue(); setLValue(B, O, N, CallIndex, IsNullPtr);
  }
  APValue(LValueBase B, const CharUnits &O, ArrayRef<LValuePathEntry> Path,
          bool OnePastTheEnd, unsigned CallIndex, bool IsNullPtr = false)
      : Kind(Uninitialized) {
    MakeLValue(); setLValue(B, O, Path, OnePastTheEnd, CallIndex, IsNullPtr);
  }
  APValue(UninitArray, unsigned InitElts, unsigned Size) : Kind(Uninitialized) {
    MakeArray(InitElts, Size);
  }
  APValue(UninitStruct, unsigned B, unsigned M) : Kind(Uninitialized) {
    MakeStruct(B, M);
  }
  explicit APValue(const FieldDecl *D, const APValue &V = APValue())
      : Kind(Uninitialized) {
    MakeUnion(); setUnion(D, V);
  }
  APValue(const ValueDecl *Member, bool IsDerivedMember,
          ArrayRef<const CXXRecordDecl*> Path) : Kind(Uninitialized) {
    MakeMemberPointer(Member, IsDerivedMember, Path);
  }
  APValue(const AddrLabelExpr* LHSExpr, const AddrLabelExpr* RHSExpr)
      : Kind(Uninitialized) {
    MakeAddrLabelDiff(); setAddrLabelDiff(LHSExpr, RHSExpr);
  }

  ~APValue() {
    MakeUninit();
  }

  /// \brief Returns whether the object performed allocations.
  ///
  /// If APValues are constructed via placement new, \c needsCleanup()
  /// indicates whether the destructor must be called in order to correctly
  /// free all allocated memory.
  bool needsCleanup() const;

  /// \brief Swaps the contents of this and the given APValue.
  void swap(APValue &RHS);

  ValueKind getKind() const { return Kind; }
  bool isUninit() const { return Kind == Uninitialized; }
  bool isInt() const { return Kind == Int; }
  bool isFloat() const { return Kind == Float; }
  bool isComplexInt() const { return Kind == ComplexInt; }
  bool isComplexFloat() const { return Kind == ComplexFloat; }
  bool isLValue() const { return Kind == LValue; }
  bool isVector() const { return Kind == Vector; }
  bool isArray() const { return Kind == Array; }
  bool isStruct() const { return Kind == Struct; }
  bool isUnion() const { return Kind == Union; }
  bool isMemberPointer() const { return Kind == MemberPointer; }
  bool isAddrLabelDiff() const { return Kind == AddrLabelDiff; }

  void dump() const;
  void dump(raw_ostream &OS) const;

  void printPretty(raw_ostream &OS, ASTContext &Ctx, QualType Ty) const;
  std::string getAsString(ASTContext &Ctx, QualType Ty) const;

  APSInt &getInt() {
    assert(isInt() && "Invalid accessor");
    return *(APSInt*)(char*)Data.buffer;
  }
  const APSInt &getInt() const {
    return const_cast<APValue*>(this)->getInt();
  }

  APFloat &getFloat() {
    assert(isFloat() && "Invalid accessor");
    return *(APFloat*)(char*)Data.buffer;
  }
  const APFloat &getFloat() const {
    return const_cast<APValue*>(this)->getFloat();
  }

  APSInt &getComplexIntReal() {
    assert(isComplexInt() && "Invalid accessor");
    return ((ComplexAPSInt*)(char*)Data.buffer)->Real;
  }
  const APSInt &getComplexIntReal() const {
    return const_cast<APValue*>(this)->getComplexIntReal();
  }

  APSInt &getComplexIntImag() {
    assert(isComplexInt() && "Invalid accessor");
    return ((ComplexAPSInt*)(char*)Data.buffer)->Imag;
  }
  const APSInt &getComplexIntImag() const {
    return const_cast<APValue*>(this)->getComplexIntImag();
  }

  APFloat &getComplexFloatReal() {
    assert(isComplexFloat() && "Invalid accessor");
    return ((ComplexAPFloat*)(char*)Data.buffer)->Real;
  }
  const APFloat &getComplexFloatReal() const {
    return const_cast<APValue*>(this)->getComplexFloatReal();
  }

  APFloat &getComplexFloatImag() {
    assert(isComplexFloat() && "Invalid accessor");
    return ((ComplexAPFloat*)(char*)Data.buffer)->Imag;
  }
  const APFloat &getComplexFloatImag() const {
    return const_cast<APValue*>(this)->getComplexFloatImag();
  }

  const LValueBase getLValueBase() const;
  CharUnits &getLValueOffset();
  const CharUnits &getLValueOffset() const {
    return const_cast<APValue*>(this)->getLValueOffset();
  }
  bool isLValueOnePastTheEnd() const;
  bool hasLValuePath() const;
  ArrayRef<LValuePathEntry> getLValuePath() const;
  unsigned getLValueCallIndex() const;
<<<<<<< HEAD
  bool isNullPtr() const;
=======
  bool isNullPointer() const;
>>>>>>> 74ecfd93

  APValue &getVectorElt(unsigned I) {
    assert(isVector() && "Invalid accessor");
    assert(I < getVectorLength() && "Index out of range");
    return ((Vec*)(char*)Data.buffer)->Elts[I];
  }
  const APValue &getVectorElt(unsigned I) const {
    return const_cast<APValue*>(this)->getVectorElt(I);
  }
  unsigned getVectorLength() const {
    assert(isVector() && "Invalid accessor");
    return ((const Vec*)(const void *)Data.buffer)->NumElts;
  }

  APValue &getArrayInitializedElt(unsigned I) {
    assert(isArray() && "Invalid accessor");
    assert(I < getArrayInitializedElts() && "Index out of range");
    return ((Arr*)(char*)Data.buffer)->Elts[I];
  }
  const APValue &getArrayInitializedElt(unsigned I) const {
    return const_cast<APValue*>(this)->getArrayInitializedElt(I);
  }
  bool hasArrayFiller() const {
    return getArrayInitializedElts() != getArraySize();
  }
  APValue &getArrayFiller() {
    assert(isArray() && "Invalid accessor");
    assert(hasArrayFiller() && "No array filler");
    return ((Arr*)(char*)Data.buffer)->Elts[getArrayInitializedElts()];
  }
  const APValue &getArrayFiller() const {
    return const_cast<APValue*>(this)->getArrayFiller();
  }
  unsigned getArrayInitializedElts() const {
    assert(isArray() && "Invalid accessor");
    return ((const Arr*)(const void *)Data.buffer)->NumElts;
  }
  unsigned getArraySize() const {
    assert(isArray() && "Invalid accessor");
    return ((const Arr*)(const void *)Data.buffer)->ArrSize;
  }

  unsigned getStructNumBases() const {
    assert(isStruct() && "Invalid accessor");
    return ((const StructData*)(const char*)Data.buffer)->NumBases;
  }
  unsigned getStructNumFields() const {
    assert(isStruct() && "Invalid accessor");
    return ((const StructData*)(const char*)Data.buffer)->NumFields;
  }
  APValue &getStructBase(unsigned i) {
    assert(isStruct() && "Invalid accessor");
    return ((StructData*)(char*)Data.buffer)->Elts[i];
  }
  APValue &getStructField(unsigned i) {
    assert(isStruct() && "Invalid accessor");
    return ((StructData*)(char*)Data.buffer)->Elts[getStructNumBases() + i];
  }
  const APValue &getStructBase(unsigned i) const {
    return const_cast<APValue*>(this)->getStructBase(i);
  }
  const APValue &getStructField(unsigned i) const {
    return const_cast<APValue*>(this)->getStructField(i);
  }

  const FieldDecl *getUnionField() const {
    assert(isUnion() && "Invalid accessor");
    return ((const UnionData*)(const char*)Data.buffer)->Field;
  }
  APValue &getUnionValue() {
    assert(isUnion() && "Invalid accessor");
    return *((UnionData*)(char*)Data.buffer)->Value;
  }
  const APValue &getUnionValue() const {
    return const_cast<APValue*>(this)->getUnionValue();
  }

  const ValueDecl *getMemberPointerDecl() const;
  bool isMemberPointerToDerivedMember() const;
  ArrayRef<const CXXRecordDecl*> getMemberPointerPath() const;

  const AddrLabelExpr* getAddrLabelDiffLHS() const {
    assert(isAddrLabelDiff() && "Invalid accessor");
    return ((const AddrLabelDiffData*)(const char*)Data.buffer)->LHSExpr;
  }
  const AddrLabelExpr* getAddrLabelDiffRHS() const {
    assert(isAddrLabelDiff() && "Invalid accessor");
    return ((const AddrLabelDiffData*)(const char*)Data.buffer)->RHSExpr;
  }

  void setInt(APSInt I) {
    assert(isInt() && "Invalid accessor");
    *(APSInt *)(char *)Data.buffer = std::move(I);
  }
  void setFloat(APFloat F) {
    assert(isFloat() && "Invalid accessor");
    *(APFloat *)(char *)Data.buffer = std::move(F);
  }
  void setVector(const APValue *E, unsigned N) {
    assert(isVector() && "Invalid accessor");
    ((Vec*)(char*)Data.buffer)->Elts = new APValue[N];
    ((Vec*)(char*)Data.buffer)->NumElts = N;
    for (unsigned i = 0; i != N; ++i)
      ((Vec*)(char*)Data.buffer)->Elts[i] = E[i];
  }
  void setComplexInt(APSInt R, APSInt I) {
    assert(R.getBitWidth() == I.getBitWidth() &&
           "Invalid complex int (type mismatch).");
    assert(isComplexInt() && "Invalid accessor");
    ((ComplexAPSInt *)(char *)Data.buffer)->Real = std::move(R);
    ((ComplexAPSInt *)(char *)Data.buffer)->Imag = std::move(I);
  }
  void setComplexFloat(APFloat R, APFloat I) {
    assert(&R.getSemantics() == &I.getSemantics() &&
           "Invalid complex float (type mismatch).");
    assert(isComplexFloat() && "Invalid accessor");
    ((ComplexAPFloat *)(char *)Data.buffer)->Real = std::move(R);
    ((ComplexAPFloat *)(char *)Data.buffer)->Imag = std::move(I);
  }
  void setLValue(LValueBase B, const CharUnits &O, NoLValuePath,
<<<<<<< HEAD
                 unsigned CallIndex, bool IsNuppPtr);
=======
                 unsigned CallIndex, bool IsNullPtr);
>>>>>>> 74ecfd93
  void setLValue(LValueBase B, const CharUnits &O,
                 ArrayRef<LValuePathEntry> Path, bool OnePastTheEnd,
                 unsigned CallIndex, bool IsNullPtr);
  void setUnion(const FieldDecl *Field, const APValue &Value) {
    assert(isUnion() && "Invalid accessor");
    ((UnionData*)(char*)Data.buffer)->Field = Field;
    *((UnionData*)(char*)Data.buffer)->Value = Value;
  }
  void setAddrLabelDiff(const AddrLabelExpr* LHSExpr,
                        const AddrLabelExpr* RHSExpr) {
    ((AddrLabelDiffData*)(char*)Data.buffer)->LHSExpr = LHSExpr;
    ((AddrLabelDiffData*)(char*)Data.buffer)->RHSExpr = RHSExpr;
  }

  /// Assign by swapping from a copy of the RHS.
  APValue &operator=(APValue RHS) {
    swap(RHS);
    return *this;
  }

private:
  void DestroyDataAndMakeUninit();
  void MakeUninit() {
    if (Kind != Uninitialized)
      DestroyDataAndMakeUninit();
  }
  void MakeInt() {
    assert(isUninit() && "Bad state change");
    new ((void*)Data.buffer) APSInt(1);
    Kind = Int;
  }
  void MakeFloat() {
    assert(isUninit() && "Bad state change");
    new ((void*)(char*)Data.buffer) APFloat(0.0);
    Kind = Float;
  }
  void MakeVector() {
    assert(isUninit() && "Bad state change");
    new ((void*)(char*)Data.buffer) Vec();
    Kind = Vector;
  }
  void MakeComplexInt() {
    assert(isUninit() && "Bad state change");
    new ((void*)(char*)Data.buffer) ComplexAPSInt();
    Kind = ComplexInt;
  }
  void MakeComplexFloat() {
    assert(isUninit() && "Bad state change");
    new ((void*)(char*)Data.buffer) ComplexAPFloat();
    Kind = ComplexFloat;
  }
  void MakeLValue();
  void MakeArray(unsigned InitElts, unsigned Size);
  void MakeStruct(unsigned B, unsigned M) {
    assert(isUninit() && "Bad state change");
    new ((void*)(char*)Data.buffer) StructData(B, M);
    Kind = Struct;
  }
  void MakeUnion() {
    assert(isUninit() && "Bad state change");
    new ((void*)(char*)Data.buffer) UnionData();
    Kind = Union;
  }
  void MakeMemberPointer(const ValueDecl *Member, bool IsDerivedMember,
                         ArrayRef<const CXXRecordDecl*> Path);
  void MakeAddrLabelDiff() {
    assert(isUninit() && "Bad state change");
    new ((void*)(char*)Data.buffer) AddrLabelDiffData();
    Kind = AddrLabelDiff;
  }
};

} // end namespace clang.

#endif<|MERGE_RESOLUTION|>--- conflicted
+++ resolved
@@ -255,11 +255,7 @@
   bool hasLValuePath() const;
   ArrayRef<LValuePathEntry> getLValuePath() const;
   unsigned getLValueCallIndex() const;
-<<<<<<< HEAD
-  bool isNullPtr() const;
-=======
   bool isNullPointer() const;
->>>>>>> 74ecfd93
 
   APValue &getVectorElt(unsigned I) {
     assert(isVector() && "Invalid accessor");
@@ -380,11 +376,7 @@
     ((ComplexAPFloat *)(char *)Data.buffer)->Imag = std::move(I);
   }
   void setLValue(LValueBase B, const CharUnits &O, NoLValuePath,
-<<<<<<< HEAD
-                 unsigned CallIndex, bool IsNuppPtr);
-=======
                  unsigned CallIndex, bool IsNullPtr);
->>>>>>> 74ecfd93
   void setLValue(LValueBase B, const CharUnits &O,
                  ArrayRef<LValuePathEntry> Path, bool OnePastTheEnd,
                  unsigned CallIndex, bool IsNullPtr);
