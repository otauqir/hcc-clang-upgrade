--- conflicted
+++ resolved
@@ -369,7 +369,6 @@
 def bundle__loader : Separate<["-"], "bundle_loader">;
 def bundle : Flag<["-"], "bundle">;
 def b : JoinedOrSeparate<["-"], "b">, Flags<[Unsupported]>;
-<<<<<<< HEAD
 def hc_mode : Flag<["-"], "hc">, Flags<[DriverOption]>,
   HelpText<"Enable Heterogeneous C++ (HC) mode">;
 def cxxamp_kernel_mode : Flag<["-"], "gpu">, Flags<[DriverOption]>,Group<cxxamp_Group>,
@@ -378,7 +377,6 @@
   HelpText<"C++AMP only.  This option allows the compiler to emit CPU kernel-specific artifacts"> ;
 def amdgpu_target_EQ : Joined<["-", "--"], "amdgpu-target=">, Flags<[DriverOption]>,
   HelpText<"Specify AMDGPU ISA version (ex: AMD:AMDGPU:8:0:3). Could be specified only once.">;
-=======
 def cl_opt_disable : Flag<["-"], "cl-opt-disable">, Group<opencl_Group>, Flags<[CC1Option]>,
   HelpText<"OpenCL only. This option disables all optimizations. By default optimizations are enabled.">;
 def cl_strict_aliasing : Flag<["-"], "cl-strict-aliasing">, Group<opencl_Group>, Flags<[CC1Option]>,
@@ -401,7 +399,6 @@
   HelpText<"OpenCL language standard to compile for.">;
 def cl_denorms_are_zero : Flag<["-"], "cl-denorms-are-zero">, Group<opencl_Group>, Flags<[CC1Option]>,
   HelpText<"OpenCL only. Allow denormals to be flushed to zero.">;
->>>>>>> 001f801e
 def client__name : JoinedOrSeparate<["-"], "client_name">;
 def combine : Flag<["-", "--"], "combine">, Flags<[DriverOption, Unsupported]>;
 def compatibility__version : JoinedOrSeparate<["-"], "compatibility_version">;
