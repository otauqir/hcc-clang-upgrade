//==--- Attr.td - attribute definitions -----------------------------------===//
//
//                     The LLVM Compiler Infrastructure
//
// This file is distributed under the University of Illinois Open Source
// License. See LICENSE.TXT for details.
//
//===----------------------------------------------------------------------===//

// The documentation is organized by category. Attributes can have category-
// specific documentation that is collated within the larger document.
class DocumentationCategory<string name> {
  string Name = name;
  code Content = [{}];
}
def DocCatFunction : DocumentationCategory<"Function Attributes">;
def DocCatVariable : DocumentationCategory<"Variable Attributes">;
def DocCatType : DocumentationCategory<"Type Attributes">;
def DocCatStmt : DocumentationCategory<"Statement Attributes">;
// Attributes listed under the Undocumented category do not generate any public
// documentation. Ideally, this category should be used for internal-only
// attributes which contain no spellings.
def DocCatUndocumented : DocumentationCategory<"Undocumented">;

class DocDeprecated<string replacement = ""> {
  // If the Replacement field is empty, no replacement will be listed with the
  // documentation. Otherwise, the documentation will specify the attribute has
  // been superseded by this replacement.
  string Replacement = replacement;
}

// Specifies the documentation to be associated with the given category.
class Documentation {
  DocumentationCategory Category;
  code Content;

  // If the heading is empty, one may be picked automatically. If the attribute
  // only has one spelling, no heading is required as the attribute's sole
  // spelling is sufficient. If all spellings are semantically common, the
  // heading will be the semantic spelling. If the spellings are not
  // semantically common and no heading is provided, an error will be emitted.
  string Heading = "";

  // When set, specifies that the attribute is deprecated and can optionally
  // specify a replacement attribute.
  DocDeprecated Deprecated;
}

// Specifies that the attribute is explicitly undocumented. This can be a
// helpful placeholder for the attribute while working on the implementation,
// but should not be used once feature work has been completed.
def Undocumented : Documentation {
  let Category = DocCatUndocumented;
}

include "clang/Basic/AttrDocs.td"

// An attribute's subject is whatever it appertains to. In this file, it is
// more accurately a list of things that an attribute can appertain to. All
// Decls and Stmts are possibly AttrSubjects (even though the syntax may not
// allow attributes on a given Decl or Stmt).
class AttrSubject;

include "clang/Basic/DeclNodes.td"
include "clang/Basic/StmtNodes.td"

// A subset-subject is an AttrSubject constrained to operate only on some subset
// of that subject.
//
// The code fragment is a boolean expression that will confirm that the subject
// meets the requirements; the subject will have the name S, and will have the
// type specified by the base. It should be a simple boolean expression.
class SubsetSubject<AttrSubject base, code check> : AttrSubject {
  AttrSubject Base = base;
  code CheckCode = check;
}

// This is the type of a variable which C++11 allows alignas(...) to appertain
// to.
def NormalVar : SubsetSubject<Var,
                              [{S->getStorageClass() != VarDecl::Register &&
                                S->getKind() != Decl::ImplicitParam &&
                                S->getKind() != Decl::ParmVar &&
                                S->getKind() != Decl::NonTypeTemplateParm}]>;
def NonParmVar : SubsetSubject<Var,
                               [{S->getKind() != Decl::ParmVar}]>;
def NonBitField : SubsetSubject<Field,
                                [{!S->isBitField()}]>;

def ObjCInstanceMethod : SubsetSubject<ObjCMethod,
                                       [{S->isInstanceMethod()}]>;

def ObjCInterfaceDeclInitMethod : SubsetSubject<ObjCMethod,
                               [{S->getMethodFamily() == OMF_init &&
                                 (isa<ObjCInterfaceDecl>(S->getDeclContext()) ||
                                  (isa<ObjCCategoryDecl>(S->getDeclContext()) &&
            cast<ObjCCategoryDecl>(S->getDeclContext())->IsClassExtension()))}]>;

def Struct : SubsetSubject<Record,
                           [{!S->isUnion()}]>;

def TLSVar : SubsetSubject<Var,
                           [{S->getTLSKind() != 0}]>;

def SharedVar : SubsetSubject<Var,
                              [{S->hasGlobalStorage() && !S->getTLSKind()}]>;

def GlobalVar : SubsetSubject<Var,
                             [{S->hasGlobalStorage()}]>;

// FIXME: this hack is needed because DeclNodes.td defines the base Decl node
// type to be a class, not a definition. This makes it impossible to create an
// attribute subject which accepts a Decl. Normally, this is not a problem,
// because the attribute can have no Subjects clause to accomplish this. But in
// the case of a SubsetSubject, there's no way to express it without this hack.
def DeclBase : AttrSubject;
def FunctionLike : SubsetSubject<DeclBase,
                                  [{S->getFunctionType(false) != nullptr}]>;

def OpenCLKernelFunction : SubsetSubject<Function, [{
  S->hasAttr<OpenCLKernelAttr>()
}]>;

// HasFunctionProto is a more strict version of FunctionLike, so it should
// never be specified in a Subjects list along with FunctionLike (due to the
// inclusive nature of subject testing).
def HasFunctionProto : SubsetSubject<DeclBase,
                                     [{(S->getFunctionType(true) != nullptr &&
                              isa<FunctionProtoType>(S->getFunctionType())) ||
                                       isa<ObjCMethodDecl>(S) ||
                                       isa<BlockDecl>(S)}]>;

// A single argument to an attribute
class Argument<string name, bit optional, bit fake = 0> {
  string Name = name;
  bit Optional = optional;

  /// A fake argument is used to store and serialize additional information
  /// in an attribute without actually changing its parsing or pretty-printing.
  bit Fake = fake;
}

class BoolArgument<string name, bit opt = 0, bit fake = 0> : Argument<name, opt,
                                                                      fake>;
class IdentifierArgument<string name, bit opt = 0> : Argument<name, opt>;
class IntArgument<string name, bit opt = 0> : Argument<name, opt>;
class StringArgument<string name, bit opt = 0> : Argument<name, opt>;
class ExprArgument<string name, bit opt = 0> : Argument<name, opt>;
class FunctionArgument<string name, bit opt = 0, bit fake = 0> : Argument<name,
                                                                          opt,
                                                                          fake>;
class TypeArgument<string name, bit opt = 0> : Argument<name, opt>;
class UnsignedArgument<string name, bit opt = 0> : Argument<name, opt>;
class VariadicUnsignedArgument<string name> : Argument<name, 1>;
class VariadicExprArgument<string name> : Argument<name, 1>;
class VariadicStringArgument<string name> : Argument<name, 1>;

// A version of the form major.minor[.subminor].
class VersionArgument<string name, bit opt = 0> : Argument<name, opt>;

// This one's a doozy, so it gets its own special type
// It can be an unsigned integer, or a type. Either can
// be dependent.
class AlignedArgument<string name, bit opt = 0> : Argument<name, opt>;

// A bool argument with a default value
class DefaultBoolArgument<string name, bit default> : BoolArgument<name, 1> {
  bit Default = default;
}

// An integer argument with a default value
class DefaultIntArgument<string name, int default> : IntArgument<name, 1> {
  int Default = default;
}

// This argument is more complex, it includes the enumerator type name,
// a list of strings to accept, and a list of enumerators to map them to.
class EnumArgument<string name, string type, list<string> values,
                   list<string> enums, bit opt = 0, bit fake = 0>
    : Argument<name, opt, fake> {
  string Type = type;
  list<string> Values = values;
  list<string> Enums = enums;
}

// FIXME: There should be a VariadicArgument type that takes any other type
//        of argument and generates the appropriate type.
class VariadicEnumArgument<string name, string type, list<string> values,
                           list<string> enums> : Argument<name, 1>  {
  string Type = type;
  list<string> Values = values;
  list<string> Enums = enums;
}

// This handles one spelling of an attribute.
class Spelling<string name, string variety> {
  string Name = name;
  string Variety = variety;
  bit KnownToGCC;
}

class GNU<string name> : Spelling<name, "GNU">;
class Declspec<string name> : Spelling<name, "Declspec">;
class Microsoft<string name> : Spelling<name, "Microsoft">;
class CXX11<string namespace, string name, int version = 1>
    : Spelling<name, "CXX11"> {
  string Namespace = namespace;
  int Version = version;
}
class Keyword<string name> : Spelling<name, "Keyword">;
class Pragma<string namespace, string name> : Spelling<name, "Pragma"> {
  string Namespace = namespace;
}

// The GCC spelling implies GNU<name, "GNU"> and CXX11<"gnu", name> and also
// sets KnownToGCC to 1. This spelling should be used for any GCC-compatible
// attributes.
class GCC<string name> : Spelling<name, "GCC"> {
  let KnownToGCC = 1;
}

class Accessor<string name, list<Spelling> spellings> {
  string Name = name;
  list<Spelling> Spellings = spellings;
}

class SubjectDiag<bit warn> {
  bit Warn = warn;
}
def WarnDiag : SubjectDiag<1>;
def ErrorDiag : SubjectDiag<0>;

class SubjectList<list<AttrSubject> subjects, SubjectDiag diag = WarnDiag,
                  string customDiag = ""> {
  list<AttrSubject> Subjects = subjects;
  SubjectDiag Diag = diag;
  string CustomDiag = customDiag;
}

class LangOpt<string name, bit negated = 0> {
  string Name = name;
  bit Negated = negated;
}
def MicrosoftExt : LangOpt<"MicrosoftExt">;
def Borland : LangOpt<"Borland">;
def CUDA : LangOpt<"CUDA">;
def COnly : LangOpt<"CPlusPlus", 1>;
def CPlusPlus : LangOpt<"CPlusPlus">;
def OpenCL : LangOpt<"OpenCL">;
def RenderScript : LangOpt<"RenderScript">;
<<<<<<< HEAD
def CPlusPlusAMP : LangOpt<"CPlusPlusAMP">;
=======
def ObjC : LangOpt<"ObjC1">;
def BlocksSupported : LangOpt<"Blocks">;
>>>>>>> 35184e88

// Defines targets for target-specific attributes. The list of strings should
// specify architectures for which the target applies, based off the ArchType
// enumeration in Triple.h.
class TargetArch<list<string> arches> {
  list<string> Arches = arches;
  list<string> OSes;
  list<string> CXXABIs;
}
def TargetARM : TargetArch<["arm", "thumb", "armeb", "thumbeb"]>;
def TargetAVR : TargetArch<["avr"]>;
def TargetMips : TargetArch<["mips", "mipsel"]>;
def TargetMSP430 : TargetArch<["msp430"]>;
def TargetX86 : TargetArch<["x86"]>;
def TargetAnyX86 : TargetArch<["x86", "x86_64"]>;
def TargetWindows : TargetArch<["x86", "x86_64", "arm", "thumb"]> {
  let OSes = ["Win32"];
}
def TargetMicrosoftCXXABI : TargetArch<["x86", "x86_64", "arm", "thumb"]> {
  let CXXABIs = ["Microsoft"];
}

// Attribute subject match rules that are used for #pragma clang attribute.
//
// A instance of AttrSubjectMatcherRule represents an individual match rule.
// An individual match rule can correspond to a number of different attribute
// subjects, e.g. "record" matching rule corresponds to the Record and
// CXXRecord attribute subjects.
//
// Match rules are used in the subject list of the #pragma clang attribute.
// Match rules can have sub-match rules that are instances of
// AttrSubjectMatcherSubRule. A sub-match rule can correspond to a number
// of different attribute subjects, and it can have a negated spelling as well.
// For example, "variable(unless(is_parameter))" matching rule corresponds to
// the NonParmVar attribute subject.
class AttrSubjectMatcherSubRule<string name, list<AttrSubject> subjects,
                                bit negated = 0> {
  string Name = name;
  list<AttrSubject> Subjects = subjects;
  bit Negated = negated;
  // Lists language options, one of which is required to be true for the
  // attribute to be applicable. If empty, the language options are taken
  // from the parent matcher rule.
  list<LangOpt> LangOpts = [];
}
class AttrSubjectMatcherRule<string name, list<AttrSubject> subjects,
                             list<AttrSubjectMatcherSubRule> subrules = []> {
  string Name = name;
  list<AttrSubject> Subjects = subjects;
  list<AttrSubjectMatcherSubRule> Constraints = subrules;
  // Lists language options, one of which is required to be true for the
  // attribute to be applicable. If empty, no language options are required.
  list<LangOpt> LangOpts = [];
}

// function(is_member)
def SubRuleForCXXMethod : AttrSubjectMatcherSubRule<"is_member", [CXXMethod]> {
  let LangOpts = [CPlusPlus];
}
def SubjectMatcherForFunction : AttrSubjectMatcherRule<"function", [Function], [
  SubRuleForCXXMethod
]>;
// hasType is abstract, it should be used with one of the sub-rules.
def SubjectMatcherForType : AttrSubjectMatcherRule<"hasType", [], [
  AttrSubjectMatcherSubRule<"functionType", [FunctionLike]>

  // FIXME: There's a matcher ambiguity with objc methods and blocks since
  // functionType excludes them but functionProtoType includes them.
  // AttrSubjectMatcherSubRule<"functionProtoType", [HasFunctionProto]>
]>;
def SubjectMatcherForTypedef : AttrSubjectMatcherRule<"type_alias",
                                                      [TypedefName]>;
def SubjectMatcherForRecord : AttrSubjectMatcherRule<"record", [Record,
                                                                CXXRecord], [
  // unless(is_union)
  AttrSubjectMatcherSubRule<"is_union", [Struct], 1>
]>;
def SubjectMatcherForEnum : AttrSubjectMatcherRule<"enum", [Enum]>;
def SubjectMatcherForEnumConstant : AttrSubjectMatcherRule<"enum_constant",
                                                           [EnumConstant]>;
def SubjectMatcherForVar : AttrSubjectMatcherRule<"variable", [Var], [
  AttrSubjectMatcherSubRule<"is_thread_local", [TLSVar]>,
  AttrSubjectMatcherSubRule<"is_global", [GlobalVar]>,
  AttrSubjectMatcherSubRule<"is_parameter", [ParmVar]>,
  // unless(is_parameter)
  AttrSubjectMatcherSubRule<"is_parameter", [NonParmVar], 1>
]>;
def SubjectMatcherForField : AttrSubjectMatcherRule<"field", [Field]>;
def SubjectMatcherForNamespace : AttrSubjectMatcherRule<"namespace",
                                                        [Namespace]> {
  let LangOpts = [CPlusPlus];
}
def SubjectMatcherForObjCInterface : AttrSubjectMatcherRule<"objc_interface",
                                                            [ObjCInterface]> {
  let LangOpts = [ObjC];
}
def SubjectMatcherForObjCProtocol : AttrSubjectMatcherRule<"objc_protocol",
                                                           [ObjCProtocol]> {
  let LangOpts = [ObjC];
}
def SubjectMatcherForObjCCategory : AttrSubjectMatcherRule<"objc_category",
                                                           [ObjCCategory]> {
  let LangOpts = [ObjC];
}
def SubjectMatcherForObjCMethod : AttrSubjectMatcherRule<"objc_method",
                                                         [ObjCMethod], [
  AttrSubjectMatcherSubRule<"is_instance", [ObjCInstanceMethod]>
]> {
  let LangOpts = [ObjC];
}
def SubjectMatcherForObjCProperty : AttrSubjectMatcherRule<"objc_property",
                                                           [ObjCProperty]> {
  let LangOpts = [ObjC];
}
def SubjectMatcherForBlock : AttrSubjectMatcherRule<"block", [Block]> {
  let LangOpts = [BlocksSupported];
}

// Aggregate attribute subject match rules are abstract match rules that can't
// be used directly in #pragma clang attribute. Instead, users have to use
// subject match rules that correspond to attribute subjects that derive from
// the specified subject.
class AttrSubjectMatcherAggregateRule<AttrSubject subject> {
  AttrSubject Subject = subject;
}

def SubjectMatcherForNamed : AttrSubjectMatcherAggregateRule<Named>;

class Attr {
  // The various ways in which an attribute can be spelled in source
  list<Spelling> Spellings;
  // The things to which an attribute can appertain
  SubjectList Subjects;
  // The arguments allowed on an attribute
  list<Argument> Args = [];
  // Accessors which should be generated for the attribute.
  list<Accessor> Accessors = [];
  // Set to true for attributes with arguments which require delayed parsing.
  bit LateParsed = 0;
  // Set to false to prevent an attribute from being propagated from a template
  // to the instantiation.
  bit Clone = 1;
  // Set to true for attributes which must be instantiated within templates
  bit TemplateDependent = 0;
  // Set to true for attributes that have a corresponding AST node.
  bit ASTNode = 1;
  // Set to true for attributes which have handler in Sema.
  bit SemaHandler = 1;
  // Set to true for attributes that are completely ignored.
  bit Ignored = 0;
  // Set to true if the attribute's parsing does not match its semantic
  // content. Eg) It parses 3 args, but semantically takes 4 args.  Opts out of
  // common attribute error checking.
  bit HasCustomParsing = 0;
  // Set to true if all of the attribute's arguments should be parsed in an
  // unevaluated context.
  bit ParseArgumentsAsUnevaluated = 0;
  // Set to true if this attribute can be duplicated on a subject when merging
  // attributes. By default, attributes are not merged.
  bit DuplicatesAllowedWhileMerging = 0;
  // Set to true if this attribute meaningful when applied to or inherited 
  // in a class template definition.
  bit MeaningfulToClassTemplateDefinition = 0;
  // Set to true if this attribute can be used with '#pragma clang attribute'.
  // By default, when this value is false, an attribute is supported by the
  // '#pragma clang attribute' only when:
  // - It has documentation.
  // - It has a subject list whose subjects can be represented using subject
  //   match rules.
  // - It has GNU/CXX11 spelling and doesn't require delayed parsing.
  bit ForcePragmaAttributeSupport = 0;
  // Lists language options, one of which is required to be true for the
  // attribute to be applicable. If empty, no language options are required.
  list<LangOpt> LangOpts = [];
  // Any additional text that should be included verbatim in the class.
  // Note: Any additional data members will leak and should be constructed
  // externally on the ASTContext.
  code AdditionalMembers = [{}];
  // Any documentation that should be associated with the attribute. Since an
  // attribute may be documented under multiple categories, more than one
  // Documentation entry may be listed.
  list<Documentation> Documentation;
}

/// A type attribute is not processed on a declaration or a statement.
class TypeAttr : Attr {
  // By default, type attributes do not get an AST node.
  let ASTNode = 0;
}

/// A stmt attribute is not processed on a declaration or a type.
class StmtAttr : Attr;

/// An inheritable attribute is inherited by later redeclarations.
class InheritableAttr : Attr;

/// A target-specific attribute.  This class is meant to be used as a mixin
/// with InheritableAttr or Attr depending on the attribute's needs.
class TargetSpecificAttr<TargetArch target> {
  TargetArch Target = target;
  // Attributes are generally required to have unique spellings for their names
  // so that the parser can determine what kind of attribute it has parsed.
  // However, target-specific attributes are special in that the attribute only
  // "exists" for a given target. So two target-specific attributes can share
  // the same name when they exist in different targets. To support this, a
  // Kind can be explicitly specified for a target-specific attribute. This
  // corresponds to the AttributeList::AT_* enum that is generated and it
  // should contain a shared value between the attributes.
  //
  // Target-specific attributes which use this feature should ensure that the
  // spellings match exactly between the attributes, and if the arguments or
  // subjects differ, should specify HasCustomParsing = 1 and implement their
  // own parsing and semantic handling requirements as-needed.
  string ParseKind;
}

/// An inheritable parameter attribute is inherited by later
/// redeclarations, even when it's written on a parameter.
class InheritableParamAttr : InheritableAttr;

/// An attribute which changes the ABI rules for a specific parameter.
class ParameterABIAttr : InheritableParamAttr {
  let Subjects = SubjectList<[ParmVar]>;
}

/// An ignored attribute, which we parse but discard with no checking.
class IgnoredAttr : Attr {
  let Ignored = 1;
  let ASTNode = 0;
  let SemaHandler = 0;
  let Documentation = [Undocumented];
}

//
// Attributes begin here
//

def AbiTag : Attr {
  let Spellings = [GCC<"abi_tag">];
  let Args = [VariadicStringArgument<"Tags">];
  let Subjects = SubjectList<[Struct, Var, Function, Namespace], ErrorDiag,
      "ExpectedStructClassVariableFunctionOrInlineNamespace">;
  let MeaningfulToClassTemplateDefinition = 1;
  let Documentation = [AbiTagsDocs];
}

def AddressSpace : TypeAttr {
  let Spellings = [GNU<"address_space">];
  let Args = [IntArgument<"AddressSpace">];
  let Documentation = [Undocumented];
}

def Alias : Attr {
  let Spellings = [GCC<"alias">];
  let Args = [StringArgument<"Aliasee">];
  let Subjects = SubjectList<[Function, GlobalVar], ErrorDiag,
                             "ExpectedFunctionOrGlobalVar">;
  let Documentation = [Undocumented];
}

def Aligned : InheritableAttr {
  let Spellings = [GCC<"aligned">, Declspec<"align">, Keyword<"alignas">,
                   Keyword<"_Alignas">];
//  let Subjects = SubjectList<[NonBitField, NormalVar, Tag]>;
  let Args = [AlignedArgument<"Alignment", 1>];
  let Accessors = [Accessor<"isGNU", [GCC<"aligned">]>,
                   Accessor<"isC11", [Keyword<"_Alignas">]>,
                   Accessor<"isAlignas", [Keyword<"alignas">,
                                          Keyword<"_Alignas">]>,
                   Accessor<"isDeclspec",[Declspec<"align">]>];
  let Documentation = [Undocumented];
}

def AlignValue : Attr {
  let Spellings = [
    // Unfortunately, this is semantically an assertion, not a directive
    // (something else must ensure the alignment), so aligned_value is a
    // probably a better name. We might want to add an aligned_value spelling in
    // the future (and a corresponding C++ attribute), but this can be done
    // later once we decide if we also want them to have slightly-different
    // semantics than Intel's align_value.
    GNU<"align_value">
    // Intel's compiler on Windows also supports:
    // , Declspec<"align_value">
  ];
  let Args = [ExprArgument<"Alignment">];
  let Subjects = SubjectList<[Var, TypedefName], WarnDiag,
                             "ExpectedVariableOrTypedef">;
  let Documentation = [AlignValueDocs];
}

def AlignMac68k : InheritableAttr {
  // This attribute has no spellings as it is only ever created implicitly.
  let Spellings = [];
  let SemaHandler = 0;
  let Documentation = [Undocumented];
}

def AlwaysInline : InheritableAttr {
  let Spellings = [GCC<"always_inline">, Keyword<"__forceinline">];
  let Subjects = SubjectList<[Function]>;
  let Documentation = [Undocumented];
}

def XRayInstrument : InheritableAttr {
  let Spellings = [GNU<"xray_always_instrument">,
                   CXX11<"clang", "xray_always_instrument">,
                   GNU<"xray_never_instrument">,
                   CXX11<"clang", "xray_never_instrument">];
  let Subjects = SubjectList<[CXXMethod, ObjCMethod, Function], WarnDiag,
                              "ExpectedFunctionOrMethod">;
  let Accessors = [Accessor<"alwaysXRayInstrument",
                     [GNU<"xray_always_instrument">,
                      CXX11<"clang", "xray_always_instrument">]>,
                   Accessor<"neverXRayInstrument",
                     [GNU<"xray_never_instrument">,
                      CXX11<"clang", "xray_never_instrument">]>];
  let Documentation = [XRayDocs];
}

def XRayLogArgs : InheritableAttr {
  let Spellings = [GNU<"xray_log_args">, CXX11<"clang", "xray_log_args">];
  let Subjects = SubjectList<
      [CXXMethod, ObjCMethod, Function], WarnDiag, "ExpectedFunctionOrMethod"
  >;
  let Args = [UnsignedArgument<"ArgumentCount">];
  let Documentation = [XRayDocs];
}

def TLSModel : InheritableAttr {
  let Spellings = [GCC<"tls_model">];
  let Subjects = SubjectList<[TLSVar], ErrorDiag, "ExpectedTLSVar">;
  let Args = [StringArgument<"Model">];
  let Documentation = [TLSModelDocs];
}

def AnalyzerNoReturn : InheritableAttr {
  let Spellings = [GNU<"analyzer_noreturn">];
  let Documentation = [Undocumented];
}

def Annotate : InheritableParamAttr {
  let Spellings = [GNU<"annotate">];
  let Args = [StringArgument<"Annotation">];
  // Ensure that the annotate attribute can be used with
  // '#pragma clang attribute' even though it has no subject list.
  let ForcePragmaAttributeSupport = 1;
  let Documentation = [Undocumented];
}

def ARMInterrupt : InheritableAttr, TargetSpecificAttr<TargetARM> {
  // NOTE: If you add any additional spellings, MSP430Interrupt's,
  // MipsInterrupt's and AnyX86Interrupt's spellings must match.
  let Spellings = [GNU<"interrupt">];
  let Args = [EnumArgument<"Interrupt", "InterruptType",
                           ["IRQ", "FIQ", "SWI", "ABORT", "UNDEF", ""],
                           ["IRQ", "FIQ", "SWI", "ABORT", "UNDEF", "Generic"],
                           1>];
  let ParseKind = "Interrupt";
  let HasCustomParsing = 1;
  let Documentation = [ARMInterruptDocs];
}

def AVRInterrupt : InheritableAttr, TargetSpecificAttr<TargetAVR> {
  let Spellings = [GNU<"interrupt">];
  let Subjects = SubjectList<[Function]>;
  let ParseKind = "Interrupt";
  let Documentation = [AVRInterruptDocs];
}

def AVRSignal : InheritableAttr, TargetSpecificAttr<TargetAVR> {
  let Spellings = [GNU<"signal">];
  let Subjects = SubjectList<[Function]>;
  let Documentation = [AVRSignalDocs];
}

def AsmLabel : InheritableAttr {
  let Spellings = [Keyword<"asm">, Keyword<"__asm__">];
  let Args = [StringArgument<"Label">];
  let SemaHandler = 0;
  let Documentation = [Undocumented];
}

def Availability : InheritableAttr {
  let Spellings = [GNU<"availability">];
  let Args = [IdentifierArgument<"platform">, VersionArgument<"introduced">,
              VersionArgument<"deprecated">, VersionArgument<"obsoleted">,
              BoolArgument<"unavailable">, StringArgument<"message">,
              BoolArgument<"strict">, StringArgument<"replacement">];
  let AdditionalMembers =
[{static llvm::StringRef getPrettyPlatformName(llvm::StringRef Platform) {
    return llvm::StringSwitch<llvm::StringRef>(Platform)
             .Case("android", "Android")
             .Case("ios", "iOS")
             .Case("macos", "macOS")
             .Case("tvos", "tvOS")
             .Case("watchos", "watchOS")
             .Case("ios_app_extension", "iOS (App Extension)")
             .Case("macos_app_extension", "macOS (App Extension)")
             .Case("tvos_app_extension", "tvOS (App Extension)")
             .Case("watchos_app_extension", "watchOS (App Extension)")
             .Default(llvm::StringRef());
} }];
  let HasCustomParsing = 1;
  let DuplicatesAllowedWhileMerging = 1;
  let Subjects = SubjectList<[Named]>;
  let Documentation = [AvailabilityDocs];
}

def ExternalSourceSymbol : InheritableAttr {
  let Spellings = [GNU<"external_source_symbol">,
                   CXX11<"clang", "external_source_symbol">];
  let Args = [StringArgument<"language", 1>,
              StringArgument<"definedIn", 1>,
              BoolArgument<"generatedDeclaration", 1>];
  let HasCustomParsing = 1;
  let Subjects = SubjectList<[Named]>;
  let Documentation = [ExternalSourceSymbolDocs];
}

def Blocks : InheritableAttr {
  let Spellings = [GNU<"blocks">];
  let Args = [EnumArgument<"Type", "BlockType", ["byref"], ["ByRef"]>];
  let Documentation = [Undocumented];
}

def Bounded : IgnoredAttr {
  let Spellings = [GNU<"bounded">];
}

def CarriesDependency : InheritableParamAttr {
  let Spellings = [GNU<"carries_dependency">,
                   CXX11<"","carries_dependency", 200809>];
  let Subjects = SubjectList<[ParmVar, ObjCMethod, Function], ErrorDiag>;
  let Documentation = [CarriesDependencyDocs];
}

def CDecl : InheritableAttr {
  let Spellings = [GCC<"cdecl">, Keyword<"__cdecl">, Keyword<"_cdecl">];
//  let Subjects = [Function, ObjCMethod];
  let Documentation = [Undocumented];
}

// cf_audited_transfer indicates that the given function has been
// audited and has been marked with the appropriate cf_consumed and
// cf_returns_retained attributes.  It is generally applied by
// '#pragma clang arc_cf_code_audited' rather than explicitly.
def CFAuditedTransfer : InheritableAttr {
  let Spellings = [GNU<"cf_audited_transfer">];
  let Subjects = SubjectList<[Function], ErrorDiag>;
  let Documentation = [Undocumented];
}

// cf_unknown_transfer is an explicit opt-out of cf_audited_transfer.
// It indicates that the function has unknown or unautomatable
// transfer semantics.
def CFUnknownTransfer : InheritableAttr {
  let Spellings = [GNU<"cf_unknown_transfer">];
  let Subjects = SubjectList<[Function], ErrorDiag>;
  let Documentation = [Undocumented];
}

def CFReturnsRetained : InheritableAttr {
  let Spellings = [GNU<"cf_returns_retained">];
//  let Subjects = SubjectList<[ObjCMethod, ObjCProperty, Function]>;
  let Documentation = [Undocumented];
}

def CFReturnsNotRetained : InheritableAttr {
  let Spellings = [GNU<"cf_returns_not_retained">];
//  let Subjects = SubjectList<[ObjCMethod, ObjCProperty, Function]>;
  let Documentation = [Undocumented];
}

def CFConsumed : InheritableParamAttr {
  let Spellings = [GNU<"cf_consumed">];
  let Subjects = SubjectList<[ParmVar]>;
  let Documentation = [Undocumented];
}

def Cleanup : InheritableAttr {
  let Spellings = [GCC<"cleanup">];
  let Args = [FunctionArgument<"FunctionDecl">];
  let Subjects = SubjectList<[Var]>;
  let Documentation = [Undocumented];
}

def Cold : InheritableAttr {
  let Spellings = [GCC<"cold">];
  let Subjects = SubjectList<[Function]>;
  let Documentation = [Undocumented];
}

def Common : InheritableAttr {
  let Spellings = [GCC<"common">];
  let Subjects = SubjectList<[Var]>;
  let Documentation = [Undocumented];
}

def Const : InheritableAttr {
  let Spellings = [GCC<"const">, GCC<"__const">];
  let Documentation = [Undocumented];
}

def HC_HC : InheritableAttr {
  let Spellings = [CXX11<"","hc", 201511>];
  let Subjects = SubjectList<[Var, Function], ErrorDiag>;
  let Documentation = [Undocumented];
}

def HC_CPU : InheritableAttr {
  let Spellings = [CXX11<"","cpu", 201511>];
  let Subjects = SubjectList<[Function], ErrorDiag>;
  let Documentation = [Undocumented];
}

def Constructor : InheritableAttr {
  let Spellings = [GCC<"constructor">];
  let Args = [DefaultIntArgument<"Priority", 65535>];
  let Subjects = SubjectList<[Function]>;
  let Documentation = [Undocumented];
}

// CUDA attributes are spelled __attribute__((attr)) or __declspec(__attr__).

def CUDAConstant : InheritableAttr {
  let Spellings = [GNU<"constant">, Declspec<"__constant__">];
  let Subjects = SubjectList<[Var]>;
  let LangOpts = [CUDA];
  let Documentation = [Undocumented];
}

def CUDACudartBuiltin : IgnoredAttr {
  let Spellings = [GNU<"cudart_builtin">, Declspec<"__cudart_builtin__">];
  let LangOpts = [CUDA];
}

def CUDADevice : InheritableAttr {
  let Spellings = [GNU<"device">, Declspec<"__device__">];
  let Subjects = SubjectList<[Function, Var]>;
  let LangOpts = [CUDA];
  let Documentation = [Undocumented];
}

def CUDADeviceBuiltin : IgnoredAttr {
  let Spellings = [GNU<"device_builtin">, Declspec<"__device_builtin__">];
  let LangOpts = [CUDA];
}

def CUDADeviceBuiltinSurfaceType : IgnoredAttr {
  let Spellings = [GNU<"device_builtin_surface_type">,
                   Declspec<"__device_builtin_surface_type__">];
  let LangOpts = [CUDA];
}

def CUDADeviceBuiltinTextureType : IgnoredAttr {
  let Spellings = [GNU<"device_builtin_texture_type">,
                   Declspec<"__device_builtin_texture_type__">];
  let LangOpts = [CUDA];
}

def CUDAGlobal : InheritableAttr {
  let Spellings = [GNU<"global">, Declspec<"__global__">];
  let Subjects = SubjectList<[Function]>;
  let LangOpts = [CUDA];
  let Documentation = [Undocumented];
}

def CUDAHost : InheritableAttr {
  let Spellings = [GNU<"host">, Declspec<"__host__">];
  let Subjects = SubjectList<[Function]>;
  let LangOpts = [CUDA];
  let Documentation = [Undocumented];
}

def CUDAInvalidTarget : InheritableAttr {
  let Spellings = [];
  let Subjects = SubjectList<[Function]>;
  let LangOpts = [CUDA];
  let Documentation = [Undocumented];
}

def CUDALaunchBounds : InheritableAttr {
  let Spellings = [GNU<"launch_bounds">, Declspec<"__launch_bounds__">];
  let Args = [ExprArgument<"MaxThreads">, ExprArgument<"MinBlocks", 1>];
  let LangOpts = [CUDA];
  let Subjects = SubjectList<[ObjCMethod, FunctionLike], WarnDiag,
                             "ExpectedFunctionOrMethod">;
  // An AST node is created for this attribute, but is not used by other parts
  // of the compiler. However, this node needs to exist in the AST because
  // non-LLVM backends may be relying on the attribute's presence.
  let Documentation = [Undocumented];
}

def CUDAShared : InheritableAttr {
  let Spellings = [GNU<"shared">, Declspec<"__shared__">];
  let Subjects = SubjectList<[Var]>;
  let LangOpts = [CUDA];
  let Documentation = [Undocumented];
}

def C11NoReturn : InheritableAttr {
  let Spellings = [Keyword<"_Noreturn">];
  let Subjects = SubjectList<[Function], ErrorDiag>;
  let SemaHandler = 0;
  let Documentation = [C11NoReturnDocs];
}

def CXX11NoReturn : InheritableAttr {
  let Spellings = [CXX11<"","noreturn", 200809>];
  let Subjects = SubjectList<[Function], ErrorDiag>;
  let Documentation = [CXX11NoReturnDocs];
}

def OpenCLKernel : InheritableAttr {
  let Spellings = [Keyword<"__kernel">, Keyword<"kernel">];
  let Subjects = SubjectList<[Function], ErrorDiag>;
  let Documentation = [Undocumented];
}

def OpenCLUnrollHint : InheritableAttr {
  let Spellings = [GNU<"opencl_unroll_hint">];
  let Args = [UnsignedArgument<"UnrollHint">];
  let Documentation = [OpenCLUnrollHintDocs];
}

// This attribute is both a type attribute, and a declaration attribute (for
// parameter variables).
def OpenCLAccess : Attr {
  let Spellings = [Keyword<"__read_only">, Keyword<"read_only">,
                   Keyword<"__write_only">, Keyword<"write_only">,
                   Keyword<"__read_write">, Keyword<"read_write">];
  let Subjects = SubjectList<[ParmVar, TypedefName], ErrorDiag,
                             "ExpectedParameterOrTypedef">;
  let Accessors = [Accessor<"isReadOnly", [Keyword<"__read_only">,
                                           Keyword<"read_only">]>,
                   Accessor<"isReadWrite", [Keyword<"__read_write">,
                                            Keyword<"read_write">]>,
                   Accessor<"isWriteOnly", [Keyword<"__write_only">,
                                            Keyword<"write_only">]>];
  let Documentation = [OpenCLAccessDocs];
}

def OpenCLPrivateAddressSpace : TypeAttr {
  let Spellings = [Keyword<"__private">, Keyword<"private">];
  let Documentation = [OpenCLAddressSpacePrivateDocs];
}

def OpenCLGlobalAddressSpace : TypeAttr {
  let Spellings = [Keyword<"__global">, Keyword<"global">];
  let Documentation = [OpenCLAddressSpaceGlobalDocs];
}

def OpenCLLocalAddressSpace : TypeAttr {
  let Spellings = [Keyword<"__local">, Keyword<"local">];
  let Documentation = [OpenCLAddressSpaceLocalDocs];
}

def OpenCLConstantAddressSpace : TypeAttr {
  let Spellings = [Keyword<"__constant">, Keyword<"constant">];
  let Documentation = [OpenCLAddressSpaceConstantDocs];
}

def OpenCLGenericAddressSpace : TypeAttr {
  let Spellings = [Keyword<"__generic">, Keyword<"generic">];
  let Documentation = [OpenCLAddressSpaceGenericDocs];
}

def OpenCLNoSVM : Attr {
  let Spellings = [GNU<"nosvm">];
  let Subjects = SubjectList<[Var]>;
  let Documentation = [OpenCLNoSVMDocs];
  let LangOpts = [OpenCL];
  let ASTNode = 0;
}

def RenderScriptKernel : Attr {
  let Spellings = [GNU<"kernel">];
  let Subjects = SubjectList<[Function]>;
  let Documentation = [RenderScriptKernelAttributeDocs];
  let LangOpts = [RenderScript];
}

def Deprecated : InheritableAttr {
  let Spellings = [GCC<"deprecated">, Declspec<"deprecated">,
                   CXX11<"","deprecated", 201309>];
  let Args = [StringArgument<"Message", 1>,
              // An optional string argument that enables us to provide a
              // Fix-It.
              StringArgument<"Replacement", 1>];
  let MeaningfulToClassTemplateDefinition = 1;
  let Documentation = [DeprecatedDocs];
}

def Destructor : InheritableAttr {
  let Spellings = [GCC<"destructor">];
  let Args = [DefaultIntArgument<"Priority", 65535>];
  let Subjects = SubjectList<[Function]>;
  let Documentation = [Undocumented];
}

def EmptyBases : InheritableAttr, TargetSpecificAttr<TargetMicrosoftCXXABI> {
  let Spellings = [Declspec<"empty_bases">];
  let Subjects = SubjectList<[CXXRecord]>;
  let Documentation = [EmptyBasesDocs];
}

def AllocSize : InheritableAttr {
  let Spellings = [GCC<"alloc_size">];
  let Subjects = SubjectList<[Function]>;
  let Args = [IntArgument<"ElemSizeParam">, IntArgument<"NumElemsParam", 1>];
  let TemplateDependent = 1;
  let Documentation = [AllocSizeDocs];
}

def EnableIf : InheritableAttr {
  let Spellings = [GNU<"enable_if">];
  let Subjects = SubjectList<[Function]>;
  let Args = [ExprArgument<"Cond">, StringArgument<"Message">];
  let TemplateDependent = 1;
  let Documentation = [EnableIfDocs];
}

def ExtVectorType : Attr {
  let Spellings = [GNU<"ext_vector_type">];
  let Subjects = SubjectList<[TypedefName], ErrorDiag>;
  let Args = [ExprArgument<"NumElements">];
  let ASTNode = 0;
  let Documentation = [Undocumented];
}

def FallThrough : StmtAttr {
  let Spellings = [CXX11<"", "fallthrough", 201603>,
                   CXX11<"clang", "fallthrough">];
//  let Subjects = [NullStmt];
  let Documentation = [FallthroughDocs];
}

def FastCall : InheritableAttr {
  let Spellings = [GCC<"fastcall">, Keyword<"__fastcall">,
                   Keyword<"_fastcall">];
//  let Subjects = [Function, ObjCMethod];
  let Documentation = [FastCallDocs];
}

def RegCall : InheritableAttr {
  let Spellings = [GCC<"regcall">, Keyword<"__regcall">];
  let Documentation = [RegCallDocs];
}

def Final : InheritableAttr {
  let Spellings = [Keyword<"final">, Keyword<"sealed">];
  let Accessors = [Accessor<"isSpelledAsSealed", [Keyword<"sealed">]>];
  let SemaHandler = 0;
  let Documentation = [Undocumented];
}

def MinSize : InheritableAttr {
  let Spellings = [GNU<"minsize">];
  let Subjects = SubjectList<[Function, ObjCMethod], ErrorDiag>;
  let Documentation = [Undocumented];
}

def FlagEnum : InheritableAttr {
  let Spellings = [GNU<"flag_enum">];
  let Subjects = SubjectList<[Enum]>;
  let Documentation = [FlagEnumDocs];
}

def EnumExtensibility : InheritableAttr {
  let Spellings = [GNU<"enum_extensibility">,
                   CXX11<"clang", "enum_extensibility">];
  let Subjects = SubjectList<[Enum]>;
  let Args = [EnumArgument<"Extensibility", "Kind",
              ["closed", "open"], ["Closed", "Open"]>];
  let Documentation = [EnumExtensibilityDocs];
}

def Flatten : InheritableAttr {
  let Spellings = [GCC<"flatten">];
  let Subjects = SubjectList<[Function], ErrorDiag>;
  let Documentation = [FlattenDocs];
}

def Format : InheritableAttr {
  let Spellings = [GCC<"format">];
  let Args = [IdentifierArgument<"Type">, IntArgument<"FormatIdx">,
              IntArgument<"FirstArg">];
  let Subjects = SubjectList<[ObjCMethod, Block, HasFunctionProto], WarnDiag,
                             "ExpectedFunctionWithProtoType">;
  let Documentation = [FormatDocs];
}

def FormatArg : InheritableAttr {
  let Spellings = [GCC<"format_arg">];
  let Args = [IntArgument<"FormatIdx">];
  let Subjects = SubjectList<[ObjCMethod, HasFunctionProto], WarnDiag,
                             "ExpectedFunctionWithProtoType">;
  let Documentation = [Undocumented];
}

def GNUInline : InheritableAttr {
  let Spellings = [GCC<"gnu_inline">];
  let Subjects = SubjectList<[Function]>;
  let Documentation = [Undocumented];
}

def Hot : InheritableAttr {
  let Spellings = [GCC<"hot">];
  let Subjects = SubjectList<[Function]>;
  // An AST node is created for this attribute, but not actually used beyond
  // semantic checking for mutual exclusion with the Cold attribute.
  let Documentation = [Undocumented];
}

def IBAction : InheritableAttr {
  let Spellings = [GNU<"ibaction">];
  let Subjects = SubjectList<[ObjCInstanceMethod], WarnDiag,
                             "ExpectedObjCInstanceMethod">;
  // An AST node is created for this attribute, but is not used by other parts
  // of the compiler. However, this node needs to exist in the AST because
  // external tools rely on it.
  let Documentation = [Undocumented];
}

def IBOutlet : InheritableAttr {
  let Spellings = [GNU<"iboutlet">];
//  let Subjects = [ObjCIvar, ObjCProperty];
  let Documentation = [Undocumented];
}

def IBOutletCollection : InheritableAttr {
  let Spellings = [GNU<"iboutletcollection">];
  let Args = [TypeArgument<"Interface", 1>];
//  let Subjects = [ObjCIvar, ObjCProperty];
  let Documentation = [Undocumented];
}

def IFunc : Attr {
  let Spellings = [GCC<"ifunc">];
  let Args = [StringArgument<"Resolver">];
  let Subjects = SubjectList<[Function]>;
  let Documentation = [IFuncDocs];
}

def Restrict : InheritableAttr {
  let Spellings = [Declspec<"restrict">, GCC<"malloc">];
  let Subjects = SubjectList<[Function]>;
  let Documentation = [Undocumented];
}

def LayoutVersion : InheritableAttr, TargetSpecificAttr<TargetMicrosoftCXXABI> {
  let Spellings = [Declspec<"layout_version">];
  let Args = [UnsignedArgument<"Version">];
  let Subjects = SubjectList<[CXXRecord]>;
  let Documentation = [LayoutVersionDocs];
}

def MaxFieldAlignment : InheritableAttr {
  // This attribute has no spellings as it is only ever created implicitly.
  let Spellings = [];
  let Args = [UnsignedArgument<"Alignment">];
  let SemaHandler = 0;
  let Documentation = [Undocumented];
}

def MayAlias : InheritableAttr {
  // FIXME: this is a type attribute in GCC, but a declaration attribute here.
  let Spellings = [GCC<"may_alias">];
  let Documentation = [Undocumented];
}

def MSABI : InheritableAttr {
  let Spellings = [GCC<"ms_abi">];
//  let Subjects = [Function, ObjCMethod];
  let Documentation = [MSABIDocs];
}

def MSP430Interrupt : InheritableAttr, TargetSpecificAttr<TargetMSP430> {
  // NOTE: If you add any additional spellings, ARMInterrupt's, MipsInterrupt's
  // and AnyX86Interrupt's spellings must match.
  let Spellings = [GNU<"interrupt">];
  let Args = [UnsignedArgument<"Number">];
  let ParseKind = "Interrupt";
  let HasCustomParsing = 1;
  let Documentation = [Undocumented];
}

def Mips16 : InheritableAttr, TargetSpecificAttr<TargetMips> {
  let Spellings = [GCC<"mips16">];
  let Subjects = SubjectList<[Function], ErrorDiag>;
  let Documentation = [Undocumented];
}

def MipsInterrupt : InheritableAttr, TargetSpecificAttr<TargetMips> {
  // NOTE: If you add any additional spellings, ARMInterrupt's,
  // MSP430Interrupt's and AnyX86Interrupt's spellings must match.
  let Spellings = [GNU<"interrupt">];
  let Subjects = SubjectList<[Function]>;
  let Args = [EnumArgument<"Interrupt", "InterruptType",
                           ["vector=sw0", "vector=sw1", "vector=hw0",
                            "vector=hw1", "vector=hw2", "vector=hw3",
                            "vector=hw4", "vector=hw5", "eic", ""],
                           ["sw0", "sw1", "hw0", "hw1", "hw2", "hw3",
                            "hw4", "hw5", "eic", "eic"]
                           >];
  let ParseKind = "Interrupt";
  let Documentation = [MipsInterruptDocs];
}

def Mode : Attr {
  let Spellings = [GCC<"mode">];
  let Subjects = SubjectList<[Var, Enum, TypedefName, Field], ErrorDiag,
                             "ExpectedVariableEnumFieldOrTypedef">;
  let Args = [IdentifierArgument<"Mode">];
  let Documentation = [Undocumented];
}

def Naked : InheritableAttr {
  let Spellings = [GCC<"naked">, Declspec<"naked">];
  let Subjects = SubjectList<[Function]>;
  let Documentation = [Undocumented];
}

def NeonPolyVectorType : TypeAttr {
  let Spellings = [GNU<"neon_polyvector_type">];
  let Args = [IntArgument<"NumElements">];
  let Documentation = [Undocumented];
}

def NeonVectorType : TypeAttr {
  let Spellings = [GNU<"neon_vector_type">];
  let Args = [IntArgument<"NumElements">];
  let Documentation = [Undocumented];
}

def ReturnsTwice : InheritableAttr {
  let Spellings = [GCC<"returns_twice">];
  let Subjects = SubjectList<[Function]>;
  let Documentation = [Undocumented];
}

def DisableTailCalls : InheritableAttr {
  let Spellings = [GNU<"disable_tail_calls">,
                   CXX11<"clang", "disable_tail_calls">];
  let Subjects = SubjectList<[Function, ObjCMethod]>;
  let Documentation = [DisableTailCallsDocs];
}

def NoAlias : InheritableAttr {
  let Spellings = [Declspec<"noalias">];
  let Subjects = SubjectList<[Function]>;
  let Documentation = [NoAliasDocs];
}

def NoCommon : InheritableAttr {
  let Spellings = [GCC<"nocommon">];
  let Subjects = SubjectList<[Var]>;
  let Documentation = [Undocumented];
}

def NoDebug : InheritableAttr {
  let Spellings = [GCC<"nodebug">];
  let Subjects = SubjectList<[FunctionLike, ObjCMethod, NonParmVar], WarnDiag,
                              "ExpectedVariableOrFunction">;
  let Documentation = [NoDebugDocs];
}

def NoDuplicate : InheritableAttr {
  let Spellings = [GNU<"noduplicate">, CXX11<"clang", "noduplicate">];
  let Subjects = SubjectList<[Function]>;
  let Documentation = [NoDuplicateDocs];
}

def Convergent : InheritableAttr {
  let Spellings = [GNU<"convergent">, CXX11<"clang", "convergent">];
  let Subjects = SubjectList<[Function]>;
  let Documentation = [ConvergentDocs];
}

def NoInline : InheritableAttr {
  let Spellings = [GCC<"noinline">, Declspec<"noinline">];
  let Subjects = SubjectList<[Function]>;
  let Documentation = [Undocumented];
}

def NoMips16 : InheritableAttr, TargetSpecificAttr<TargetMips> {
  let Spellings = [GCC<"nomips16">];
  let Subjects = SubjectList<[Function], ErrorDiag>;
  let Documentation = [Undocumented];
}

// This is not a TargetSpecificAttr so that is silently accepted and
// ignored on other targets as encouraged by the OpenCL spec.
//
// See OpenCL 1.2 6.11.5: "It is our intention that a particular
// implementation of OpenCL be free to ignore all attributes and the
// resulting executable binary will produce the same result."
//
// However, only AMD GPU targets will emit the corresponding IR
// attribute.
//
// FIXME: This provides a sub-optimal error message if you attempt to
// use this in CUDA, since CUDA does not use the same terminology.
//
// FIXME: SubjectList should be for OpenCLKernelFunction, but is not to
// workaround needing to see kernel attribute before others to know if
// this should be rejected on non-kernels.

def AMDGPUFlatWorkGroupSize : InheritableAttr {
  let Spellings = [GNU<"amdgpu_flat_work_group_size">,
                   CXX11<"","hc_flat_workgroup_size", 201511>];
  let Args = [UnsignedArgument<"Min">,
              UnsignedArgument<"Max", 1>,
              StringArgument<"ISA", 1>];
  let Documentation = [AMDGPUFlatWorkGroupSizeDocs];
  let Subjects = SubjectList<[Function], ErrorDiag, "ExpectedKernelFunction">;
}

def AMDGPUWavesPerEU : InheritableAttr {
  let Spellings = [GNU<"amdgpu_waves_per_eu">,
                   CXX11<"", "hc_waves_per_eu", 201511>];
  let Args = [UnsignedArgument<"Min">,
              UnsignedArgument<"Max", 1>,
              StringArgument<"ISA", 1>];
  let Documentation = [AMDGPUWavesPerEUDocs];
  let Subjects = SubjectList<[Function], ErrorDiag, "ExpectedKernelFunction">;
}

def AMDGPUNumSGPR : InheritableAttr {
  let Spellings = [GNU<"amdgpu_num_sgpr">];
  let Args = [UnsignedArgument<"NumSGPR">];
  let Documentation = [AMDGPUNumSGPRNumVGPRDocs];
  let Subjects = SubjectList<[Function], ErrorDiag, "ExpectedKernelFunction">;
}

def AMDGPUNumVGPR : InheritableAttr {
  let Spellings = [GNU<"amdgpu_num_vgpr">];
  let Args = [UnsignedArgument<"NumVGPR">];
  let Documentation = [AMDGPUNumSGPRNumVGPRDocs];
  let Subjects = SubjectList<[Function], ErrorDiag, "ExpectedKernelFunction">;
}

def AMDGPUMaxWorkGroupDim : InheritableParamAttr {
  let Spellings = [CXX11<"","hc_max_workgroup_dim", 201511>];
  let Args = [IntArgument<"X">,
              IntArgument<"Y", 1>,
              IntArgument<"Z", 1>,
              StringArgument<"ISA", 1>];
  let Subjects = SubjectList<[Function], ErrorDiag>;
  let Documentation = [Undocumented];
}

def NoSplitStack : InheritableAttr {
  let Spellings = [GCC<"no_split_stack">];
  let Subjects = SubjectList<[Function], ErrorDiag>;
  let Documentation = [NoSplitStackDocs];
}

def NonNull : InheritableParamAttr {
  let Spellings = [GCC<"nonnull">];
  let Subjects = SubjectList<[ObjCMethod, HasFunctionProto, ParmVar], WarnDiag,
                             "ExpectedFunctionMethodOrParameter">;
  let Args = [VariadicUnsignedArgument<"Args">];
  let AdditionalMembers =
[{bool isNonNull(unsigned idx) const {
    if (!args_size())
      return true;
    for (const auto &V : args())
      if (V == idx)
        return true;
    return false;
  } }];
  // FIXME: We should merge duplicates into a single nonnull attribute.
  let DuplicatesAllowedWhileMerging = 1;
  let Documentation = [NonNullDocs];
}

def ReturnsNonNull : InheritableAttr {
  let Spellings = [GCC<"returns_nonnull">];
  let Subjects = SubjectList<[ObjCMethod, Function], WarnDiag,
                             "ExpectedFunctionOrMethod">;
  let Documentation = [ReturnsNonNullDocs];
}

// pass_object_size(N) indicates that the parameter should have
// __builtin_object_size with Type=N evaluated on the parameter at the callsite.
def PassObjectSize : InheritableParamAttr {
  let Spellings = [GNU<"pass_object_size">];
  let Args = [IntArgument<"Type">];
  let Subjects = SubjectList<[ParmVar]>;
  let Documentation = [PassObjectSizeDocs];
}

// Nullability type attributes.
def TypeNonNull : TypeAttr {
  let Spellings = [Keyword<"_Nonnull">];
  let Documentation = [TypeNonNullDocs];
}

def TypeNullable : TypeAttr {
  let Spellings = [Keyword<"_Nullable">];
  let Documentation = [TypeNullableDocs];
}

def TypeNullUnspecified : TypeAttr {
  let Spellings = [Keyword<"_Null_unspecified">];
  let Documentation = [TypeNullUnspecifiedDocs];
}

def ObjCKindOf : TypeAttr {
  let Spellings = [Keyword<"__kindof">];
  let Documentation = [Undocumented];
}

def AssumeAligned : InheritableAttr {
  let Spellings = [GCC<"assume_aligned">];
  let Subjects = SubjectList<[ObjCMethod, Function]>;
  let Args = [ExprArgument<"Alignment">, ExprArgument<"Offset", 1>];
  let Documentation = [AssumeAlignedDocs];
}

def AllocAlign : InheritableAttr {
  let Spellings = [GCC<"alloc_align">];
  let Subjects = SubjectList<[HasFunctionProto], WarnDiag,
                             "ExpectedFunctionWithProtoType">;
  let Args = [IntArgument<"ParamIndex">];
  let Documentation = [AllocAlignDocs];
}

def NoReturn : InheritableAttr {
  let Spellings = [GCC<"noreturn">, Declspec<"noreturn">];
  // FIXME: Does GCC allow this on the function instead?
  let Documentation = [Undocumented];
}

def NoInstrumentFunction : InheritableAttr {
  let Spellings = [GCC<"no_instrument_function">];
  let Subjects = SubjectList<[Function]>;
  let Documentation = [Undocumented];
}

def NotTailCalled : InheritableAttr {
  let Spellings = [GNU<"not_tail_called">, CXX11<"clang", "not_tail_called">];
  let Subjects = SubjectList<[Function]>;
  let Documentation = [NotTailCalledDocs];
}

def NoThrow : InheritableAttr {
  let Spellings = [GCC<"nothrow">, Declspec<"nothrow">];
  let Documentation = [Undocumented];
}

def NvWeak : IgnoredAttr {
  // No Declspec spelling of this attribute; the CUDA headers use
  // __attribute__((nv_weak)) unconditionally.
  let Spellings = [GNU<"nv_weak">];
  let LangOpts = [CUDA];
}

def ObjCBridge : InheritableAttr {
  let Spellings = [GNU<"objc_bridge">];
  let Subjects = SubjectList<[Record, TypedefName], ErrorDiag,
                             "ExpectedStructOrUnionOrTypedef">;
  let Args = [IdentifierArgument<"BridgedType">];
  let Documentation = [Undocumented];
}

def ObjCBridgeMutable : InheritableAttr {
  let Spellings = [GNU<"objc_bridge_mutable">];
  let Subjects = SubjectList<[Record], ErrorDiag>;
  let Args = [IdentifierArgument<"BridgedType">];
  let Documentation = [Undocumented];
}

def ObjCBridgeRelated : InheritableAttr {
  let Spellings = [GNU<"objc_bridge_related">];
  let Subjects = SubjectList<[Record], ErrorDiag>;
  let Args = [IdentifierArgument<"RelatedClass">,
          IdentifierArgument<"ClassMethod", 1>,
          IdentifierArgument<"InstanceMethod", 1>];
  let HasCustomParsing = 1;
  let Documentation = [Undocumented];
}

def NSReturnsRetained : InheritableAttr {
  let Spellings = [GNU<"ns_returns_retained">];
//  let Subjects = SubjectList<[ObjCMethod, ObjCProperty, Function]>;
  let Documentation = [Undocumented];
}

def NSReturnsNotRetained : InheritableAttr {
  let Spellings = [GNU<"ns_returns_not_retained">];
//  let Subjects = SubjectList<[ObjCMethod, ObjCProperty, Function]>;
  let Documentation = [Undocumented];
}

def NSReturnsAutoreleased : InheritableAttr {
  let Spellings = [GNU<"ns_returns_autoreleased">];
//  let Subjects = SubjectList<[ObjCMethod, ObjCProperty, Function]>;
  let Documentation = [Undocumented];
}

def NSConsumesSelf : InheritableAttr {
  let Spellings = [GNU<"ns_consumes_self">];
  let Subjects = SubjectList<[ObjCMethod]>;
  let Documentation = [Undocumented];
}

def NSConsumed : InheritableParamAttr {
  let Spellings = [GNU<"ns_consumed">];
  let Subjects = SubjectList<[ParmVar]>;
  let Documentation = [Undocumented];
}

def ObjCException : InheritableAttr {
  let Spellings = [GNU<"objc_exception">];
  let Subjects = SubjectList<[ObjCInterface], ErrorDiag>;
  let Documentation = [Undocumented];
}

def ObjCMethodFamily : InheritableAttr {
  let Spellings = [GNU<"objc_method_family">];
  let Subjects = SubjectList<[ObjCMethod], ErrorDiag>;
  let Args = [EnumArgument<"Family", "FamilyKind",
               ["none", "alloc", "copy", "init", "mutableCopy", "new"],
               ["OMF_None", "OMF_alloc", "OMF_copy", "OMF_init",
                "OMF_mutableCopy", "OMF_new"]>];
  let Documentation = [ObjCMethodFamilyDocs];
}

def ObjCNSObject : InheritableAttr {
  let Spellings = [GNU<"NSObject">];
  let Documentation = [Undocumented];
}

def ObjCIndependentClass : InheritableAttr {
  let Spellings = [GNU<"objc_independent_class">];
  let Documentation = [Undocumented];
}

def ObjCPreciseLifetime : InheritableAttr {
  let Spellings = [GNU<"objc_precise_lifetime">];
  let Subjects = SubjectList<[Var], ErrorDiag>;
  let Documentation = [Undocumented];
}

def ObjCReturnsInnerPointer : InheritableAttr {
  let Spellings = [GNU<"objc_returns_inner_pointer">];
  let Subjects = SubjectList<[ObjCMethod, ObjCProperty], ErrorDiag>;
  let Documentation = [Undocumented];
}

def ObjCRequiresSuper : InheritableAttr {
  let Spellings = [GNU<"objc_requires_super">];
  let Subjects = SubjectList<[ObjCMethod], ErrorDiag>;
  let Documentation = [ObjCRequiresSuperDocs];
}

def ObjCRootClass : InheritableAttr {
  let Spellings = [GNU<"objc_root_class">];
  let Subjects = SubjectList<[ObjCInterface], ErrorDiag>;
  let Documentation = [Undocumented];
}

def ObjCSubclassingRestricted : InheritableAttr {
  let Spellings = [GNU<"objc_subclassing_restricted">];
  let Subjects = SubjectList<[ObjCInterface], ErrorDiag>;
  let Documentation = [ObjCSubclassingRestrictedDocs];
}

def ObjCExplicitProtocolImpl : InheritableAttr {
  let Spellings = [GNU<"objc_protocol_requires_explicit_implementation">];
  let Subjects = SubjectList<[ObjCProtocol], ErrorDiag>;
  let Documentation = [Undocumented];
}

def ObjCDesignatedInitializer : Attr {
  let Spellings = [GNU<"objc_designated_initializer">];
  let Subjects = SubjectList<[ObjCInterfaceDeclInitMethod], ErrorDiag,
                             "ExpectedObjCInterfaceDeclInitMethod">;
  let Documentation = [Undocumented];
}

def ObjCRuntimeName : Attr {
  let Spellings = [GNU<"objc_runtime_name">];
  let Subjects = SubjectList<[ObjCInterface, ObjCProtocol], ErrorDiag>;
  let Args = [StringArgument<"MetadataName">];
  let Documentation = [ObjCRuntimeNameDocs];
}

def ObjCRuntimeVisible : Attr {
  let Spellings = [GNU<"objc_runtime_visible">];
  let Subjects = SubjectList<[ObjCInterface], ErrorDiag>;
  let Documentation = [ObjCRuntimeVisibleDocs];
}

def ObjCBoxable : Attr {
  let Spellings = [GNU<"objc_boxable">];
  let Subjects = SubjectList<[Record], ErrorDiag, "ExpectedStructOrUnion">;
  let Documentation = [ObjCBoxableDocs];
}

def OptimizeNone : InheritableAttr {
  let Spellings = [GNU<"optnone">, CXX11<"clang", "optnone">];
  let Subjects = SubjectList<[Function, ObjCMethod]>;
  let Documentation = [OptnoneDocs];
}

def Overloadable : Attr {
  let Spellings = [GNU<"overloadable">];
  let Subjects = SubjectList<[Function], ErrorDiag>;
  let Documentation = [OverloadableDocs];
}

def Override : InheritableAttr { 
  let Spellings = [Keyword<"override">];
  let SemaHandler = 0;
  let Documentation = [Undocumented];
}

def Ownership : InheritableAttr {
  let Spellings = [GNU<"ownership_holds">, GNU<"ownership_returns">,
                   GNU<"ownership_takes">];
  let Accessors = [Accessor<"isHolds", [GNU<"ownership_holds">]>,
                   Accessor<"isReturns", [GNU<"ownership_returns">]>,
                   Accessor<"isTakes", [GNU<"ownership_takes">]>];
  let AdditionalMembers = [{
    enum OwnershipKind { Holds, Returns, Takes };
    OwnershipKind getOwnKind() const {
      return isHolds() ? Holds :
             isTakes() ? Takes :
             Returns;
    }
  }];
  let Args = [IdentifierArgument<"Module">, VariadicUnsignedArgument<"Args">];
  let Subjects = SubjectList<[HasFunctionProto], WarnDiag,
                             "ExpectedFunctionWithProtoType">;
  let Documentation = [Undocumented];
}

def Packed : InheritableAttr {
  let Spellings = [GCC<"packed">];
//  let Subjects = [Tag, Field];
  let Documentation = [Undocumented];
}

def IntelOclBicc : InheritableAttr {
  let Spellings = [GNU<"intel_ocl_bicc">];
//  let Subjects = [Function, ObjCMethod];
  let Documentation = [Undocumented];
}

def Pcs : InheritableAttr {
  let Spellings = [GCC<"pcs">];
  let Args = [EnumArgument<"PCS", "PCSType",
                           ["aapcs", "aapcs-vfp"],
                           ["AAPCS", "AAPCS_VFP"]>];
//  let Subjects = [Function, ObjCMethod];
  let Documentation = [PcsDocs];
}

def Pure : InheritableAttr {
  let Spellings = [GCC<"pure">];
  let Documentation = [Undocumented];
}

def Regparm : TypeAttr {
  let Spellings = [GCC<"regparm">];
  let Args = [UnsignedArgument<"NumParams">];
  let Documentation = [RegparmDocs];
}

def ReqdWorkGroupSize : InheritableAttr {
  let Spellings = [GNU<"reqd_work_group_size">];
  let Args = [UnsignedArgument<"XDim">, UnsignedArgument<"YDim">,
              UnsignedArgument<"ZDim">];
  let Subjects = SubjectList<[Function], ErrorDiag>;
  let Documentation = [Undocumented];
}

def RequireConstantInit : InheritableAttr {
  let Spellings = [GNU<"require_constant_initialization">,
                   CXX11<"clang", "require_constant_initialization">];
  let Subjects = SubjectList<[GlobalVar], ErrorDiag,
                              "ExpectedStaticOrTLSVar">;
  let Documentation = [RequireConstantInitDocs];
  let LangOpts = [CPlusPlus];
}

def WorkGroupSizeHint :  InheritableAttr {
  let Spellings = [GNU<"work_group_size_hint">];
  let Args = [UnsignedArgument<"XDim">, 
              UnsignedArgument<"YDim">,
              UnsignedArgument<"ZDim">];
  let Subjects = SubjectList<[Function], ErrorDiag>;
  let Documentation = [Undocumented];
}

def InitPriority : InheritableAttr {
  let Spellings = [GNU<"init_priority">];
  let Args = [UnsignedArgument<"Priority">];
  let Subjects = SubjectList<[Var], ErrorDiag>;
  let Documentation = [Undocumented];
}

def Section : InheritableAttr {
  let Spellings = [GCC<"section">, Declspec<"allocate">];
  let Args = [StringArgument<"Name">];
  let Subjects = SubjectList<[Function, GlobalVar,
                              ObjCMethod, ObjCProperty], ErrorDiag,
                             "ExpectedFunctionGlobalVarMethodOrProperty">;
  let Documentation = [SectionDocs];
}

def Sentinel : InheritableAttr {
  let Spellings = [GCC<"sentinel">];
  let Args = [DefaultIntArgument<"Sentinel", 0>,
              DefaultIntArgument<"NullPos", 0>];
//  let Subjects = SubjectList<[Function, ObjCMethod, Block, Var]>;
  let Documentation = [Undocumented];
}

def StdCall : InheritableAttr {
  let Spellings = [GCC<"stdcall">, Keyword<"__stdcall">, Keyword<"_stdcall">];
//  let Subjects = [Function, ObjCMethod];
  let Documentation = [StdCallDocs];
}

def SwiftCall : InheritableAttr {
  let Spellings = [GCC<"swiftcall">];
//  let Subjects = SubjectList<[Function]>;
  let Documentation = [SwiftCallDocs];
}

def SwiftContext : ParameterABIAttr {
  let Spellings = [GCC<"swift_context">];
  let Documentation = [SwiftContextDocs];
}

def SwiftErrorResult : ParameterABIAttr {
  let Spellings = [GCC<"swift_error_result">];
  let Documentation = [SwiftErrorResultDocs];
}

def SwiftIndirectResult : ParameterABIAttr {
  let Spellings = [GCC<"swift_indirect_result">];
  let Documentation = [SwiftIndirectResultDocs];
}

def Suppress : StmtAttr {
  let Spellings = [CXX11<"gsl", "suppress">];
  let Args = [VariadicStringArgument<"DiagnosticIdentifiers">];
  let Documentation = [SuppressDocs];
}

def SysVABI : InheritableAttr {
  let Spellings = [GCC<"sysv_abi">];
//  let Subjects = [Function, ObjCMethod];
  let Documentation = [Undocumented];
}

def ThisCall : InheritableAttr {
  let Spellings = [GCC<"thiscall">, Keyword<"__thiscall">,
                   Keyword<"_thiscall">];
//  let Subjects = [Function, ObjCMethod];
  let Documentation = [ThisCallDocs];
}

def VectorCall : InheritableAttr {
  let Spellings = [GNU<"vectorcall">, Keyword<"__vectorcall">,
                   Keyword<"_vectorcall">];
//  let Subjects = [Function, ObjCMethod];
  let Documentation = [VectorCallDocs];
}

def Pascal : InheritableAttr {
  let Spellings = [GNU<"pascal">, Keyword<"__pascal">, Keyword<"_pascal">];
//  let Subjects = [Function, ObjCMethod];
  let Documentation = [Undocumented];
}

def PreserveMost : InheritableAttr {
  let Spellings = [GNU<"preserve_most">];
  let Documentation = [PreserveMostDocs];
}

def PreserveAll : InheritableAttr {
  let Spellings = [GNU<"preserve_all">];
  let Documentation = [PreserveAllDocs];
}

def Target : InheritableAttr {
  let Spellings = [GCC<"target">];
  let Args = [StringArgument<"featuresStr">];
  let Subjects = SubjectList<[Function], ErrorDiag>;
  let Documentation = [TargetDocs];
  let AdditionalMembers = [{
    typedef std::pair<std::vector<std::string>, StringRef> ParsedTargetAttr;
    ParsedTargetAttr parse() const {
      ParsedTargetAttr Ret;
      SmallVector<StringRef, 1> AttrFeatures;
      getFeaturesStr().split(AttrFeatures, ",");

      // Grab the various features and prepend a "+" to turn on the feature to
      // the backend and add them to our existing set of features.
      for (auto &Feature : AttrFeatures) {
        // Go ahead and trim whitespace rather than either erroring or
        // accepting it weirdly.
        Feature = Feature.trim();

        // We don't support cpu tuning this way currently.
        // TODO: Support the fpmath option. It will require checking
        // overall feature validity for the function with the rest of the
        // attributes on the function.
        if (Feature.startswith("fpmath=") || Feature.startswith("tune="))
	  continue;

        // While we're here iterating check for a different target cpu.
        if (Feature.startswith("arch="))
          Ret.second = Feature.split("=").second.trim();
        else if (Feature.startswith("no-"))
          Ret.first.push_back("-" + Feature.split("-").second.str());
        else
          Ret.first.push_back("+" + Feature.str());
      }
      return Ret;
    }
  }];
}

def TransparentUnion : InheritableAttr {
  let Spellings = [GCC<"transparent_union">];
//  let Subjects = SubjectList<[Record, TypedefName]>;
  let Documentation = [TransparentUnionDocs];
  let LangOpts = [COnly];
}

def Unavailable : InheritableAttr {
  let Spellings = [GNU<"unavailable">];
  let Args = [StringArgument<"Message", 1>,
              EnumArgument<"ImplicitReason", "ImplicitReason",
                ["", "", "", ""],
                ["IR_None",
                 "IR_ARCForbiddenType",
                 "IR_ForbiddenWeak",
                 "IR_ARCForbiddenConversion",
                 "IR_ARCInitReturnsUnrelated",
                 "IR_ARCFieldWithOwnership"], 1, /*fake*/ 1>];
  let Documentation = [Undocumented];
}

def DiagnoseIf : InheritableAttr {
  let Spellings = [GNU<"diagnose_if">];
  let Subjects = SubjectList<[Function]>;
  let Args = [ExprArgument<"Cond">, StringArgument<"Message">,
              EnumArgument<"DiagnosticType",
                           "DiagnosticType",
                           ["error", "warning"],
                           ["DT_Error", "DT_Warning"]>,
              BoolArgument<"ArgDependent", 0, /*fake*/ 1>,
              FunctionArgument<"Parent", 0, /*fake*/ 1>];
  let DuplicatesAllowedWhileMerging = 1;
  let LateParsed = 1;
  let AdditionalMembers = [{
    bool isError() const { return diagnosticType == DT_Error; }
    bool isWarning() const { return diagnosticType == DT_Warning; }
  }];
  let TemplateDependent = 1;
  let Documentation = [DiagnoseIfDocs];
}

def ArcWeakrefUnavailable : InheritableAttr {
  let Spellings = [GNU<"objc_arc_weak_reference_unavailable">];
  let Subjects = SubjectList<[ObjCInterface], ErrorDiag>;
  let Documentation = [Undocumented];
}

def ObjCGC : TypeAttr {
  let Spellings = [GNU<"objc_gc">];
  let Args = [IdentifierArgument<"Kind">];
  let Documentation = [Undocumented];
}

def ObjCOwnership : InheritableAttr {
  let Spellings = [GNU<"objc_ownership">];
  let Args = [IdentifierArgument<"Kind">];
  let ASTNode = 0;
  let Documentation = [Undocumented];
}

def ObjCRequiresPropertyDefs : InheritableAttr {
  let Spellings = [GNU<"objc_requires_property_definitions">];
  let Subjects = SubjectList<[ObjCInterface], ErrorDiag>;
  let Documentation = [Undocumented];
}

def Unused : InheritableAttr {
  let Spellings = [CXX11<"", "maybe_unused", 201603>, GCC<"unused">];
  let Subjects = SubjectList<[Var, ObjCIvar, Type, Enum, EnumConstant, Label,
                              Field, ObjCMethod, FunctionLike], WarnDiag,
                             "ExpectedForMaybeUnused">;
  let Documentation = [WarnMaybeUnusedDocs];
}

def Used : InheritableAttr {
  let Spellings = [GCC<"used">];
  let Documentation = [Undocumented];
}

def Uuid : InheritableAttr {
  let Spellings = [Declspec<"uuid">, Microsoft<"uuid">];
  let Args = [StringArgument<"Guid">];
  let Subjects = SubjectList<[Record, Enum], WarnDiag, "ExpectedEnumOrClass">;
  // FIXME: Allow expressing logical AND for LangOpts. Our condition should be:
  // CPlusPlus && (MicrosoftExt || Borland)
  let LangOpts = [MicrosoftExt, Borland];
  let Documentation = [Undocumented];
}

def VectorSize : TypeAttr {
  let Spellings = [GCC<"vector_size">];
  let Args = [ExprArgument<"NumBytes">];
  let Documentation = [Undocumented];
}

def VecTypeHint : InheritableAttr {
  let Spellings = [GNU<"vec_type_hint">];
  let Args = [TypeArgument<"TypeHint">];
  let Subjects = SubjectList<[Function], ErrorDiag>;
  let Documentation = [Undocumented];
}

def Visibility : InheritableAttr {
  let Clone = 0;
  let Spellings = [GCC<"visibility">];
  let Args = [EnumArgument<"Visibility", "VisibilityType",
                           ["default", "hidden", "internal", "protected"],
                           ["Default", "Hidden", "Hidden", "Protected"]>];
  let MeaningfulToClassTemplateDefinition = 1;
  let Documentation = [Undocumented];
}

def TypeVisibility : InheritableAttr {
  let Clone = 0;
  let Spellings = [GNU<"type_visibility">, CXX11<"clang", "type_visibility">];
  let Args = [EnumArgument<"Visibility", "VisibilityType",
                           ["default", "hidden", "internal", "protected"],
                           ["Default", "Hidden", "Hidden", "Protected"]>];
//  let Subjects = [Tag, ObjCInterface, Namespace];
  let Documentation = [Undocumented];
}

def VecReturn : InheritableAttr {
  let Spellings = [GNU<"vecreturn">];
  let Subjects = SubjectList<[CXXRecord], ErrorDiag>;
  let Documentation = [Undocumented];
}

def WarnUnused : InheritableAttr {
  let Spellings = [GNU<"warn_unused">];
  let Subjects = SubjectList<[Record]>;
  let Documentation = [Undocumented];
}

def WarnUnusedResult : InheritableAttr {
  let Spellings = [CXX11<"", "nodiscard", 201603>,
                   CXX11<"clang", "warn_unused_result">,
                   GCC<"warn_unused_result">];
  let Subjects = SubjectList<[ObjCMethod, Enum, CXXRecord, FunctionLike],
                             WarnDiag, "ExpectedFunctionMethodEnumOrClass">;
  let Documentation = [WarnUnusedResultsDocs];
}

def Weak : InheritableAttr {
  let Spellings = [GCC<"weak">];
  let Subjects = SubjectList<[Var, Function, CXXRecord]>;
  let Documentation = [Undocumented];
}

def WeakImport : InheritableAttr {
  let Spellings = [GNU<"weak_import">];
  let Documentation = [Undocumented];
}

def WeakRef : InheritableAttr {
  let Spellings = [GCC<"weakref">];
  // A WeakRef that has an argument is treated as being an AliasAttr
  let Args = [StringArgument<"Aliasee", 1>];
  let Subjects = SubjectList<[Var, Function], ErrorDiag>;
  let Documentation = [Undocumented];
}

def LTOVisibilityPublic : InheritableAttr {
  let Spellings = [CXX11<"clang", "lto_visibility_public">];
  let Subjects = SubjectList<[Record]>;
  let Documentation = [LTOVisibilityDocs];
}

def AnyX86Interrupt : InheritableAttr, TargetSpecificAttr<TargetAnyX86> {
  // NOTE: If you add any additional spellings, ARMInterrupt's,
  // MSP430Interrupt's and MipsInterrupt's spellings must match.
  let Spellings = [GNU<"interrupt">];
  let Subjects = SubjectList<[HasFunctionProto]>;
  let ParseKind = "Interrupt";
  let HasCustomParsing = 1;
  let Documentation = [AnyX86InterruptDocs];
}

def AnyX86NoCallerSavedRegisters : InheritableAttr,
                                   TargetSpecificAttr<TargetAnyX86> {
  let Spellings = [GCC<"no_caller_saved_registers">];
  let Documentation = [AnyX86NoCallerSavedRegistersDocs];
}

def X86ForceAlignArgPointer : InheritableAttr, TargetSpecificAttr<TargetX86> {
  let Spellings = [GNU<"force_align_arg_pointer">];
  // Technically, this appertains to a FunctionDecl, but the target-specific
  // code silently allows anything function-like (such as typedefs or function
  // pointers), but does not apply the attribute to them.
  let Documentation = [Undocumented];
}

def NoSanitize : InheritableAttr {
  let Spellings = [GNU<"no_sanitize">, CXX11<"clang", "no_sanitize">];
  let Args = [VariadicStringArgument<"Sanitizers">];
  let Subjects = SubjectList<[Function, ObjCMethod, GlobalVar], ErrorDiag,
    "ExpectedFunctionMethodOrGlobalVar">;
  let Documentation = [NoSanitizeDocs];
  let AdditionalMembers = [{
    SanitizerMask getMask() const {
      SanitizerMask Mask = 0;
      for (auto SanitizerName : sanitizers()) {
        SanitizerMask ParsedMask =
            parseSanitizerValue(SanitizerName, /*AllowGroups=*/true);
        Mask |= expandSanitizerGroups(ParsedMask);
      }
      return Mask;
    }
  }];
}

// Attributes to disable a specific sanitizer. No new sanitizers should be added
// to this list; the no_sanitize attribute should be extended instead.
def NoSanitizeSpecific : InheritableAttr {
  let Spellings = [GCC<"no_address_safety_analysis">,
                   GCC<"no_sanitize_address">,
                   GCC<"no_sanitize_thread">,
                   GNU<"no_sanitize_memory">];
  let Subjects = SubjectList<[Function, GlobalVar], ErrorDiag,
        "ExpectedFunctionOrGlobalVar">;
  let Documentation = [NoSanitizeAddressDocs, NoSanitizeThreadDocs,
                       NoSanitizeMemoryDocs];
  let ASTNode = 0;
}

// C/C++ Thread safety attributes (e.g. for deadlock, data race checking)

def GuardedVar : InheritableAttr {
  let Spellings = [GNU<"guarded_var">];
  let Subjects = SubjectList<[Field, SharedVar], WarnDiag,
                             "ExpectedFieldOrGlobalVar">;
  let Documentation = [Undocumented];
}

def PtGuardedVar : InheritableAttr {
  let Spellings = [GNU<"pt_guarded_var">];
  let Subjects = SubjectList<[Field, SharedVar], WarnDiag,
                             "ExpectedFieldOrGlobalVar">;
  let Documentation = [Undocumented];
}

def Lockable : InheritableAttr {
  let Spellings = [GNU<"lockable">];
  let Subjects = SubjectList<[Record]>;
  let Documentation = [Undocumented];
  let ASTNode = 0;  // Replaced by Capability
}

def ScopedLockable : InheritableAttr {
  let Spellings = [GNU<"scoped_lockable">];
  let Subjects = SubjectList<[Record]>;
  let Documentation = [Undocumented];
}

def Capability : InheritableAttr {
  let Spellings = [GNU<"capability">, CXX11<"clang", "capability">,
                   GNU<"shared_capability">,
                   CXX11<"clang", "shared_capability">];
  let Subjects = SubjectList<[Record, TypedefName], ErrorDiag,
                             "ExpectedStructOrUnionOrTypedef">;
  let Args = [StringArgument<"Name">];
  let Accessors = [Accessor<"isShared",
                    [GNU<"shared_capability">,
                     CXX11<"clang","shared_capability">]>];
  let Documentation = [Undocumented];
  let AdditionalMembers = [{
    bool isMutex() const { return getName().equals_lower("mutex"); }
    bool isRole() const { return getName().equals_lower("role"); }
  }];
}

def AssertCapability : InheritableAttr {
  let Spellings = [GNU<"assert_capability">,
                   CXX11<"clang", "assert_capability">,
                   GNU<"assert_shared_capability">,
                   CXX11<"clang", "assert_shared_capability">];
  let Subjects = SubjectList<[Function]>;
  let LateParsed = 1;
  let TemplateDependent = 1;
  let ParseArgumentsAsUnevaluated = 1;
  let DuplicatesAllowedWhileMerging = 1;
  let Args = [ExprArgument<"Expr">];
  let Accessors = [Accessor<"isShared",
                    [GNU<"assert_shared_capability">,
                     CXX11<"clang", "assert_shared_capability">]>];
  let Documentation = [AssertCapabilityDocs];
}

def AcquireCapability : InheritableAttr {
  let Spellings = [GNU<"acquire_capability">,
                   CXX11<"clang", "acquire_capability">,
                   GNU<"acquire_shared_capability">,
                   CXX11<"clang", "acquire_shared_capability">,
                   GNU<"exclusive_lock_function">,
                   GNU<"shared_lock_function">];
  let Subjects = SubjectList<[Function]>;
  let LateParsed = 1;
  let TemplateDependent = 1;
  let ParseArgumentsAsUnevaluated = 1;
  let DuplicatesAllowedWhileMerging = 1;
  let Args = [VariadicExprArgument<"Args">];
  let Accessors = [Accessor<"isShared",
                    [GNU<"acquire_shared_capability">,
                     CXX11<"clang", "acquire_shared_capability">,
                     GNU<"shared_lock_function">]>];
  let Documentation = [AcquireCapabilityDocs];
}

def TryAcquireCapability : InheritableAttr {
  let Spellings = [GNU<"try_acquire_capability">,
                   CXX11<"clang", "try_acquire_capability">,
                   GNU<"try_acquire_shared_capability">,
                   CXX11<"clang", "try_acquire_shared_capability">];
  let Subjects = SubjectList<[Function],
                             ErrorDiag>;
  let LateParsed = 1;
  let TemplateDependent = 1;
  let ParseArgumentsAsUnevaluated = 1;
  let DuplicatesAllowedWhileMerging = 1;
  let Args = [ExprArgument<"SuccessValue">, VariadicExprArgument<"Args">];
  let Accessors = [Accessor<"isShared",
                    [GNU<"try_acquire_shared_capability">,
                     CXX11<"clang", "try_acquire_shared_capability">]>];
  let Documentation = [TryAcquireCapabilityDocs];
}

def ReleaseCapability : InheritableAttr {
  let Spellings = [GNU<"release_capability">,
                   CXX11<"clang", "release_capability">,
                   GNU<"release_shared_capability">,
                   CXX11<"clang", "release_shared_capability">,
                   GNU<"release_generic_capability">,
                   CXX11<"clang", "release_generic_capability">,
                   GNU<"unlock_function">];
  let Subjects = SubjectList<[Function]>;
  let LateParsed = 1;
  let TemplateDependent = 1;
  let ParseArgumentsAsUnevaluated = 1;
  let DuplicatesAllowedWhileMerging = 1;
  let Args = [VariadicExprArgument<"Args">];
  let Accessors = [Accessor<"isShared",
                    [GNU<"release_shared_capability">,
                     CXX11<"clang", "release_shared_capability">]>,
                   Accessor<"isGeneric",
                     [GNU<"release_generic_capability">,
                      CXX11<"clang", "release_generic_capability">,
                      GNU<"unlock_function">]>];
  let Documentation = [ReleaseCapabilityDocs];
}

def RequiresCapability : InheritableAttr {
  let Spellings = [GNU<"requires_capability">,
                   CXX11<"clang", "requires_capability">,
                   GNU<"exclusive_locks_required">,
                   GNU<"requires_shared_capability">,
                   CXX11<"clang", "requires_shared_capability">,
                   GNU<"shared_locks_required">];
  let Args = [VariadicExprArgument<"Args">];
  let LateParsed = 1;
  let TemplateDependent = 1;
  let ParseArgumentsAsUnevaluated = 1;
  let DuplicatesAllowedWhileMerging = 1;
  let Subjects = SubjectList<[Function]>;
  let Accessors = [Accessor<"isShared", [GNU<"requires_shared_capability">,
                                         GNU<"shared_locks_required">,
                                CXX11<"clang","requires_shared_capability">]>];
  let Documentation = [Undocumented];
}

def NoThreadSafetyAnalysis : InheritableAttr {
  let Spellings = [GNU<"no_thread_safety_analysis">];
  let Subjects = SubjectList<[Function]>;
  let Documentation = [Undocumented];
}

def GuardedBy : InheritableAttr {
  let Spellings = [GNU<"guarded_by">];
  let Args = [ExprArgument<"Arg">];
  let LateParsed = 1;
  let TemplateDependent = 1;
  let ParseArgumentsAsUnevaluated = 1;
  let DuplicatesAllowedWhileMerging = 1;
  let Subjects = SubjectList<[Field, SharedVar], WarnDiag,
                             "ExpectedFieldOrGlobalVar">;
  let Documentation = [Undocumented];
}

def PtGuardedBy : InheritableAttr {
  let Spellings = [GNU<"pt_guarded_by">];
  let Args = [ExprArgument<"Arg">];
  let LateParsed = 1;
  let TemplateDependent = 1;
  let ParseArgumentsAsUnevaluated = 1;
  let DuplicatesAllowedWhileMerging = 1;
  let Subjects = SubjectList<[Field, SharedVar], WarnDiag,
                             "ExpectedFieldOrGlobalVar">;
  let Documentation = [Undocumented];
}

def AcquiredAfter : InheritableAttr {
  let Spellings = [GNU<"acquired_after">];
  let Args = [VariadicExprArgument<"Args">];
  let LateParsed = 1;
  let TemplateDependent = 1;
  let ParseArgumentsAsUnevaluated = 1;
  let DuplicatesAllowedWhileMerging = 1;
  let Subjects = SubjectList<[Field, SharedVar], WarnDiag,
                             "ExpectedFieldOrGlobalVar">;
  let Documentation = [Undocumented];
}

def AcquiredBefore : InheritableAttr {
  let Spellings = [GNU<"acquired_before">];
  let Args = [VariadicExprArgument<"Args">];
  let LateParsed = 1;
  let TemplateDependent = 1;
  let ParseArgumentsAsUnevaluated = 1;
  let DuplicatesAllowedWhileMerging = 1;
  let Subjects = SubjectList<[Field, SharedVar], WarnDiag,
                             "ExpectedFieldOrGlobalVar">;
  let Documentation = [Undocumented];
}

def AssertExclusiveLock : InheritableAttr {
  let Spellings = [GNU<"assert_exclusive_lock">];
  let Args = [VariadicExprArgument<"Args">];
  let LateParsed = 1;
  let TemplateDependent = 1;
  let ParseArgumentsAsUnevaluated = 1;
  let DuplicatesAllowedWhileMerging = 1;
  let Subjects = SubjectList<[Function]>;
  let Documentation = [Undocumented];
}

def AssertSharedLock : InheritableAttr {
  let Spellings = [GNU<"assert_shared_lock">];
  let Args = [VariadicExprArgument<"Args">];
  let LateParsed = 1;
  let TemplateDependent = 1;
  let ParseArgumentsAsUnevaluated = 1;
  let DuplicatesAllowedWhileMerging = 1;
  let Subjects = SubjectList<[Function]>;
  let Documentation = [Undocumented];
}

// The first argument is an integer or boolean value specifying the return value
// of a successful lock acquisition.
def ExclusiveTrylockFunction : InheritableAttr {
  let Spellings = [GNU<"exclusive_trylock_function">];
  let Args = [ExprArgument<"SuccessValue">, VariadicExprArgument<"Args">];
  let LateParsed = 1;
  let TemplateDependent = 1;
  let ParseArgumentsAsUnevaluated = 1;
  let DuplicatesAllowedWhileMerging = 1;
  let Subjects = SubjectList<[Function]>;
  let Documentation = [Undocumented];
}

// The first argument is an integer or boolean value specifying the return value
// of a successful lock acquisition.
def SharedTrylockFunction : InheritableAttr {
  let Spellings = [GNU<"shared_trylock_function">];
  let Args = [ExprArgument<"SuccessValue">, VariadicExprArgument<"Args">];
  let LateParsed = 1;
  let TemplateDependent = 1;
  let ParseArgumentsAsUnevaluated = 1;
  let DuplicatesAllowedWhileMerging = 1;
  let Subjects = SubjectList<[Function]>;
  let Documentation = [Undocumented];
}

def LockReturned : InheritableAttr {
  let Spellings = [GNU<"lock_returned">];
  let Args = [ExprArgument<"Arg">];
  let LateParsed = 1;
  let TemplateDependent = 1;
  let ParseArgumentsAsUnevaluated = 1;
  let Subjects = SubjectList<[Function]>;
  let Documentation = [Undocumented];
}

def LocksExcluded : InheritableAttr {
  let Spellings = [GNU<"locks_excluded">];
  let Args = [VariadicExprArgument<"Args">];
  let LateParsed = 1;
  let TemplateDependent = 1;
  let ParseArgumentsAsUnevaluated = 1;
  let DuplicatesAllowedWhileMerging = 1;
  let Subjects = SubjectList<[Function]>;
  let Documentation = [Undocumented];
}

// C/C++ consumed attributes.

def Consumable : InheritableAttr {
  let Spellings = [GNU<"consumable">];
  let Subjects = SubjectList<[CXXRecord]>;
  let Args = [EnumArgument<"DefaultState", "ConsumedState",
                           ["unknown", "consumed", "unconsumed"],
                           ["Unknown", "Consumed", "Unconsumed"]>];
  let Documentation = [ConsumableDocs];
}

def ConsumableAutoCast : InheritableAttr {
  let Spellings = [GNU<"consumable_auto_cast_state">];
  let Subjects = SubjectList<[CXXRecord]>;
  let Documentation = [Undocumented];
}

def ConsumableSetOnRead : InheritableAttr {
  let Spellings = [GNU<"consumable_set_state_on_read">];
  let Subjects = SubjectList<[CXXRecord]>;
  let Documentation = [Undocumented];
}

def CallableWhen : InheritableAttr {
  let Spellings = [GNU<"callable_when">];
  let Subjects = SubjectList<[CXXMethod]>;
  let Args = [VariadicEnumArgument<"CallableStates", "ConsumedState",
                                   ["unknown", "consumed", "unconsumed"],
                                   ["Unknown", "Consumed", "Unconsumed"]>];
  let Documentation = [CallableWhenDocs];
}

def ParamTypestate : InheritableAttr {
  let Spellings = [GNU<"param_typestate">];
  let Subjects = SubjectList<[ParmVar]>;
  let Args = [EnumArgument<"ParamState", "ConsumedState",
                           ["unknown", "consumed", "unconsumed"],
                           ["Unknown", "Consumed", "Unconsumed"]>];
  let Documentation = [ParamTypestateDocs];
}

def ReturnTypestate : InheritableAttr {
  let Spellings = [GNU<"return_typestate">];
  let Subjects = SubjectList<[Function, ParmVar]>;
  let Args = [EnumArgument<"State", "ConsumedState",
                           ["unknown", "consumed", "unconsumed"],
                           ["Unknown", "Consumed", "Unconsumed"]>];
  let Documentation = [ReturnTypestateDocs];
}

def SetTypestate : InheritableAttr {
  let Spellings = [GNU<"set_typestate">];
  let Subjects = SubjectList<[CXXMethod]>;
  let Args = [EnumArgument<"NewState", "ConsumedState",
                           ["unknown", "consumed", "unconsumed"],
                           ["Unknown", "Consumed", "Unconsumed"]>];
  let Documentation = [SetTypestateDocs];
}

def TestTypestate : InheritableAttr {
  let Spellings = [GNU<"test_typestate">];
  let Subjects = SubjectList<[CXXMethod]>;
  let Args = [EnumArgument<"TestState", "ConsumedState",
                           ["consumed", "unconsumed"],
                           ["Consumed", "Unconsumed"]>];
  let Documentation = [TestTypestateDocs];
}

// Type safety attributes for `void *' pointers and type tags.

def ArgumentWithTypeTag : InheritableAttr {
  let Spellings = [GNU<"argument_with_type_tag">,
                   GNU<"pointer_with_type_tag">];
  let Args = [IdentifierArgument<"ArgumentKind">,
              UnsignedArgument<"ArgumentIdx">,
              UnsignedArgument<"TypeTagIdx">,
              BoolArgument<"IsPointer">];
  let HasCustomParsing = 1;
  let Documentation = [ArgumentWithTypeTagDocs, PointerWithTypeTagDocs];
}

def TypeTagForDatatype : InheritableAttr {
  let Spellings = [GNU<"type_tag_for_datatype">];
  let Args = [IdentifierArgument<"ArgumentKind">,
              TypeArgument<"MatchingCType">,
              BoolArgument<"LayoutCompatible">,
              BoolArgument<"MustBeNull">];
//  let Subjects = SubjectList<[Var], ErrorDiag>;
  let HasCustomParsing = 1;
  let Documentation = [TypeTagForDatatypeDocs];
}

// Microsoft-related attributes

def MSNoVTable : InheritableAttr, TargetSpecificAttr<TargetMicrosoftCXXABI> {
  let Spellings = [Declspec<"novtable">];
  let Subjects = SubjectList<[CXXRecord]>;
  let Documentation = [MSNoVTableDocs];
}

def : IgnoredAttr {
  let Spellings = [Declspec<"property">];
}

def MSStruct : InheritableAttr {
  let Spellings = [GCC<"ms_struct">];
  let Subjects = SubjectList<[Record]>;
  let Documentation = [Undocumented];
}

def DLLExport : InheritableAttr, TargetSpecificAttr<TargetWindows> {
  let Spellings = [Declspec<"dllexport">, GCC<"dllexport">];
  let Subjects = SubjectList<[Function, Var, CXXRecord, ObjCInterface]>;
  let Documentation = [DLLExportDocs];
}

def DLLImport : InheritableAttr, TargetSpecificAttr<TargetWindows> {
  let Spellings = [Declspec<"dllimport">, GCC<"dllimport">];
  let Subjects = SubjectList<[Function, Var, CXXRecord, ObjCInterface]>;
  let Documentation = [DLLImportDocs];
}

def SelectAny : InheritableAttr, TargetSpecificAttr<TargetWindows> {
  let Spellings = [Declspec<"selectany">, GCC<"selectany">];
  let Documentation = [Undocumented];
}

def Thread : Attr {
  let Spellings = [Declspec<"thread">];
  let LangOpts = [MicrosoftExt];
  let Documentation = [ThreadDocs];
  let Subjects = SubjectList<[Var]>;
}

def Win64 : IgnoredAttr {
  let Spellings = [Keyword<"__w64">];
  let LangOpts = [MicrosoftExt];
}

def Ptr32 : TypeAttr {
  let Spellings = [Keyword<"__ptr32">];
  let Documentation = [Undocumented];
}

def Ptr64 : TypeAttr {
  let Spellings = [Keyword<"__ptr64">];
  let Documentation = [Undocumented];
}

def SPtr : TypeAttr {
  let Spellings = [Keyword<"__sptr">];
  let Documentation = [Undocumented];
}

def UPtr : TypeAttr {
  let Spellings = [Keyword<"__uptr">];
  let Documentation = [Undocumented];
}

def MSInheritance : InheritableAttr {
  let LangOpts = [MicrosoftExt];
  let Args = [DefaultBoolArgument<"BestCase", 1>];
  let Spellings = [Keyword<"__single_inheritance">,
                   Keyword<"__multiple_inheritance">,
                   Keyword<"__virtual_inheritance">,
                   Keyword<"__unspecified_inheritance">];
  let AdditionalMembers = [{
  static bool hasVBPtrOffsetField(Spelling Inheritance) {
    return Inheritance == Keyword_unspecified_inheritance;
  }

  // Only member pointers to functions need a this adjustment, since it can be
  // combined with the field offset for data pointers.
  static bool hasNVOffsetField(bool IsMemberFunction, Spelling Inheritance) {
    return IsMemberFunction && Inheritance >= Keyword_multiple_inheritance;
  }

  static bool hasVBTableOffsetField(Spelling Inheritance) {
    return Inheritance >= Keyword_virtual_inheritance;
  }

  static bool hasOnlyOneField(bool IsMemberFunction,
                              Spelling Inheritance) {
    if (IsMemberFunction)
      return Inheritance <= Keyword_single_inheritance;
    return Inheritance <= Keyword_multiple_inheritance;
  }
  }];
  let Documentation = [MSInheritanceDocs];
}

def MSVtorDisp : InheritableAttr {
  // This attribute has no spellings as it is only ever created implicitly.
  let Spellings = [];
  let Args = [UnsignedArgument<"vdm">];
  let SemaHandler = 0;

  let AdditionalMembers = [{
  enum Mode {
    Never,
    ForVBaseOverride,
    ForVFTable
  };

  Mode getVtorDispMode() const { return Mode(vdm); }
  }];
  let Documentation = [Undocumented];
}

def InitSeg : Attr {
  let Spellings = [Pragma<"", "init_seg">];
  let Args = [StringArgument<"Section">];
  let SemaHandler = 0;
  let Documentation = [InitSegDocs];
  let AdditionalMembers = [{
  void printPrettyPragma(raw_ostream &OS, const PrintingPolicy &Policy) const {
    OS << '(' << getSection() << ')';
  }
  }];
}

def LoopHint : Attr {
  /// #pragma clang loop <option> directive
  /// vectorize: vectorizes loop operations if State == Enable.
  /// vectorize_width: vectorize loop operations with width 'Value'.
  /// interleave: interleave multiple loop iterations if State == Enable.
  /// interleave_count: interleaves 'Value' loop interations.
  /// unroll: fully unroll loop if State == Enable.
  /// unroll_count: unrolls loop 'Value' times.
  /// distribute: attempt to distribute loop if State == Enable

  /// #pragma unroll <argument> directive
  /// <no arg>: fully unrolls loop.
  /// boolean: fully unrolls loop if State == Enable.
  /// expression: unrolls loop 'Value' times.

  let Spellings = [Pragma<"clang", "loop">, Pragma<"", "unroll">,
                   Pragma<"", "nounroll">];

  /// State of the loop optimization specified by the spelling.
  let Args = [EnumArgument<"Option", "OptionType",
                          ["vectorize", "vectorize_width", "interleave", "interleave_count",
                           "unroll", "unroll_count", "distribute"],
                          ["Vectorize", "VectorizeWidth", "Interleave", "InterleaveCount",
                           "Unroll", "UnrollCount", "Distribute"]>,
              EnumArgument<"State", "LoopHintState",
                           ["enable", "disable", "numeric", "assume_safety", "full"],
                           ["Enable", "Disable", "Numeric", "AssumeSafety", "Full"]>,
              ExprArgument<"Value">];

  let AdditionalMembers = [{
  static const char *getOptionName(int Option) {
    switch(Option) {
    case Vectorize: return "vectorize";
    case VectorizeWidth: return "vectorize_width";
    case Interleave: return "interleave";
    case InterleaveCount: return "interleave_count";
    case Unroll: return "unroll";
    case UnrollCount: return "unroll_count";
    case Distribute: return "distribute";
    }
    llvm_unreachable("Unhandled LoopHint option.");
  }

  void printPrettyPragma(raw_ostream &OS, const PrintingPolicy &Policy) const {
    unsigned SpellingIndex = getSpellingListIndex();
    // For "#pragma unroll" and "#pragma nounroll" the string "unroll" or
    // "nounroll" is already emitted as the pragma name.
    if (SpellingIndex == Pragma_nounroll)
      return;
    else if (SpellingIndex == Pragma_unroll) {
      OS << getValueString(Policy);
      return;
    }

    assert(SpellingIndex == Pragma_clang_loop && "Unexpected spelling");
    OS << getOptionName(option) << getValueString(Policy);
  }

  // Return a string containing the loop hint argument including the
  // enclosing parentheses.
  std::string getValueString(const PrintingPolicy &Policy) const {
    std::string ValueName;
    llvm::raw_string_ostream OS(ValueName);
    OS << "(";
    if (state == Numeric)
      value->printPretty(OS, nullptr, Policy);
    else if (state == Enable)
      OS << "enable";
    else if (state == Full)
      OS << "full";
    else if (state == AssumeSafety)
      OS << "assume_safety";
    else
      OS << "disable";
    OS << ")";
    return OS.str();
  }

  // Return a string suitable for identifying this attribute in diagnostics.
  std::string getDiagnosticName(const PrintingPolicy &Policy) const {
    unsigned SpellingIndex = getSpellingListIndex();
    if (SpellingIndex == Pragma_nounroll)
      return "#pragma nounroll";
    else if (SpellingIndex == Pragma_unroll)
      return "#pragma unroll" + (option == UnrollCount ? getValueString(Policy) : "");

    assert(SpellingIndex == Pragma_clang_loop && "Unexpected spelling");
    return getOptionName(option) + getValueString(Policy);
  }
  }];

  let Documentation = [LoopHintDocs, UnrollHintDocs];
}

def CapturedRecord : InheritableAttr {
  // This attribute has no spellings as it is only ever created implicitly.
  let Spellings = [];
  let SemaHandler = 0;
  let Documentation = [Undocumented];
}

def OMPThreadPrivateDecl : InheritableAttr {
  // This attribute has no spellings as it is only ever created implicitly.
  let Spellings = [];
  let SemaHandler = 0;
  let Documentation = [Undocumented];
}

def OMPCaptureNoInit : InheritableAttr {
  // This attribute has no spellings as it is only ever created implicitly.
  let Spellings = [];
  let SemaHandler = 0;
  let Documentation = [Undocumented];
}

def OMPDeclareSimdDecl : Attr {
  let Spellings = [Pragma<"omp", "declare simd">];
  let Subjects = SubjectList<[Function]>;
  let SemaHandler = 0;
  let HasCustomParsing = 1;
  let Documentation = [OMPDeclareSimdDocs];
  let Args = [
    EnumArgument<"BranchState", "BranchStateTy",
                 [ "", "inbranch", "notinbranch" ],
                 [ "BS_Undefined", "BS_Inbranch", "BS_Notinbranch" ]>,
    ExprArgument<"Simdlen">, VariadicExprArgument<"Uniforms">,
    VariadicExprArgument<"Aligneds">, VariadicExprArgument<"Alignments">,
    VariadicExprArgument<"Linears">, VariadicUnsignedArgument<"Modifiers">,
    VariadicExprArgument<"Steps">
  ];
  let AdditionalMembers = [{
    void printPrettyPragma(raw_ostream & OS, const PrintingPolicy &Policy)
        const {
      if (getBranchState() != BS_Undefined)
        OS << ConvertBranchStateTyToStr(getBranchState()) << " ";
      if (auto *E = getSimdlen()) {
        OS << "simdlen(";
        E->printPretty(OS, nullptr, Policy);
        OS << ") ";
      }
      if (uniforms_size() > 0) {
        OS << "uniform";
        StringRef Sep = "(";
        for (auto *E : uniforms()) {
          OS << Sep;
          E->printPretty(OS, nullptr, Policy);
          Sep = ", ";
        }
        OS << ") ";
      }
      alignments_iterator NI = alignments_begin();
      for (auto *E : aligneds()) {
        OS << "aligned(";
        E->printPretty(OS, nullptr, Policy);
        if (*NI) {
          OS << ": ";
          (*NI)->printPretty(OS, nullptr, Policy);
        }
        OS << ") ";
        ++NI;
      }
      steps_iterator I = steps_begin();
      modifiers_iterator MI = modifiers_begin();
      for (auto *E : linears()) {
        OS << "linear(";
        if (*MI != OMPC_LINEAR_unknown)
          OS << getOpenMPSimpleClauseTypeName(OMPC_linear, *MI) << "(";
        E->printPretty(OS, nullptr, Policy);
        if (*MI != OMPC_LINEAR_unknown)
          OS << ")";
        if (*I) {
          OS << ": ";
          (*I)->printPretty(OS, nullptr, Policy);
        }
        OS << ") ";
        ++I;
        ++MI;
      }
    }
  }];
}

def OMPDeclareTargetDecl : Attr {
  let Spellings = [Pragma<"omp", "declare target">];
  let SemaHandler = 0;
  let Documentation = [OMPDeclareTargetDocs];
  let Args = [
    EnumArgument<"MapType", "MapTypeTy",
                 [ "to", "link" ],
                 [ "MT_To", "MT_Link" ]>
  ];
  let AdditionalMembers = [{
    void printPrettyPragma(raw_ostream &OS, const PrintingPolicy &Policy) const {
      // Use fake syntax because it is for testing and debugging purpose only.
      if (getMapType() != MT_To)
        OS << ConvertMapTypeTyToStr(getMapType()) << " ";
    }
  }];
}

def InternalLinkage : InheritableAttr {
  let Spellings = [GNU<"internal_linkage">, CXX11<"clang", "internal_linkage">];
  let Subjects = SubjectList<[Var, Function, CXXRecord]>;
  let Documentation = [InternalLinkageDocs];
}

// C++AMP attributes

def CXXAMPRestrictAMP : InheritableAttr {
  let Spellings = [GNU<"amp">, GNU<"hc">];
  let Documentation = [Undocumented];
}

def CXXAMPRestrictAUTO : InheritableAttr {
  let Spellings = [GNU<"auto">];
  let Documentation = [Undocumented];
}

def CXXAMPRestrictCPU : InheritableAttr {
  let Spellings = [GNU<"cpu">];
  let Documentation = [Undocumented];
}

def HCGridLaunch : InheritableAttr {
  let Spellings = [GNU<"hc_grid_launch">, CXX11<"", "hc_grid_launch", 201511>];
  let Subjects = SubjectList<[Function]>;
  let Documentation = [Undocumented];
}

def HCCTileStatic : InheritableAttr {
  let Spellings = [GNU<"tile_static">];
  let Subjects = SubjectList<[Var]>;
  let LangOpts = [CPlusPlusAMP];
  let Documentation = [Undocumented];
}<|MERGE_RESOLUTION|>--- conflicted
+++ resolved
@@ -248,12 +248,9 @@
 def CPlusPlus : LangOpt<"CPlusPlus">;
 def OpenCL : LangOpt<"OpenCL">;
 def RenderScript : LangOpt<"RenderScript">;
-<<<<<<< HEAD
 def CPlusPlusAMP : LangOpt<"CPlusPlusAMP">;
-=======
 def ObjC : LangOpt<"ObjC1">;
 def BlocksSupported : LangOpt<"Blocks">;
->>>>>>> 35184e88
 
 // Defines targets for target-specific attributes. The list of strings should
 // specify architectures for which the target applies, based off the ArchType
